--- conflicted
+++ resolved
@@ -95,15 +95,13 @@
 
 !include spec/ics-027-interchain-accounts/README.md.xfm
 
-<<<<<<< HEAD
+# ICS 006 - Solo Machine Client
+
+!include spec/ics-006-solo-machine-client/README.md.xfm
+
 # ICS 007 - Tendermint Client
 
 !include spec/ics-007-tendermint-client/README.md.xfm
-=======
-# ICS 006 - Solo Machine Client
-
-!include spec/ics-006-solo-machine-client/README.md.xfm
->>>>>>> 5ba89465
 
 # Appendix A: Use-case Descriptions
 
