--- conflicted
+++ resolved
@@ -1,6 +1,3 @@
 _layouts/* linguist-vendored
-<<<<<<< HEAD
 *.png filter=lfs diff=lfs merge=lfs -text
-=======
-*.pdf filter=lfs diff=lfs merge=lfs -text
->>>>>>> 11b0a68e
+*.pdf filter=lfs diff=lfs merge=lfs -text