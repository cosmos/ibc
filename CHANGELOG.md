--- conflicted
+++ resolved
@@ -58,8 +58,5 @@
 - [\#804](https://github.com/cosmos/ibc/pull/804) Increment upgrade sequence at the start of a new handshake rather than the end of a completed handshake
 - [\#806](https://github.com/cosmos/ibc/pull/806) Adds previous version to UpgradeInit and UpgradeTry callback arguments
 - [\#807](https://github.com/cosmos/ibc/pull/807) Upgrade keys will now prefix the channel path to align with the rest of ICS4 keys
-<<<<<<< HEAD
-- [\#845](https://github.com/cosmos/ibc/pull/845) Adds explanation about `onRecvPacket` callback returning an error in interchain accounts controller modules
-=======
 - [\#842](https://github.com/cosmos/ibc/pull/842) Adds metadata field to FungibleTokenPacketData
->>>>>>> a0e9595e
+- [\#845](https://github.com/cosmos/ibc/pull/845) Adds explanation about `onRecvPacket` callback returning an error in interchain accounts controller modules