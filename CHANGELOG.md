--- conflicted
+++ resolved
@@ -40,9 +40,6 @@
 ## [Unreleased]
 
 ### Improvements
-<<<<<<< HEAD
 
 - [\#803](https://github.com/cosmos/ibc/pull/803) Changed UpgradeState enums to match the opening handshake enum style.
-=======
-* [\#802](https://github.com/cosmos/ibc/pull/802) Move `ClientState` to the `provableStore` and add `ClientState` validation in `connOpenTry` and `connOpenAck`
->>>>>>> cf76ad98
+- [\#802](https://github.com/cosmos/ibc/pull/802) Move `ClientState` to the `provableStore` and add `ClientState` validation in `connOpenTry` and `connOpenAck`