--- conflicted
+++ resolved
@@ -39,11 +39,6 @@
 
 ## [Unreleased]
 
-<<<<<<< HEAD
-### Improvements
-
-- [\#807](https://github.com/cosmos/ibc/pull/807) Upgrade keys will now prefix the channel path to align with the rest of ICS4 keys
-=======
 ### Bug Fixes
 
 - [\#808](https://github.com/cosmos/ibc/pull/808) Fix channel sequence paths in ICS4
@@ -52,4 +47,4 @@
 
 - [\#803](https://github.com/cosmos/ibc/pull/803) Changed UpgradeState enums to match the opening handshake enum style.
 - [\#802](https://github.com/cosmos/ibc/pull/802) Move `ClientState` to the `provableStore` and add `ClientState` validation in `connOpenTry` and `connOpenAck`
->>>>>>> 41bb16c9
+- [\#807](https://github.com/cosmos/ibc/pull/807) Upgrade keys will now prefix the channel path to align with the rest of ICS4 keys