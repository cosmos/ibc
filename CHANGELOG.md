<!--
Guiding Principles:

Changelogs are for humans, not machines.
There should be an entry for every single version.
The same types of changes should be grouped.
Versions and sections should be linkable.
The latest version comes first.
The release date of each version is displayed.
Mention whether you follow Semantic Versioning.

Usage:

Change log entries are to be added to the Unreleased section under the
appropriate stanza (see below). Each entry should ideally include a tag and
the Github issue reference in the following format:

* (<tag>) \#<issue-number> message

The issue numbers will later be link-ified during the release process so you do
not have to worry about including a link manually, but you can if you wish.

Types of changes (Stanzas):

"New Applications" for new applications.
"New Light Clients" for new light clients.
"Relayers" for changes to relayer protocol.
"Features" for new features to the core IBC stack
"Improvements" for changes in existing functionality.
"Deprecated" for soon-to-be removed features.
"Bug Fixes" for any bug fixes.
"API Breaking" for breaking APIs expected by implementation teams.
"State Machine Breaking" for any changes that result in a different AppState given same genesisState and txList.
"Protocol Breaking" for any changes that would result in an established channel/connection/client no longer being able to communicate with its original counterparty. Note that any changes that are Protocol-Breaking **must** be supported by a backwards-compatibility preserving upgrade protocol.
Ref: https://keepachangelog.com/en/1.0.0/
-->

# Changelog

## [Unreleased]

<<<<<<< HEAD
### Bug Fixes

- [\#808](https://github.com/cosmos/ibc/pull/808) Fix channel sequence paths in ICS4
=======
### Improvements

- [\#803](https://github.com/cosmos/ibc/pull/803) Changed UpgradeState enums to match the opening handshake enum style.
- [\#802](https://github.com/cosmos/ibc/pull/802) Move `ClientState` to the `provableStore` and add `ClientState` validation in `connOpenTry` and `connOpenAck`
>>>>>>> 7785fb5f
<|MERGE_RESOLUTION|>--- conflicted
+++ resolved
@@ -39,13 +39,11 @@
 
 ## [Unreleased]
 
-<<<<<<< HEAD
 ### Bug Fixes
 
 - [\#808](https://github.com/cosmos/ibc/pull/808) Fix channel sequence paths in ICS4
-=======
+
 ### Improvements
 
 - [\#803](https://github.com/cosmos/ibc/pull/803) Changed UpgradeState enums to match the opening handshake enum style.
-- [\#802](https://github.com/cosmos/ibc/pull/802) Move `ClientState` to the `provableStore` and add `ClientState` validation in `connOpenTry` and `connOpenAck`
->>>>>>> 7785fb5f
+- [\#802](https://github.com/cosmos/ibc/pull/802) Move `ClientState` to the `provableStore` and add `ClientState` validation in `connOpenTry` and `connOpenAck`