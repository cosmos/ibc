<!--
Guiding Principles:

Changelogs are for humans, not machines.
There should be an entry for every single version.
The same types of changes should be grouped.
Versions and sections should be linkable.
The latest version comes first.
The release date of each version is displayed.
Mention whether you follow Semantic Versioning.

Usage:

Change log entries are to be added to the Unreleased section under the
appropriate stanza (see below). Each entry should ideally include a tag and
the Github issue reference in the following format:

* (<tag>) \#<issue-number> message

The issue numbers will later be link-ified during the release process so you do
not have to worry about including a link manually, but you can if you wish.

Types of changes (Stanzas):

"New Applications" for new applications.
"New Light Clients" for new light clients.
"Relayers" for changes to relayer protocol.
"Features" for new features to the core IBC stack
"Improvements" for changes in existing functionality.
"Deprecated" for soon-to-be removed features.
"Bug Fixes" for any bug fixes.
"API Breaking" for breaking APIs expected by implementation teams.
"State Machine Breaking" for any changes that result in a different AppState given same genesisState and txList.
"Protocol Breaking" for any changes that would result in an established channel/connection/client no longer being able to communicate with its original counterparty. Note that any changes that are Protocol-Breaking **must** be supported by a backwards-compatibility preserving upgrade protocol.
Ref: https://keepachangelog.com/en/1.0.0/
-->

# Changelog

## [Unreleased]

### API-Breaking

- [\#813](https://github.com/cosmos/ibc/pull/813) Breaks up `checkValidityAndUpdateState` into `verifyClientMessage` and `UpdateState`
- [\#813](https://github.com/cosmos/ibc/pull/813) Breaks up `checkMisbehaviourAndUpdateState` into `checkForMisbehaviour` and `UpdateStateOnMisbehaviour`
- [\#813](https://github.com/cosmos/ibc/pull/813) Removes `Header` and `Misbehaviour` interfaces for generic `ClientMessage` interface
- [\#813](https://github.com/cosmos/ibc/pull/813) Removes specific verify functions from ClientState interface in exchange for generic `verifyMembership` and `verifyNonMembership` methods
- [\#813](https://github.com/cosmos/ibc/pull/813) Adds `getTimeoutAtHeight` method to ClientState interface.

### Bug Fixes

- [\#808](https://github.com/cosmos/ibc/pull/808) Fix channel sequence paths in ICS4

### Improvements

- [\#802](https://github.com/cosmos/ibc/pull/802) Move `ClientState` to the `provableStore` and add `ClientState` validation in `connOpenTry` and `connOpenAck`
- [\#803](https://github.com/cosmos/ibc/pull/803) Changed UpgradeState enums to match the opening handshake enum style.
- [\#804](https://github.com/cosmos/ibc/pull/804) Increment upgrade sequence at the start of a new handshake rather than the end of a completed handshake
- [\#806](https://github.com/cosmos/ibc/pull/806) Adds previous version to UpgradeInit and UpgradeTry callback arguments
- [\#807](https://github.com/cosmos/ibc/pull/807) Upgrade keys will now prefix the channel path to align with the rest of ICS4 keys
- [\#842](https://github.com/cosmos/ibc/pull/842) Adds metadata field to FungibleTokenPacketData
<<<<<<< HEAD
- [\#844](https://github.com/cosmos/ibc/pull/844) Adds event emission in `recvPacket` when `packet.sequence < nextSequenceRecv` for ordered channels and when `packetRecepit != null` for unordered channels
=======
- [\#845](https://github.com/cosmos/ibc/pull/845) Adds explanation about `onRecvPacket` callback returning an error in interchain accounts controller modules
>>>>>>> c919d8ec
<|MERGE_RESOLUTION|>--- conflicted
+++ resolved
@@ -59,8 +59,5 @@
 - [\#806](https://github.com/cosmos/ibc/pull/806) Adds previous version to UpgradeInit and UpgradeTry callback arguments
 - [\#807](https://github.com/cosmos/ibc/pull/807) Upgrade keys will now prefix the channel path to align with the rest of ICS4 keys
 - [\#842](https://github.com/cosmos/ibc/pull/842) Adds metadata field to FungibleTokenPacketData
-<<<<<<< HEAD
 - [\#844](https://github.com/cosmos/ibc/pull/844) Adds event emission in `recvPacket` when `packet.sequence < nextSequenceRecv` for ordered channels and when `packetRecepit != null` for unordered channels
-=======
-- [\#845](https://github.com/cosmos/ibc/pull/845) Adds explanation about `onRecvPacket` callback returning an error in interchain accounts controller modules
->>>>>>> c919d8ec
+- [\#845](https://github.com/cosmos/ibc/pull/845) Adds explanation about `onRecvPacket` callback returning an error in interchain accounts controller modules