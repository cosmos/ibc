--- conflicted
+++ resolved
@@ -50,11 +50,8 @@
 ### Bug Fixes
 
 - [\#808](https://github.com/cosmos/ibc/pull/808) Fix channel sequence paths in ICS4
-<<<<<<< HEAD
 - [\#861](https://github.com/cosmos/ibc/pull/861) Change `verifyClientMessage` return type to be bool in order to be a validity predicate
-=======
 - [\#863](https://github.com/cosmos/ibc/pull/863) Fix allowed range for `trustLevel`
->>>>>>> 7849f3da
 
 ### Improvements
 
