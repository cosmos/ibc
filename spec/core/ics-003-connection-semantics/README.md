--- conflicted
+++ resolved
@@ -361,29 +361,10 @@
   proofConsensus: CommitmentProof,
   proofHeight: Height,
   consensusHeight: Height) {
-<<<<<<< HEAD
-    if (previousIdentifier !== "") {
-      previous = provableStore.get(connectionPath(identifier))
-      abortTransactionUnless(
-        (previous !== null) &&
-        (previous.state === INIT &&
-         previous.counterpartyConnectionIdentifier === "" &&
-         previous.counterpartyPrefix === counterpartyPrefix &&
-         previous.clientIdentifier === clientIdentifier &&
-         previous.counterpartyClientIdentifier === counterpartyClientIdentifier &&
-         previous.delayPeriodTime === delayPeriodTime
-         previous.delayPeriodBlocks === delayPeriodBlocks))
-      identifier = previousIdentifier
-    } else {
-      // generate a new identifier if the passed identifier was the sentinel empty-string
-      identifier = generateIdentifier()
-    }
-    abortTransactionUnless(validateSelfClient(clientState))
-=======
     // generate a new identifier
     identifier = generateIdentifier()
-
->>>>>>> 4795d0a2
+    
+    abortTransactionUnless(validateSelfClient(clientState))
     abortTransactionUnless(consensusHeight < getCurrentHeight())
     expectedConsensusState = getConsensusState(consensusHeight)
     expectedConnectionEnd = ConnectionEnd{INIT, "", getCommitmentPrefix(), counterpartyClientIdentifier,
