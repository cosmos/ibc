---
ics: 24
title: Host State Machine Requirements
stage: draft
category: IBC/TAO
kind: interface
requires: 23
required-by: 4
version compatibility: ibc-go v10.0.0
author: Aditya Sripal <aditya@interchain.io>
created: 2024-08-21
modified: 2024-08-21
---

## Synopsis

This specification defines the minimal set of interfaces which must be provided and properties which must be fulfilled by a state machine hosting an implementation of the interblockchain communication protocol. IBC relies on a key-value provable store for cross-chain communication. In version 2 of the specification, the expected key-value storage will only be for the keys that are relevant for packet processing.

### Motivation

IBC is designed to be a common standard which will be hosted by a variety of blockchains & state machines and must clearly define the requirements of the host.

### Definitions

### Desired Properties

IBC should require as simple an interface from the underlying state machine as possible to maximise the ease of correct implementation.

## Technical Specification

### Module system

The host state machine must support a module system, whereby self-contained, potentially mutually distrusted packages of code can safely execute on the same ledger, control how and when they allow other modules to communicate with them, and be identified and manipulated by a "master module" or execution environment.

The IBC/TAO specifications define the implementations of two modules: the core "IBC handler" module and the "IBC relayer" module. IBC/APP specifications further define other modules for particular packet handling application logic. IBC requires that the "master module" or execution environment can be used to grant other modules on the host state machine access to the IBC handler module and/or the IBC routing module, but otherwise does not impose requirements on the functionality or communication abilities of any other modules which may be co-located on the state machine.

### Paths, identifiers, separators

An `Identifier` is a bytestring used as a key for an object stored in state, such as a packet commitment, acknowledgement, or receipt.

Identifiers MUST be non-empty (of positive integer length).

Identifiers MUST consist of characters in one of the following categories only:

- Alphanumeric
- `.`, `_`, `+`, `-`, `#`
- `[`, `]`, `<`, `>`

A `Path` is a bytestring used as the key for an object stored in state. Paths MUST contain only identifiers, constant strings, and the separator `"/"`.

Identifiers are not intended to be valuable resources — to prevent name squatting, minimum length requirements or pseudorandom generation MAY be implemented, but particular restrictions are not imposed by this specification.

The separator `"/"` is used to separate and concatenate two identifiers or an identifier and a constant bytestring. Identifiers MUST NOT contain the `"/"` character, which prevents ambiguity.

Variable interpolation, denoted by curly braces, is used throughout this specification as shorthand to define path formats, e.g. `client/{clientIdentifier}/consensusState`.

All identifiers, and all strings listed in this specification, must be encoded as ASCII unless otherwise specified.

By default, identifiers have the following minimum and maximum lengths in characters:

| Port identifier | Client identifier | Channel identifier |
| --------------- | ----------------- | ------------------ |
| 2 - 128         | 9 - 64            | 8 - 64             |

### Key/value Store

The host state machine MUST provide a key/value store interface 
with three functions that behave in the standard way:

```typescript
type get = (path: Path) => Value | void
```

```typescript
type set = (path: Path, value: Value) => void
```

```typescript
type delete = (path: Path) => void
```

`Path` is as defined above. `Value` is an arbitrary bytestring encoding of a particular data structure. Encoding details are left to separate ICSs.

These functions MUST be permissioned to the IBC handler module (the implementation of which is described in separate standards) only, so only the IBC handler module can `set` or `delete` the paths that can be read by `get`. This can possibly be implemented as a sub-store (prefixed key-space) of a larger key/value store used by the entire state machine.

Host state machines MUST provide two instances of this interface -
a `provableStore` for storage read by (i.e. proven to) other chains,
and a `privateStore` for storage local to the host, upon which `get`
, `set`, and `delete` can be called, e.g. `provableStore.set('some/path', 'value')`.

The `provableStore`:

- MUST write to a key/value store whose data can be externally proved with a vector commitment as defined in [ICS 23](../../ics-023-vector-commitments). 
- MUST use canonical data structure encodings provided in these specifications.

The `privateStore`:

- MAY support external proofs, but is not required to - the IBC handler will never write data to it which needs to be proved.
- MAY use canonical proto3 data structures, but is not required to - it can use
  whatever format is preferred by the application environment.

> Note: any key/value store interface which provides these methods & properties is sufficient for IBC. Host state machines may implement "proxy stores" with path & value mappings which do not directly match the path & value pairs set and retrieved through the store interface — paths could be grouped into buckets & values stored in pages which could be proved in a single commitment, path-spaces could be remapped non-contiguously in some bijective manner, etc — as long as `get`, `set`, and `delete` behave as expected and other machines can verify commitment proofs of path & value pairs (or their absence) in the provable store. If applicable, the store must expose this mapping externally so that clients (including relayers) can determine the store layout & how to construct proofs. Clients of a machine using such a proxy store must also understand the mapping, so it will require either a new client type or a parameterised client.
>
> Note: this interface does not necessitate any particular storage backend or backend data layout. State machines may elect to use a storage backend configured in accordance with their needs, as long as the store on top fulfils the specified interface and provides commitment proofs.

### Path-space

At present, IBC/TAO recommends the following path prefixes for the `provableStore` and `privateStore`.

Future paths may be used in future versions of the protocol, so the entire key-space in the provable store MUST be reserved for the IBC handler.

Keys used in the provable store MAY safely vary on a per-client-type basis as long as there exists a bipartite mapping between the key formats
defined herein and the ones actually used in the machine's implementation.

Parts of the private store MAY safely be used for other purposes as long as the IBC handler has exclusive access to the specific keys required.
Keys used in the private store MAY safely vary as long as there exists a bipartite mapping between the key formats defined herein and the ones
actually used in the private store implementation.

Note that the client-related paths listed below reflect the Tendermint client as defined in [ICS 7](../../../client/ics-007-tendermint-client) and may vary for other client types.

<<<<<<< HEAD
| Store          | Path format                                                                    | Value type        | Defined in |
| -------------- | ------------------------------------------------------------------------------ | ----------------- | ---------------------- |
| privateStore  | "clients/{identifier}/clientState"                                             | ClientState       | [ICS 2](../ics-002-client-semantics) |
| privateStore  | "clients/{identifier}/consensusStates/{height}"                                | ConsensusState    | [ICS 7](../../client/ics-007-tendermint-client) |
| privateStore | "clients/{identifier}/counterparty"                                             | Counterparty      | [ICS 2](../ics-002-client-semantics)
| privateStore  | "nextSequenceSend/ports/{identifier}/channels/{identifier}"                    | uint64            | [ICS 4](../ics-004-channel-and-packet-semantics) |
| provableStore  | "commitments/ports/{identifier}/channels/{identifier}/sequences/{sequence}"    | bytes             | [ICS 4](../ics-004-packet-semantics) |
| provableStore  | "receipts/ports/{identifier}/channels/{identifier}/sequences/{sequence}"       | bytes             | [ICS 4](../ics-004-packet-semantics) |
| provableStore  | "acks/ports/{identifier}/channels/{identifier}/sequences/{sequence}"           | bytes             | [ICS 4](../ics-004-packet-semantics) |
=======
| Store         | Path format                                                                   | Value type        | Defined in |
| ------------- | ----------------------------------------------------------------------------- | ----------------- | ---------------------- |
| privateStore  | "clients/{identifier}/clientState"                                            | ClientState       | [ICS 2](../ics-002-client-semantics) |
| privateStore  | "clients/{identifier}/consensusStates/{height}"                               | ConsensusState    | [ICS 7](../../client/ics-007-tendermint-client) |
| privateStore  | "clients/{identifier}/counterparty"                                           | Counterparty      | [ICS 2](../ics-002-client-semantics) |
| privateStore  | "nextSequenceSend/ports/{identifier}/channels/{identifier}"                   | uint64            | [ICS 4](../ics-004-channel-and-packet-semantics) |
| provableStore | "commitments/ports/{identifier}/channels/{identifier}/sequences/{sequence}"   | bytes             | [ICS 4](../ics-004-channel-and-packet-semantics) |
| provableStore | "receipts/ports/{identifier}/channels/{identifier}/sequences/{sequence}"      | bytes             | [ICS 4](../ics-004-channel-and-packet-semantics) |
| provableStore | "acks/ports/{identifier}/channels/{identifier}/sequences/{sequence}"          | bytes             | [ICS 4](../ics-004-channel-and-packet-semantics) |
>>>>>>> c37e019d

### Module layout

Represented spatially, the layout of modules & their included specifications on a host state machine looks like so (Aardvark, Betazoid, and Cephalopod are arbitrary modules):

```shell
+----------------------------------------------------------------------------------+
|                                                                                  |
| Host State Machine                                                               |
|                                                                                  |
| +-------------------+       +--------------------+      +----------------------+ |
| | Module Aardvark   | <-->  | IBC Routing Module |      | IBC Handler Module   | |
| +-------------------+       |                    |      |                      | |
|                             | Implements ICS 26. |      | Implements ICS 2,    | |
|                             |                    |      | 4, 5 internally.     | |
| +-------------------+       |                    |      |                      | |
| | Module Betazoid   | <-->  |                    | -->  | Exposes interface    | |
| +-------------------+       |                    |      | defined in ICS 25.   | |
|                             |                    |      |                      | |
| +-------------------+       |                    |      |                      | |
| | Module Cephalopod | <-->  |                    |      |                      | |
| +-------------------+       +--------------------+      +----------------------+ |
|                                                                                  |
+----------------------------------------------------------------------------------+
```

### Consensus state introspection

Host state machines MUST provide the ability to introspect their current height:

```typescript
// this will return the current height of the host state machine
type getCurrentHeight = () => Height
```

### Timestamp access

Host chains MUST provide a current Unix timestamp, accessible with `currentTimestamp()`:

```typescript
type currentTimestamp = () => uint64
```

In order for timestamps to be used safely in timeouts, timestamps in subsequent headers MUST be non-decreasing.

### Port system

Host state machines MUST implement a port system, where the IBC handler can allow different modules in the host state machine to bind to uniquely named ports. Ports are identified by an `Identifier`.

Host state machines MUST implement permission interaction with the IBC handler such that:

- Once a module has bound to a port, no other modules can use that port until the module releases it
- A single module can bind to multiple ports
- Ports are allocated first-come first-serve and "reserved" ports for known modules can be bound when the state machine is first started

This permissioning can be implemented with unique references (object capabilities) for each port (a la the Cosmos SDK), with source authentication (a la Ethereum), or with some other method of access control, in any case enforced by the host state machine. See [ICS 5](../ics-005-port-allocation) for details.

Modules that wish to make use of particular IBC features MAY implement certain handler functions, e.g. to add additional logic to a channel handshake with an associated module on another state machine.

### Exception system

Host state machines MUST support an exception system, whereby a transaction can abort execution and revert any previously made state changes (including state changes in other modules happening within the same transaction), excluding gas consumed & fee payments as appropriate, and a system invariant violation can halt the state machine.

This exception system MUST be exposed through two functions: `abortTransactionUnless` and `abortSystemUnless`, where the former reverts the transaction and the latter halts the state machine.

```typescript
type abortTransactionUnless = (bool) => void
```

If the boolean passed to `abortTransactionUnless` is `true`, the host state machine need not do anything. If the boolean passed to `abortTransactionUnless` is `false`, the host state machine MUST abort the transaction and revert any previously made state changes, excluding gas consumed & fee payments as appropriate.

```typescript
type abortSystemUnless = (bool) => void
```

If the boolean passed to `abortSystemUnless` is `true`, the host state machine need not do anything. If the boolean passed to `abortSystemUnless` is `false`, the host state machine MUST halt.

### Data availability

For deliver-or-timeout safety, host state machines MUST have eventual data availability, such that any key/value pairs in state can be eventually retrieved by relayers. For exactly-once safety, data availability is not required.

For liveness of packet relay, host state machines MUST have bounded transactional liveness (and thus necessarily consensus liveness), such that incoming transactions are confirmed within a block height bound (in particular, less than the timeouts assign to the packets).

IBC packet data, and other data which is not directly stored in the state vector but is relied upon by relayers, MUST be available to & efficiently computable by relayer processes.

Light clients of particular consensus algorithms may have different and/or more strict data availability requirements.

### Event logging system

The host state machine MUST provide an event logging system whereby arbitrary data can be logged in the course of transaction execution which can be stored, indexed, and later queried by processes executing the state machine. These event logs are utilised by relayers to read IBC packet data & timeouts, which are not stored directly in the chain state (as this storage is presumed to be expensive) but are instead committed to with a succinct cryptographic commitment (only the commitment is stored).

This system is expected to have at minimum one function for emitting log entries and one function for querying past logs, approximately as follows.

The function `emitLogEntry` can be called by the state machine during transaction execution to write a log entry:

```typescript
type emitLogEntry = (topic: string, data: []byte) => void
```

The function `queryByTopic` can be called by an external process (such as a relayer) to retrieve all log entries associated with a given topic written by transactions which were executed at a given height.

```typescript
type queryByTopic = (height: Height, topic: string) => []byte
```

More complex query functionality MAY also be supported, and may allow for more efficient relayer process queries, but is not required.

### Handling upgrades

Host machines may safely upgrade parts of their state machine without disruption to IBC functionality. In order to do this safely, the IBC handler logic must remain compliant with the specification, and all IBC-related state (in both the provable & private stores) must be persisted across the upgrade. If clients exist for an upgrading chain on other chains, and the upgrade will change the light client validation algorithm, these clients must be informed prior to the upgrade so that they can safely switch atomically and preserve continuity of connections & channels.

## Backwards Compatibility

Not applicable.

## Forwards Compatibility

Key/value store functionality and consensus state type are unlikely to change during operation of a single host state machine.

`submitDatagram` can change over time as relayers should be able to update their processes.

## Example Implementations

## History

Aug 21, 2024 - Initial draft

## Copyright

All content herein is licensed under [Apache 2.0](https://www.apache.org/licenses/LICENSE-2.0).<|MERGE_RESOLUTION|>--- conflicted
+++ resolved
@@ -118,7 +118,6 @@
 
 Note that the client-related paths listed below reflect the Tendermint client as defined in [ICS 7](../../../client/ics-007-tendermint-client) and may vary for other client types.
 
-<<<<<<< HEAD
 | Store          | Path format                                                                    | Value type        | Defined in |
 | -------------- | ------------------------------------------------------------------------------ | ----------------- | ---------------------- |
 | privateStore  | "clients/{identifier}/clientState"                                             | ClientState       | [ICS 2](../ics-002-client-semantics) |
@@ -128,17 +127,6 @@
 | provableStore  | "commitments/ports/{identifier}/channels/{identifier}/sequences/{sequence}"    | bytes             | [ICS 4](../ics-004-packet-semantics) |
 | provableStore  | "receipts/ports/{identifier}/channels/{identifier}/sequences/{sequence}"       | bytes             | [ICS 4](../ics-004-packet-semantics) |
 | provableStore  | "acks/ports/{identifier}/channels/{identifier}/sequences/{sequence}"           | bytes             | [ICS 4](../ics-004-packet-semantics) |
-=======
-| Store         | Path format                                                                   | Value type        | Defined in |
-| ------------- | ----------------------------------------------------------------------------- | ----------------- | ---------------------- |
-| privateStore  | "clients/{identifier}/clientState"                                            | ClientState       | [ICS 2](../ics-002-client-semantics) |
-| privateStore  | "clients/{identifier}/consensusStates/{height}"                               | ConsensusState    | [ICS 7](../../client/ics-007-tendermint-client) |
-| privateStore  | "clients/{identifier}/counterparty"                                           | Counterparty      | [ICS 2](../ics-002-client-semantics) |
-| privateStore  | "nextSequenceSend/ports/{identifier}/channels/{identifier}"                   | uint64            | [ICS 4](../ics-004-channel-and-packet-semantics) |
-| provableStore | "commitments/ports/{identifier}/channels/{identifier}/sequences/{sequence}"   | bytes             | [ICS 4](../ics-004-channel-and-packet-semantics) |
-| provableStore | "receipts/ports/{identifier}/channels/{identifier}/sequences/{sequence}"      | bytes             | [ICS 4](../ics-004-channel-and-packet-semantics) |
-| provableStore | "acks/ports/{identifier}/channels/{identifier}/sequences/{sequence}"          | bytes             | [ICS 4](../ics-004-channel-and-packet-semantics) |
->>>>>>> c37e019d
 
 ### Module layout
 
