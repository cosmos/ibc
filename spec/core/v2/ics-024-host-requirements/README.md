--- conflicted
+++ resolved
@@ -90,13 +90,8 @@
 
 The `provableStore`:
 
-<<<<<<< HEAD
-- MUST write to a key/value store whose data can be externally proved with a vector commitment as defined in [ICS 23](../ics-023-vector-commitments). 
+- MUST write to a key/value store whose data can be externally proved with a vector commitment as defined in [ICS 23](../../ics-023-vector-commitments). 
 - MUST use canonical data structure encodings provided in these specifications
-=======
-- MUST write to a key/value store whose data can be externally proved with a vector commitment as defined in [ICS 23](../../ics-023-vector-commitments). 
-- MUST use canonical data structure encodings provided in these specifications as proto3 files
->>>>>>> f8e71346
 
 The `privateStore`:
 
@@ -125,7 +120,6 @@
 
 | Store          | Path format                                                                    | Value type        | Defined in |
 | -------------- | ------------------------------------------------------------------------------ | ----------------- | ---------------------- |
-<<<<<<< HEAD
 | privateStore  | "clients/{identifier}/clientState"                                             | ClientState       | [ICS 2](../ics-002-client-semantics) |
 | privateStore  | "clients/{identifier}/consensusStates/{height}"                                | ConsensusState    | [ICS 7](../../client/ics-007-tendermint-client) |
 | privateStore | "clients/{identifier}/counterparty"                                             | Counterparty      | [ICS 2](../ics-002-client-semantics)
@@ -133,20 +127,6 @@
 | provableStore  | "commitments/ports/{identifier}/channels/{identifier}/sequences/{sequence}"    | bytes             | [ICS 4](../ics-004-channel-and-packet-semantics) |
 | provableStore  | "receipts/ports/{identifier}/channels/{identifier}/sequences/{sequence}"       | bytes             | [ICS 4](../ics-004-channel-and-packet-semantics) |
 | provableStore  | "acks/ports/{identifier}/channels/{identifier}/sequences/{sequence}"           | bytes             | [ICS 4](../ics-004-channel-and-packet-semantics) |
-=======
-| provableStore  | "clients/{identifier}/clientState"                                             | ClientState       | [ICS 2](../ics-002-client-semantics) |
-| provableStore  | "clients/{identifier}/consensusStates/{height}"                                | ConsensusState    | [ICS 7](../../../client/ics-007-tendermint-client) |
-| privateStore   | "clients/{identifier}/connections                                              | []Identifier      | [ICS 3](../../ics-003-connection-semantics) |
-| provableStore  | "connections/{identifier}"                                                     | ConnectionEnd     | [ICS 3](../../ics-003-connection-semantics) |
-| privateStore   | "ports/{identifier}"                                                           | CapabilityKey     | [ICS 5](../ics-005-port-allocation) |
-| provableStore  | "channelEnds/ports/{identifier}/channels/{identifier}"                         | ChannelEnd        | [ICS 4](../ics-004-packet-semantics) |
-| provableStore  | "nextSequenceSend/ports/{identifier}/channels/{identifier}"                    | uint64            | [ICS 4](../ics-004-packet-semantics) |
-| provableStore  | "nextSequenceRecv/ports/{identifier}/channels/{identifier}"                    | uint64            | [ICS 4](../ics-004-packet-semantics) |
-| provableStore  | "nextSequenceAck/ports/{identifier}/channels/{identifier}"                     | uint64            | [ICS 4](../ics-004-packet-semantics) |
-| provableStore  | "commitments/ports/{identifier}/channels/{identifier}/sequences/{sequence}"    | bytes             | [ICS 4](../ics-004-packet-semantics) |
-| provableStore  | "receipts/ports/{identifier}/channels/{identifier}/sequences/{sequence}"       | bytes             | [ICS 4](../ics-004-packet-semantics) |
-| provableStore  | "acks/ports/{identifier}/channels/{identifier}/sequences/{sequence}"           | bytes             | [ICS 4](../ics-004-packet-semantics) |
->>>>>>> f8e71346
 
 ### Module layout
 
@@ -182,130 +162,6 @@
 type getCurrentHeight = () => Height
 ```
 
-<<<<<<< HEAD
-=======
-Host state machines MUST define a unique `ConsensusState` type fulfilling the requirements of [ICS 2](../ics-002-client-semantics), with a canonical binary serialisation.
-
-Host state machines MUST provide the ability to introspect their own consensus state, with `getConsensusState`:
-
-```typescript
-type getConsensusState = (height: Height, proof?: bytes) => ConsensusState
-```
-
-`getConsensusState` MUST return the consensus state for at least some number `n` of contiguous recent heights, where `n` is constant for the host state machine. Heights older than `n` MAY be safely pruned (causing future calls to fail for those heights).
-
-We provide an optional proof data which comes from the `MsgConnectionOpenAck` or `MsgConnectionOpenTry` for host state machines which are unable to introspect their own `ConsensusState` and must rely on off-chain data.
-<br />
-In this case host state machines MUST maintain a map of `n` block numbers to header hashes where the proof would contain full header which can be hashed and compared with the on-chain record.
-
-Host state machines MUST provide the ability to introspect this stored recent consensus state count `n`, with `getStoredRecentConsensusStateCount`:
-
-```typescript
-type getStoredRecentConsensusStateCount = () => Height
-```
-
-### Client state validation
-
-Host state machines MUST define a unique `ClientState` type fulfilling the requirements of [ICS 2](../ics-002-client-semantics).
-
-Host state machines MUST provide the ability to construct a `ClientState` representation of their own state for the purposes of client state validation, with `getHostClientState`:
-
-```typescript
-type getHostClientState = (height: Height) => ClientState
-```
-
-Host state machines MUST provide the ability to validate the `ClientState` of a light client running on a counterparty chain, with `validateSelfClient`:
-
-```typescript
-type validateSelfClient = (counterpartyClientState: ClientState) => boolean
-```
-
-`validateSelfClient` validates the client parameters for a client of the host chain. For example, below is the implementation for Tendermint hosts, using `ClientState` as defined in [ICS 7](../../../client/ics-007-tendermint-client/):
-
-```typescript
-function validateSelfClient(counterpartyClientState: ClientState) {
-  hostClientState = getHostClientState()
-
-  // assert that the counterparty client is not frozen
-  if counterpartyClientState.frozenHeight !== null {
-    return false
-  }
-
-  // assert that the chain ids are the same
-  if counterpartyClientState.chainID !== hostClientState.chainID {
-    return false
-  }
-
-  // assert that the counterparty client is in the same revision as the host chain
-  counterpartyRevisionNumber = parseRevisionNumber(counterpartyClientState.chainID)
-  if counterpartyRevisionNumber !== hostClientState.latestHeight.revisionNumber {
-    return false
-  }
-
-  // assert that the counterparty client has a height less than the host height
-  if counterpartyClientState.latestHeight >= hostClientState.latestHeight {
-    return false
-  }
-
-  // assert that the counterparty client has the same ProofSpec as the host
-  if counterpartyClientState.proofSpecs !== hostClientState.proofSpecs {
-    return false
-  }
-
-  // assert that the trustLevel is within the allowed range. 1/3 is the minimum amount
-  // of trust needed which does not break the security model.
-  if counterpartyClientState.trustLevel < 1/3 || counterpartyClientState.trustLevel > 1 {
-    return false
-  }
-
-  // assert that the unbonding periods are the same
-  if counterpartyClientState.unbondingPeriod != hostClientState.unbondingPeriod {
-    return false
-  }
-
-  // assert that the unbonding period is greater than or equal to the trusting period
-  if counterpartyClientState.unbondingPeriod < counterpartyClientState.trustingPeriod {
-    return false
-  }
-
-  // assert that the upgrade paths are the same
-  hostUpgradePath = applyPrefix(hostClientState.upgradeCommitmentPrefix, hostClientState.upgradeKey)
-  counterpartyUpgradePath = applyPrefix(counterpartyClientState.upgradeCommitmentPrefix, counterpartyClientState.upgradeKey)
-  if counterpartyUpgradePath !== hostUpgradePath {
-    return false
-  }
-  
-  return true
-}
-```
-
-### Commitment path introspection
-
-Host chains MUST provide the ability to inspect their commitment path, with `getCommitmentPrefix`:
-
-```typescript
-type getCommitmentPrefix = () => CommitmentPrefix
-```
-
-The result `CommitmentPrefix` is the prefix used by the host state machine's key-value store.
-With the `CommitmentRoot root` and `CommitmentState state` of the host state machine, the following property MUST be preserved:
-
-```typescript
-if provableStore.get(path) === value {
-  prefixedPath = applyPrefix(getCommitmentPrefix(), path)
-  if value !== nil {
-    proof = createMembershipProof(state, prefixedPath, value)
-    assert(verifyMembership(root, proof, prefixedPath, value))
-  } else {
-    proof = createNonMembershipProof(state, prefixedPath)
-    assert(verifyNonMembership(root, proof, prefixedPath))
-  }
-}
-```
-
-For a host state machine, the return value of `getCommitmentPrefix` MUST be constant.
-
->>>>>>> f8e71346
 ### Timestamp access
 
 Host chains MUST provide a current Unix timestamp, accessible with `currentTimestamp()`:
@@ -330,19 +186,6 @@
 
 Modules that wish to make use of particular IBC features MAY implement certain handler functions, e.g. to add additional logic to a channel handshake with an associated module on another state machine.
 
-<<<<<<< HEAD
-=======
-### Datagram submission
-
-Host state machines which implement the routing module MAY define a `submitDatagram` function to submit datagrams<sup>[1](#footnote1)</sup>, which will be included in transactions, directly to the routing module (defined in [ICS 26](../../ics-026-routing-module)):
-
-```typescript
-type submitDatagram = (datagram: Datagram) => void
-```
-
-`submitDatagram` allows relayer processes to submit IBC datagrams directly to the routing module on the host state machine. Host state machines MAY require that the relayer process submitting the datagram has an account to pay transaction fees, signs over the datagram in a larger transaction structure, etc — `submitDatagram` MUST define & construct any such packaging required.
-
->>>>>>> f8e71346
 ### Exception system
 
 Host state machines MUST support an exception system, whereby a transaction can abort execution and revert any previously made state changes (including state changes in other modules happening within the same transaction), excluding gas consumed & fee payments as appropriate, and a system invariant violation can halt the state machine.
