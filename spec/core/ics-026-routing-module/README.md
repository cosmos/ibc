--- conflicted
+++ resolved
@@ -163,16 +163,10 @@
   onChanOpenTry: onChanOpenTry,
   onChanOpenAck: onChanOpenAck,
   onChanOpenConfirm: onChanOpenConfirm,
-<<<<<<< HEAD
-  onChanCloseConfirm: onChanCloseConfirm,
-  onRecvPacket: onRecvPacket,
-  onTimeoutPacket: onTimeoutPacket,
-=======
   onChanCloseInit: onChanCloseInit,
   onChanCloseConfirm: onChanCloseConfirm
   onRecvPacket: onRecvPacket
   onTimeoutPacket: onTimeoutPacket
->>>>>>> 0be5a5ce
   onAcknowledgePacket: onAcknowledgePacket,
   onTimeoutPacketClose: onTimeoutPacketClose,
 }
