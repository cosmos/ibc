---
ics: 2
title: Client Semantics
stage: draft
category: IBC/TAO
kind: interface
requires: 23, 24
required-by: 3
author: Juwoon Yun <joon@tendermint.com>, Christopher Goes <cwgoes@tendermint.com>
created: 2019-02-25
modified: 2020-01-13
---

## Synopsis

This standard specifies the properties that consensus algorithms of machines implementing the interblockchain
communication protocol are required to satisfy. These properties are necessary for efficient and safe
verification in the higher-level protocol abstractions. The algorithm utilised in IBC to verify the
consensus transcript & state sub-components of another machine is referred to as a "validity predicate",
and pairing it with a state that the verifier assumes to be correct forms a "light client" (often shortened to "client").

This standard also specifies how light clients will be stored, registered, and updated in the
canonical IBC handler. The stored client instances will be introspectable by a third party actor,
such as a user inspecting the state of the chain and deciding whether or not to send an IBC packet.

### Motivation

In the IBC protocol, an actor, which may be an end user, an off-chain process, or a machine,
needs to be able to verify updates to the state of another machine
which the other machine's consensus algorithm has agreed upon, and reject any possible updates
which the other machine's consensus algorithm has not agreed upon. A light client is the algorithm
with which a machine can do so. This standard formalises the light client model and requirements,
so that the IBC protocol can easily integrate with new machines which are running new consensus algorithms
as long as associated light client algorithms fulfilling the listed requirements are provided.

Beyond the properties described in this specification, IBC does not impose any requirements on
the internal operation of machines and their consensus algorithms. A machine may consist of a
single process signing operations with a private key, a quorum of processes signing in unison,
many processes operating a Byzantine fault-tolerant consensus algorithm, or other configurations yet to be invented
— from the perspective of IBC, a machine is defined entirely by its light client validation & equivocation detection logic.
Clients will generally not include validation of the state transition logic in general
(as that would be equivalent to simply executing the other state machine), but may
elect to validate parts of state transitions in particular cases.

Clients could also act as thresholding views of other clients. In the case where
modules utilising the IBC protocol to interact with probabilistic-finality consensus algorithms
which might require different finality thresholds for different applications, one write-only
client could be created to track headers and many read-only clients with different finality
thresholds (confirmation depths after which state roots are considered final) could use that same state.

The client protocol should also support third-party introduction. Alice, a module on a machine,
wants to introduce Bob, a second module on a second machine who Alice knows (and who knows Alice),
to Carol, a third module on a third machine, who Alice knows but Bob does not. Alice must utilise
an existing channel to Bob to communicate the canonically-serialisable validity predicate for
Carol, with which Bob can then open a connection and channel so that Bob and Carol can talk directly.
If necessary, Alice may also communicate to Carol the validity predicate for Bob, prior to Bob's
connection attempt, so that Carol knows to accept the incoming request.

Client interfaces should also be constructed so that custom validation logic can be provided safely
to define a custom client at runtime, as long as the underlying state machine can provide an
appropriate gas metering mechanism to charge for compute and storage. On a host state machine
which supports WASM execution, for example, the validity predicate and equivocation predicate
could be provided as executable WASM functions when the client instance is created.

### Definitions

* `get`, `set`, `Path`, and `Identifier` are as defined in [ICS 24](../ics-024-host-requirements).

* `CommitmentRoot` is as defined in [ICS 23](../ics-023-vector-commitments). It must provide an inexpensive way for
  downstream logic to verify whether key/value pairs are present in state at a particular height.

* `ConsensusState` is an opaque type representing the state of a validity predicate.
  `ConsensusState` must be able to verify state updates agreed upon by the associated consensus algorithm.
  It must also be serialisable in a canonical fashion so that third parties, such as counterparty machines,
  can check that a particular machine has stored a particular `ConsensusState`. It must finally be
  introspectable by the state machine which it is for, such that the state machine can look up its
  own `ConsensusState` at a past height.

* `ClientState` is an opaque type representing the state of a client.
  A `ClientState` must expose query functions to verify membership or non-membership of
  key/value pairs in state at particular heights and to retrieve the current `ConsensusState`.

### Desired Properties

Light clients must provide a secure algorithm to verify other chains' canonical headers,
using the existing `ConsensusState`. The higher level abstractions will then be able to verify
sub-components of the state with the `CommitmentRoot`s stored in the `ConsensusState`, which are
guaranteed to have been committed by the other chain's consensus algorithm.

Validity predicates are expected to reflect the behaviour of the full nodes which are running the
corresponding consensus algorithm. Given a `ConsensusState` and a list of messages, if a full node
accepts the new `Header` generated with `Commit`, then the light client MUST also accept it,
and if a full node rejects it, then the light client MUST also reject it.

Light clients are not replaying the whole message transcript, so it is possible under cases of
consensus misbehaviour that the light clients' behaviour differs from the full nodes'.
In this case, a misbehaviour proof which proves the divergence between the validity predicate
and the full node can be generated and submitted to the chain so that the chain can safely deactivate the
light client, invalidate past state roots, and await higher-level intervention.

## Technical Specification

This specification outlines what each *client type* must define. A client type is a set of definitions
of the data structures, initialisation logic, validity predicate, and misbehaviour predicate required
to operate a light client. State machines implementing the IBC protocol can support any number of client
types, and each client type can be instantiated with different initial consensus states in order to track
different consensus instances. In order to establish a connection between two machines (see [ICS 3](../ics-003-connection-semantics)),
the machines must each support the client type corresponding to the other machine's consensus algorithm.

Specific client types shall be defined in later versions of this specification and a canonical list shall exist in this repository.
Machines implementing the IBC protocol are expected to respect these client types, although they may elect to support only a subset.

### Data Structures

#### ConsensusState

`ConsensusState` is an opaque data structure defined by a client type, used by the validity predicate to
verify new commits & state roots. Likely the structure will contain the last commit produced by
the consensus process, including signatures and validator set metadata.

`ConsensusState` MUST be generated from an instance of `Consensus`, which assigns unique heights
for each `ConsensusState` (such that each height has exactly one associated consensus state).
Two `ConsensusState`s on the same chain SHOULD NOT have the same height if they do not have
equal commitment roots. Such an event is called an "equivocation" and MUST be classified
as misbehaviour. Should one occur, a proof should be generated and submitted so that the client can be frozen
and previous state roots invalidated as necessary.

The `ConsensusState` of a chain MUST have a canonical serialisation, so that other chains can check
that a stored consensus state is equal to another (see [ICS 24](../ics-024-host-requirements) for the keyspace table).

```typescript
type ConsensusState = bytes
```

The `ConsensusState` MUST be stored under a particular key, defined below, so that other chains can verify that a particular consensus state has been stored.

The `ConsensusState` MUST define a `getTimestamp()` method which returns the timestamp associated with that consensus state:

```typescript
type getTimestamp = ConsensusState => uint64
```

#### Header

A `Header` is an opaque data structure defined by a client type which provides information to update a `ConsensusState`.
Headers can be submitted to an associated client to update the stored `ConsensusState`. They likely contain a height, a proof,
a commitment root, and possibly updates to the validity predicate.

```typescript
type Header = bytes
```

#### Consensus

`Consensus` is a `Header` generating function which takes the previous
`ConsensusState` with the messages and returns the result.

```typescript
type Consensus = (ConsensusState, [Message]) => Header
```

### Blockchain

A blockchain is a consensus algorithm which generates valid `Header`s.
It generates a unique list of headers starting from a genesis `ConsensusState` with arbitrary
messages.

`Blockchain` is defined as

```typescript
interface Blockchain {
  genesis: ConsensusState
  consensus: Consensus
}
```
where
  * `Genesis` is the genesis `ConsensusState`
  * `Consensus` is the header generating function

The headers generated from a `Blockchain` are expected to satisfy the following:

1. Each `Header` MUST NOT have more than one direct child

* Satisfied if: finality & safety
* Possible violation scenario: validator double signing, chain reorganisation (Nakamoto consensus)

2. Each `Header` MUST eventually have at least one direct child

* Satisfied if: liveness, light-client verifier continuity
* Possible violation scenario: synchronised halt, incompatible hard fork

3. Each `Header`s MUST be generated by `Consensus`, which ensures valid state transitions

* Satisfied if: correct block generation & state machine
* Possible violation scenario: invariant break, super-majority validator cartel

Unless the blockchain satisfies all of the above the IBC protocol
may not work as intended: the chain can receive multiple conflicting
packets, the chain cannot recover from the timeout event, the chain can
steal the user's asset, etc.

The validity of the validity predicate is dependent on the security model of the
`Consensus`. For example, the `Consensus` can be a proof of authority with
a trusted operator, or a proof of stake but with
insufficient value of stake. In such cases, it is possible that the
security assumptions break, the correspondence between `Consensus` and
the validity predicate no longer exists, and the behaviour of the validity predicate becomes
undefined. Also, the `Blockchain` may no longer satisfy
the requirements above, which will cause the chain to be incompatible with the IBC
protocol. In cases of attributable faults, a misbehaviour proof can be generated and submitted to the
chain storing the client to safely freeze the light client and
prevent further IBC packet relay.

#### Validity predicate

A validity predicate is an opaque function defined by a client type to verify `Header`s depending on the current `ConsensusState`.
Using the validity predicate SHOULD be far more computationally efficient than replaying the full consensus algorithm
for the given parent `Header` and the list of network messages.

The validity predicate & client state update logic are combined into a single `checkValidityAndUpdateState` type, which is defined as

```typescript
type checkValidityAndUpdateState = (Header) => Void
```

`checkValidityAndUpdateState` MUST throw an exception if the provided header was not valid.

If the provided header was valid, the client MUST also mutate internal state to store
now-finalised consensus roots and update any necessary signature authority tracking (e.g.
changes to the validator set) for future calls to the validity predicate.

Clients MAY have time-sensitive validity predicates, such that if no header is provided for a period of time
(e.g. an unbonding period of three weeks) it will no longer be possible to update the client.
In this case, a permissioned entity such as a chain governance system or trusted multi-signature MAY be allowed
to intervene to unfreeze a frozen client & provide a new correct header.

#### Misbehaviour predicate

A misbehaviour predicate is an opaque function defined by a client type, used to check if data
constitutes a violation of the consensus protocol. This might be two signed headers
with different state roots but the same height, a signed header containing invalid
state transitions, or other proof of malfeasance as defined by the consensus algorithm.

The misbehaviour predicate & client state update logic are combined into a single `checkMisbehaviourAndUpdateState` type, which is defined as

```typescript
type checkMisbehaviourAndUpdateState = (bytes) => Void
```

`checkMisbehaviourAndUpdateState` MUST throw an exception if the provided proof of misbehaviour was not valid.

If misbehaviour was valid, the client MUST also mutate internal state to mark appropriate heights which
were previously considered valid as invalid, according to the nature of the misbehaviour.

Once misbehaviour is detected, clients SHOULD be frozen so that no future updates can be submitted.
A permissioned entity such as a chain governance system or trusted multi-signature MAY be allowed
to intervene to unfreeze a frozen client & provide a new correct header.

#### Height

`Height` is an opaque data structure defined by a client type.
It must form a partially ordered set & provide operations for comparison.

```typescript
type Height
```

```typescript
enum Ord {
  LT
  EQ
  GT
}

type compare = (h1: Height, h2: Height) => Ord
```

A height is either `LT` (less than), `EQ` (equal to), or `GT` (greater than) another height.

`>=`, `>`, `===`, `<`, `<=` are defined through the rest of this specification as aliases to `compare`.

There must also be a zero-element for a height type, referred to as `0`, which is less than all non-zero heights.

#### ClientState

`ClientState` is an opaque data structure defined by a client type.
It may keep arbitrary internal state to track verified roots and past misbehaviours.

Light clients are representation-opaque — different consensus algorithms can define different light client update algorithms —
but they must expose this common set of query functions to the IBC handler.

```typescript
type ClientState = bytes
```

Client types MUST define a method to initialise a client state with a provided consensus state, writing to internal state as appropriate.

```typescript
type initialise = (consensusState: ConsensusState) => ClientState
```

Client types MUST define a method to fetch the current height (height of the most recent validated header).

```typescript
type latestClientHeight = (
  clientState: ClientState)
  => Height
```

#### CommitmentProof

`CommitmentProof` is an opaque data structure defined by a client type in accordance with [ICS 23](../ics-023-vector-commitments).
It is utilised to verify presence or absence of a particular key/value pair in state
at a particular finalised height (necessarily associated with a particular commitment root).

#### State verification

Client types must define functions to authenticate internal state of the state machine which the client tracks.
Internal implementation details may differ (for example, a loopback client could simply read directly from the state and require no proofs).

- The `delayPeriodTime` is passed to packet-related verification functions in order to allow packets to specify a period of time which must pass after a header is verified before the packet is allowed to be processed.
- The `delayPeriodBlocks` is passed to packet-related verification functions in order to allow packets to specify a period of blocks which must pass after a header is verified before the packet is allowed to be processed.

##### Required functions

`verifyClientConsensusState` verifies a proof of the consensus state of the specified client stored on the target machine.

```typescript
type verifyClientConsensusState = (
  clientState: ClientState,
  height: Height,
  proof: CommitmentProof,
  clientIdentifier: Identifier,
  consensusStateHeight: Height,
  consensusState: ConsensusState)
  => boolean
```

`verifyConnectionState` verifies a proof of the connection state of the specified connection end stored on the target machine.

```typescript
type verifyConnectionState = (
  clientState: ClientState,
  height: Height,
  prefix: CommitmentPrefix,
  proof: CommitmentProof,
  connectionIdentifier: Identifier,
  connectionEnd: ConnectionEnd)
  => boolean
```

`verifyChannelState` verifies a proof of the channel state of the specified channel end, under the specified port, stored on the target machine.

```typescript
type verifyChannelState = (
  clientState: ClientState,
  height: Height,
  prefix: CommitmentPrefix,
  proof: CommitmentProof,
  portIdentifier: Identifier,
  channelIdentifier: Identifier,
  channelEnd: ChannelEnd)
  => boolean
```

`verifyPacketData` verifies a proof of an outgoing packet commitment at the specified port, specified channel, and specified sequence.

```typescript
type verifyPacketData = (
  clientState: ClientState,
  height: Height,
  delayPeriodTime: uint64,
  delayPeriodBlocks: uint64,
  prefix: CommitmentPrefix,
  proof: CommitmentProof,
  portIdentifier: Identifier,
  channelIdentifier: Identifier,
  sequence: uint64,
  data: bytes)
  => boolean
```

`verifyPacketAcknowledgement` verifies a proof of an incoming packet acknowledgement at the specified port, specified channel, and specified sequence.

```typescript
type verifyPacketAcknowledgement = (
  clientState: ClientState,
  height: Height,
  delayPeriodTime: uint64,
  delayPeriodBlocks: uint64,
  prefix: CommitmentPrefix,
  proof: CommitmentProof,
  portIdentifier: Identifier,
  channelIdentifier: Identifier,
  sequence: uint64,
  acknowledgement: bytes)
  => boolean
```

`verifyPacketReceiptAbsence` verifies a proof of the absence of an incoming packet receipt at the specified port, specified channel, and specified sequence.

```typescript
type verifyPacketReceiptAbsence = (
  clientState: ClientState,
  height: Height,
  delayPeriodTime: uint64,
  delayPeriodBlocks: uint64,
  prefix: CommitmentPrefix,
  proof: CommitmentProof,
  portIdentifier: Identifier,
  channelIdentifier: Identifier,
  sequence: uint64)
  => boolean
```

`verifyNextSequenceRecv` verifies a proof of the next sequence number to be received of the specified channel at the specified port.

```typescript
type verifyNextSequenceRecv = (
  clientState: ClientState,
  height: Height,
  delayPeriodTime: uint64,
  delayPeriodBlocks: uint64,
  prefix: CommitmentPrefix,
  proof: CommitmentProof,
  portIdentifier: Identifier,
  channelIdentifier: Identifier,
  nextSequenceRecv: uint64)
  => boolean
```

<<<<<<< HEAD
`verifyMembership` is a generic proof verification method which verifies a proof of the existence a value at a given `CommitmentPath` at the specified height.
The caller is expected to construct the full `CommitmentPath` from a `CommitmentPrefix` and a standardized path. If the caller desires a particular delay period to be enforced,
=======
`verifyMembership` is a generic proof verification method which verifies a proof of the existence of a value at a given `CommitmentPath` at the specified height.
The caller is expected to construct the full `CommitmentPath` from a `CommitmentPrefix` and a standardized path (as defined in [ICS 24](../ics-024-host-requirements/README.md#path-space)). If the caller desires a particular delay period to be enforced,
>>>>>>> 30ad8c10
then it can pass in a non-zero `delayPeriodTime` or `delayPeriodBlocks`. If a delay period is not necessary, the caller must pass in 0 for `delayPeriodTime` and `delayPeriodBlocks`,
and the client will not enforce any delay period for verification.

```typescript
type verifyMembership = (
  clientState: ClientState,
  height: Height,
  delayPeriodTime: uint64,
  delayPeriodBlocks: uint64,
  proof: CommitmentProof,
  path: CommitmentPath,
  value: bytes)
  => boolean
```

<<<<<<< HEAD
`verifyNonMembership` is a generic proof verification method which verifies a proof of absence at a given `CommitmentPath` at the specified height.
The caller is expected to construct the full `CommitmentPath` from a `CommitmentPrefix` and a standardized path. If the caller desires a particular delay period to be enforced,
=======
`verifyNonMembership` is a generic proof verification method which verifies a proof of absence of a given `CommitmentPath` at the specified height.
The caller is expected to construct the full `CommitmentPath` from a `CommitmentPrefix` and a standardized path (as defined in [ICS 24](../ics-024-host-requirements/README.md#path-space)). If the caller desires a particular delay period to be enforced,
>>>>>>> 30ad8c10
then it can pass in a non-zero `delayPeriodTime` or `delayPeriodBlocks`. If a delay period is not necessary, the caller must pass in 0 for `delayPeriodTime` and `delayPeriodBlocks`,
and the client will not enforce any delay period for verification.

```typescript
type verifyNonMembership = (
  clientState: ClientState,
  height: Height,
  delayPeriodTime: uint64,
  delayPeriodBlocks: uint64,
  proof: CommitmentProof,
  path: CommitmentPath)
  => boolean
```


#### Query interface

##### Chain queries

These query endpoints are assumed to be exposed over HTTP or an equivalent RPC API by nodes of the chain associated with a particular client.

`queryHeader` MUST be defined by the chain which is validated by a particular client, and should allow for retrieval of headers by height. This endpoint is assumed to be untrusted.

```typescript
type queryHeader = (height: Height) => Header
```

`queryChainConsensusState` MAY be defined by the chain which is validated by a particular client, to allow for the retrieval of the current consensus state which can be used to construct a new client.
When used in this fashion, the returned `ConsensusState` MUST be manually confirmed by the querying entity, since it is subjective. This endpoint is assumed to be untrusted. The precise nature of the
`ConsensusState` may vary per client type.

```typescript
type queryChainConsensusState = (height: Height) => ConsensusState
```

Note that retrieval of past consensus states by height (as opposed to just the current consensus state) is convenient but not required.

`queryChainConsensusState` MAY also return other data necessary to create clients, such as the "unbonding period" for certain proof-of-stake security models. This data MUST also be verified by the querying entity.

##### On-chain state queries

This specification defines a single function to query the state of a client by-identifier.

```typescript
function queryClientState(identifier: Identifier): ClientState {
  return privateStore.get(clientStatePath(identifier))
}
```

The `ClientState` type SHOULD expose its latest verified height (from which the consensus state can then be retrieved using `queryConsensusState` if desired).

```typescript
type latestHeight = (state: ClientState) => Height
```

Client types SHOULD define the following standardised query functions in order to allow relayers & other off-chain entities to interface with on-chain state in a standard API.

`queryConsensusState` allows stored consensus states to be retrieved by height.

```typescript
type queryConsensusState = (
  identifier: Identifier,
  height: Height,
) => ConsensusState
```

##### Proof construction

Each client type SHOULD define functions to allow relayers to construct the proofs required by the client's state verification algorithms. These may take different forms depending on the client type.
For example, Tendermint client proofs may be returned along with key-value data from store queries, and solo client proofs may need to be constructed interactively on the solo machine in question (since the user will need to sign the message).
These functions may constitute external queries over RPC to a full node as well as local computation or verification.

```typescript
type queryAndProveClientConsensusState = (
  clientIdentifier: Identifier,
  height: Height,
  prefix: CommitmentPrefix,
  consensusStateHeight: Height) => ConsensusState, Proof

type queryAndProveConnectionState = (
  connectionIdentifier: Identifier,
  height: Height,
  prefix: CommitmentPrefix) => ConnectionEnd, Proof

type queryAndProveChannelState = (
  portIdentifier: Identifier,
  channelIdentifier: Identifier,
  height: Height,
  prefix: CommitmentPrefix) => ChannelEnd, Proof

type queryAndProvePacketData = (
  portIdentifier: Identifier,
  channelIdentifier: Identifier,
  height: Height,
  prefix: CommitmentPrefix,
  sequence: uint64) => []byte, Proof

type queryAndProvePacketAcknowledgement = (
  portIdentifier: Identifier,
  channelIdentifier: Identifier,
  height: Height,
  prefix: CommitmentPrefix,
  sequence: uint64) => []byte, Proof

type queryAndProvePacketAcknowledgementAbsence = (
  portIdentifier: Identifier,
  channelIdentifier: Identifier,
  height: Height,
  prefix: CommitmentPrefix,
  sequence: uint64) => Proof

type queryAndProveNextSequenceRecv = (
  portIdentifier: Identifier,
  channelIdentifier: Identifier,
  height: Height,
  prefix: CommitmentPrefix) => uint64, Proof
```

##### Implementation strategies

###### Loopback

A loopback client of a local machine merely reads from the local state, to which it must have access.

###### Simple signatures

A client of a solo machine with a known public key checks signatures on messages sent by that local machine,
which are provided as the `Proof` parameter. The `height` parameter can be used as a replay protection nonce.

Multi-signature or threshold signature schemes can also be used in such a fashion.

###### Proxy clients

Proxy clients verify another (proxy) machine's verification of the target machine, by including in the
proof first a proof of the client state on the proxy machine, and then a secondary proof of the sub-state of
the target machine with respect to the client state on the proxy machine. This allows the proxy client to
avoid storing and tracking the consensus state of the target machine itself, at the cost of adding
security assumptions of proxy machine correctness.

###### Merklized state trees

For clients of state machines with Merklized state trees, these functions can be implemented by calling the [ICS-23](../ics-023-vector-commitments/README.md) `verifyMembership` or `verifyNonMembership` methods, using a verified Merkle
root stored in the `ClientState`, to verify presence or absence of particular key/value pairs in state at particular heights in accordance with [ICS 23](../ics-023-vector-commitments).

```typescript
type verifyMembership = (ClientState, Height, CommitmentProof, Path, Value) => boolean
```

```typescript
type verifyNonMembership = (ClientState, Height, CommitmentProof, Path) => boolean
```

### Sub-protocols

IBC handlers MUST implement the functions defined below.

#### Identifier validation

Clients are stored under a unique `Identifier` prefix.
This ICS does not require that client identifiers be generated in a particular manner, only that they be unique.
However, it is possible to restrict the space of `Identifier`s if required.
The validation function `validateClientIdentifier` MAY be provided.

```typescript
type validateClientIdentifier = (id: Identifier) => boolean
```

If not provided, the default `validateClientIdentifier` will always return `true`. 

##### Utilising past roots

To avoid race conditions between client updates (which change the state root) and proof-carrying
transactions in handshakes or packet receipt, many IBC handler functions allow the caller to specify
a particular past root to reference, which is looked up by height. IBC handler functions which do this
must ensure that they also perform any requisite checks on the height passed in by the caller to ensure
logical correctness.

#### Create

Calling `createClient` with the specified identifier & initial consensus state creates a new client.

```typescript
function createClient(
  id: Identifier,
  clientType: ClientType,
  consensusState: ConsensusState) {
    abortTransactionUnless(validateClientIdentifier(id))
    abortTransactionUnless(privateStore.get(clientStatePath(id)) === null)
    abortSystemUnless(provableStore.get(clientTypePath(id)) === null)
    clientType.initialise(consensusState)
    provableStore.set(clientTypePath(id), clientType)
}
```

#### Query

Client consensus state and client internal state can be queried by identifier, but
the specific paths which must be queried are defined by each client type.

#### Update

Updating a client is done by submitting a new `Header`. The `Identifier` is used to point to the
stored `ClientState` that the logic will update. When a new `Header` is verified with
the stored `ClientState`'s validity predicate and `ConsensusState`, the client MUST
update its internal state accordingly, possibly finalising commitment roots and
updating the signature authority logic in the stored consensus state.

If a client can no longer be updated (if, for example, the trusting period has passed),
it will no longer be possible to send any packets over connections & channels associated
with that client, or timeout any packets in-flight (since the height & timestamp on the
destination chain can no longer be verified). Manual intervention must take place to
reset the client state or migrate the connections & channels to another client. This
cannot safely be done completely automatically, but chains implementing IBC could elect
to allow governance mechanisms to perform these actions
(perhaps even per-client/connection/channel in a multi-sig or contract).

```typescript
function updateClient(
  id: Identifier,
  header: Header) {
    clientType = provableStore.get(clientTypePath(id))
    abortTransactionUnless(clientType !== null)
    clientState = privateStore.get(clientStatePath(id))
    abortTransactionUnless(clientState !== null)
    clientType.checkValidityAndUpdateState(clientState, header)
}
```

#### Misbehaviour

If the client detects proof of misbehaviour, the client can be alerted, possibly invalidating
previously valid state roots & preventing future updates.

```typescript
function submitMisbehaviourToClient(
  id: Identifier,
  misbehaviour: bytes) {
    clientType = provableStore.get(clientTypePath(id))
    abortTransactionUnless(clientType !== null)
    clientState = privateStore.get(clientStatePath(id))
    abortTransactionUnless(clientState !== null)
    clientType.checkMisbehaviourAndUpdateState(clientState, misbehaviour)
}
```

### Example Implementation

An example validity predicate is constructed for a chain running a single-operator consensus algorithm,
where the valid blocks are signed by the operator. The operator signing Key
can be changed while the chain is running.

The client-specific types are then defined as follows:

- `ConsensusState` stores the latest height and latest public key
- `Header`s contain a height, a new commitment root, a signature by the operator, and possibly a new public key
- `checkValidityAndUpdateState` checks that the submitted height is monotonically increasing and that the signature is correct, then mutates the internal state
- `checkMisbehaviourAndUpdateState` checks for two headers with the same height & different commitment roots, then mutates the internal state

```typescript
type Height = uint64

function compare(h1: Height, h2: Height): Ord {
  if h1 < h2
    return LT
  else if h1 === h2
    return EQ
  else
    return GT
}

interface ClientState {
  frozen: boolean
  pastPublicKeys: Set<PublicKey>
  verifiedRoots: Map<uint64, CommitmentRoot>
}

interface ConsensusState {
  sequence: uint64
  publicKey: PublicKey
}

interface Header {
  sequence: uint64
  commitmentRoot: CommitmentRoot
  signature: Signature
  newPublicKey: Maybe<PublicKey>
}

interface Misbehaviour {
  h1: Header
  h2: Header
}

// algorithm run by operator to commit a new block
function commit(
  commitmentRoot: CommitmentRoot,
  sequence: uint64,
  newPublicKey: Maybe<PublicKey>): Header {
    signature = privateKey.sign(commitmentRoot, sequence, newPublicKey)
    header = {sequence, commitmentRoot, signature, newPublicKey}
    return header
}

// initialisation function defined by the client type
function initialise(consensusState: ConsensusState): () {
  clientState = {
    frozen: false,
    pastPublicKeys: Set.singleton(consensusState.publicKey),
    verifiedRoots: Map.empty()
  }
  privateStore.set(identifier, clientState)
}

// validity predicate function defined by the client type
function checkValidityAndUpdateState(
  clientState: ClientState,
  header: Header) {
    abortTransactionUnless(consensusState.sequence + 1 === header.sequence)
    abortTransactionUnless(consensusState.publicKey.verify(header.signature))
    if (header.newPublicKey !== null) {
      consensusState.publicKey = header.newPublicKey
      clientState.pastPublicKeys.add(header.newPublicKey)
    }
    consensusState.sequence = header.sequence
    clientState.verifiedRoots[sequence] = header.commitmentRoot
}

function verifyClientConsensusState(
  clientState: ClientState,
  height: Height,
  prefix: CommitmentPrefix,
  proof: CommitmentProof,
  clientIdentifier: Identifier,
  consensusState: ConsensusState) {
    path = applyPrefix(prefix, "clients/{clientIdentifier}/consensusStates/{height}")
    abortTransactionUnless(!clientState.frozen)
    return clientState.verifiedRoots[sequence].verifyMembership(path, consensusState, proof)
}

function verifyConnectionState(
  clientState: ClientState,
  height: Height,
  prefix: CommitmentPrefix,
  proof: CommitmentProof,
  connectionIdentifier: Identifier,
  connectionEnd: ConnectionEnd) {
    path = applyPrefix(prefix, "connections/{connectionIdentifier}")
    abortTransactionUnless(!clientState.frozen)
    return clientState.verifiedRoots[sequence].verifyMembership(path, connectionEnd, proof)
}

function verifyChannelState(
  clientState: ClientState,
  height: Height,
  prefix: CommitmentPrefix,
  proof: CommitmentProof,
  portIdentifier: Identifier,
  channelIdentifier: Identifier,
  channelEnd: ChannelEnd) {
    path = applyPrefix(prefix, "ports/{portIdentifier}/channels/{channelIdentifier}")
    abortTransactionUnless(!clientState.frozen)
    return clientState.verifiedRoots[sequence].verifyMembership(path, channelEnd, proof)
}

function verifyPacketData(
  clientState: ClientState,
  height: Height,
  delayPeriodTime: uint64,
  delayPeriodBlocks: uint64,
  prefix: CommitmentPrefix,
  proof: CommitmentProof,
  portIdentifier: Identifier,
  channelIdentifier: Identifier,
  sequence: uint64,
  data: bytes) {
    path = applyPrefix(prefix, "ports/{portIdentifier}/channels/{channelIdentifier}/packets/{sequence}")
    abortTransactionUnless(!clientState.frozen)
    return clientState.verifiedRoots[sequence].verifyMembership(path, hash(data), proof)
}

function verifyPacketAcknowledgement(
  clientState: ClientState,
  height: Height,
  delayPeriodTime: uint64,
  delayPeriodBlocks: uint64,
  prefix: CommitmentPrefix,
  proof: CommitmentProof,
  portIdentifier: Identifier,
  channelIdentifier: Identifier,
  sequence: uint64,
  acknowledgement: bytes) {
    path = applyPrefix(prefix, "ports/{portIdentifier}/channels/{channelIdentifier}/acknowledgements/{sequence}")
    abortTransactionUnless(!clientState.frozen)
    return clientState.verifiedRoots[sequence].verifyMembership(path, hash(acknowledgement), proof)
}

function verifyPacketReceiptAbsence(
  clientState: ClientState,
  height: Height,
  prefix: CommitmentPrefix,
  delayPeriodTime: uint64,
  delayPeriodBlocks: uint64,
  proof: CommitmentProof,
  portIdentifier: Identifier,
  channelIdentifier: Identifier,
  sequence: uint64) {
    path = applyPrefix(prefix, "ports/{portIdentifier}/channels/{channelIdentifier}/receipts/{sequence}")
    abortTransactionUnless(!clientState.frozen)
    return clientState.verifiedRoots[sequence].verifyNonMembership(path, proof)
}

function verifyNextSequenceRecv(
  clientState: ClientState,
  height: Height,
  delayPeriodTime: uint64,
  delayPeriodBlocks: uint64,
  prefix: CommitmentPrefix,
  proof: CommitmentProof,
  portIdentifier: Identifier,
  channelIdentifier: Identifier,
  nextSequenceRecv: uint64) {
    path = applyPrefix(prefix, "ports/{portIdentifier}/channels/{channelIdentifier}/nextSequenceRecv")
    abortTransactionUnless(!clientState.frozen)
    return clientState.verifiedRoots[sequence].verifyMembership(path, nextSequenceRecv, proof)
}

// misbehaviour verification function defined by the client type
// any duplicate signature by a past or current key freezes the client
function checkMisbehaviourAndUpdateState(
  clientState: ClientState,
  misbehaviour: Misbehaviour) {
    h1 = misbehaviour.h1
    h2 = misbehaviour.h2
    abortTransactionUnless(clientState.pastPublicKeys.contains(h1.publicKey))
    abortTransactionUnless(h1.sequence === h2.sequence)
    abortTransactionUnless(h1.commitmentRoot !== h2.commitmentRoot || h1.publicKey !== h2.publicKey)
    abortTransactionUnless(h1.publicKey.verify(h1.signature))
    abortTransactionUnless(h2.publicKey.verify(h2.signature))
    clientState.frozen = true
}
```

### Properties & Invariants

- Client identifiers are immutable & first-come-first-serve. Clients cannot be deleted (allowing deletion would potentially allow future replay of past packets if identifiers were re-used).

## Backwards Compatibility

Not applicable.

## Forwards Compatibility

New client types can be added by IBC implementations at-will as long as they conform to this interface.

## Example Implementation

Coming soon.

## Other Implementations

Coming soon.

## History

Mar 5, 2019 - Initial draft finished and submitted as a PR

May 29, 2019 - Various revisions, notably multiple commitment-roots

Aug 15, 2019 - Major rework for clarity around client interface

Jan 13, 2020 - Revisions for client type separation & path alterations

Jan 26, 2020 - Addition of query interface

## Copyright

All content herein is licensed under [Apache 2.0](https://www.apache.org/licenses/LICENSE-2.0).<|MERGE_RESOLUTION|>--- conflicted
+++ resolved
@@ -429,13 +429,8 @@
   => boolean
 ```
 
-<<<<<<< HEAD
-`verifyMembership` is a generic proof verification method which verifies a proof of the existence a value at a given `CommitmentPath` at the specified height.
-The caller is expected to construct the full `CommitmentPath` from a `CommitmentPrefix` and a standardized path. If the caller desires a particular delay period to be enforced,
-=======
 `verifyMembership` is a generic proof verification method which verifies a proof of the existence of a value at a given `CommitmentPath` at the specified height.
 The caller is expected to construct the full `CommitmentPath` from a `CommitmentPrefix` and a standardized path (as defined in [ICS 24](../ics-024-host-requirements/README.md#path-space)). If the caller desires a particular delay period to be enforced,
->>>>>>> 30ad8c10
 then it can pass in a non-zero `delayPeriodTime` or `delayPeriodBlocks`. If a delay period is not necessary, the caller must pass in 0 for `delayPeriodTime` and `delayPeriodBlocks`,
 and the client will not enforce any delay period for verification.
 
@@ -451,13 +446,8 @@
   => boolean
 ```
 
-<<<<<<< HEAD
-`verifyNonMembership` is a generic proof verification method which verifies a proof of absence at a given `CommitmentPath` at the specified height.
-The caller is expected to construct the full `CommitmentPath` from a `CommitmentPrefix` and a standardized path. If the caller desires a particular delay period to be enforced,
-=======
 `verifyNonMembership` is a generic proof verification method which verifies a proof of absence of a given `CommitmentPath` at the specified height.
 The caller is expected to construct the full `CommitmentPath` from a `CommitmentPrefix` and a standardized path (as defined in [ICS 24](../ics-024-host-requirements/README.md#path-space)). If the caller desires a particular delay period to be enforced,
->>>>>>> 30ad8c10
 then it can pass in a non-zero `delayPeriodTime` or `delayPeriodBlocks`. If a delay period is not necessary, the caller must pass in 0 for `delayPeriodTime` and `delayPeriodBlocks`,
 and the client will not enforce any delay period for verification.
 
