# Router Specification

### Synopsis

The following document specifies the interfaces and state machine logic that IBC implementations must implement if they wish to serve as a Router chain.

### Motivation

// TODO

### Desired Properties

// TODO

## Technical Specification

### Store Paths

#### RouteInfoPath

The route info path includes the connectionID on the executing chain along with the path to the executing chain and the source port and channelID.

```typescript
function routeInfoPath(connectionId: Identifier, route: Identifier, portIdentifier: Identifer, channelIdentifier: Identifier) {
    return "routeInfo/connectionId/{connectionId}/route/{route}/portIdentifier/{portIdentifier}/channelIdentifier/{channelIdentifier}"
}
```

### Channel Handshake

```typescript
// srcConnectionHops is the list of identifiers routing back to the initializing chain
// destConnectionHops is the list of identifiers routing to the TRY chain
// NOTE: since srcConnectionHops is routing in the opposite direction, it will contain all the counterparty connection identifiers from the connection identifiers specified by the initializing chain up to this point.
// For example, if the route specified by the initializing chain is "connection-1/connection-3"
// Then `routeChanOpenTry` may be called on the router chain with srcConnectionHops: "connection-4", destConnectionHops: "connection-3"
// where connection-4 is the counterparty connectionID on the router chain to connection-1 on the initializing chain
// and connection-3 is the connection on the router chain to the next hop in the route which in this case is the TRY chain.
function routeChanOpenTry(
    srcConnectionHops: [Identifier],
    destConnectionHops: [Identifier],
    provingConnectionIdentifier: Identifier,
    counterpartyPortIdentifier: Identifier,
    counterpartyChannelIdentifier: Identifier,
    initChannel: ChannelEnd,
    proofInit: CommitmentProof,
    proofHeight: Height
) {
    abortTransactionUnless(len(srcConnectionHops) != 0)
    abortTransactionUnless(len(destConnectionHops) != 0)
    route = join(append(srcConnectionHops, destConnectionHops...), "/")
    included = false
    for ch in initChannel.connectionHops {
        if route == ch {
            included = true
        }
    }
    abortTransactionUnless(included)

    connection = getConnection(provingConnectionIdentifier)

    // verify that proving connection is counterparty of the last src connection hop
    abortTransactionUnless(srcConnectionHops[len(srcConnectionHops-1)] == connection.counterpartyConnectionIdentifier)

    if srcConnectionHops > 1 {
        // prove that previous hop stored channel under channel path and prefixed by srcConnectionHops[0:len(srcConnectionHops)-1]
        path = append(srcConnectionHops[0:len(srcConnectionHops)-1], channelPath(portIdentifier, channelIdentifier))
        client = queryClient(connection.clientIdentifier)
        value = protobuf.marshal(initChannel)
        verifyMembership(client, proofHeight, 0, 0, proofInit, path, value)
    } else {
        // prove that previous hop (original source) stored channel under channel path
        verifyChannelState(connection, proofHeight, proofInit, counterpartyPortIdentifier, counterpartyChannelIdentifier, initChannel)
    }

    // store channel under channelPath prefixed by srcConnectionHops
    path = append(srcConnectionHops, channelPath(counterpartyPortIdentifier, counterpartyChannelIdentifier))
    store.set(path, initChannel)
}

// srcConnectionHops is the connection Hops from the TRY chain to the executing router chain
// destConnectionHops is the connection hops from the executing router chain to the ACK chain.
function routeChanOpenAck(
  srcConnectionHops: [Identifier],
  destConnectionHops: [Identifier],
  provingConnectionIdentifier: Identifier,
  counterpartyPortIdentifier: Identifier,
  counterpartyChannelIdentifier: Identifier,
  tryChannel: ChannelEnd,
  proofTry: CommitmentProof,
  proofHeight: Height) {
    abortTransactionUnless(len(srcConnectionHops) != 0)
    abortTransactionUnless(len(destConnectionHops) != 0)

    connection = getConnection(provingConnectionIdentifier)
    
    // verify that proving connection is counterparty of the last src connection hop
    abortTransactionUnless(srcConnectionHops[len(srcConnectionHops-1)] == connection.counterpartyConnectionIdentifier)

    if srcConnectionHops > 1 {
        // prove that previous hop stored channel under channel path and prefixed by srcConnectionHops[0:len(srcConnectionHops)-1]
        path = append(srcConnectionHops[0:len(srcConnectionHops)-1], channelPath(portIdentifier, channelIdentifier))
        client = queryClient(connection.clientIdentifier)
        value = protobuf.marshal(tryChannel)
        verifyMembership(clientState, proofHeight, 0, 0, proofTry, path, value)
    } else {
        // prove that previous hop (original source) stored channel under channel path
        verifyChannelState(connection, proofHeight, proofTry, counterpartyPortIdentifier, counterpartyChannelIdentifier, tryChannel)
    }

    // store channel under channelPath prefixed by srcConnectionHops
    path = append(srcConnectionHops, channelPath(counterpartyPortIdentifier, counterpartyChannelIdentifier))
    store.set(path, tryChannel)
}

// routeChanOpenConfirm routes an ACK to the confirmation chain
// srcConnectionHops is the connectionHops from the ACK chain
// destConnectionHops is the connectionHops to the CONFIRM chain
function routeChanOpenConfirm(
    srcConnectionHops: [Identifier],
    destConnectionHops: [Identifier],
    provingConnectionIdentifier: Identifier,
    portIdentifier: Identifier,
    channelIdentifier: Identifier,
    ackChannel: ChannelEnd,
    proofAck: CommitmentProof,
    proofHeight: Height
) {
    abortTransactionUnless(len(srcConnectionHops) != 0)
    abortTransactionUnless(len(destConnectionHops) != 0)

    connection = getConnection(provingConnectionIdentifier)

    // verify that proving connection is counterparty of the last src connection hop
    abortTransactionUnless(srcConnectionHops[len(srcConnectionHops-1)] == connection.counterpartyConnectionIdentifier)

    if srcConnectionHops > 1 {
        // prove that previous hop stored channel under channel path and prefixed by srcConnectionHops[0:len(srcConnectionHops)-1]
        path = append(srcConnectionHops[0:len(srcConnectionHops)-1], channelPath(portIdentifier, channelIdentifier))
        client = queryClient(connection.clientIdentifier)
        value = protobuf.marshal(tryChannel)
        verifyMembership(clientState, proofHeight, 0, 0, proofTry, path, value)
    } else {
        // prove that previous hop (original src) stored channel under channel path
        verifyChannelState(connection, proofHeight, proofTry, counterpartyPortIdentifier, counterpartyChannelIdentifier, tryChannel)
    }

     // store channel under channelPath prefixed by srcConnectionHops
    path = append(srcConnectionHops, channelPath(counterpartyPortIdentifier, counterpartyChannelIdentifier))
    store.set(path, ackChannel)
}
```

### Packet Handling

```typescript
// if path is prefixed by portId and channelId and it is stored by last
// connection in srcConnectionHops then store under same path prefixed by srcConnectionHops
<<<<<<< HEAD
function routePacket(
    packet: OpaquePacket,
    proof: CommitmentProof,
    proofHeight: Height,
    sourceConnectionHops: [Identifier], //ordered from source up to self. It starts from 0.
) {
    previousHopConnectionId = sourceConnectionHops[len(sourceConnectionHops)-1]
    connection = getConnection(previousHopConnectionId)
    if len(sourceConnectionHops) > 1 {
        clientState = queryClient(connection.clientIdentifier)
        prefix = sourceConnectionHops[0:len(sourceConnectionHops)-2]
        abortTransactionUnless(verifyMembership(clientState,
                                                proofHeight,
                                                0,
                                                0,
                                                proof,
                                                routePacketPath(prefix, packet.sourcePort, packet.sourceChannel, packet.sequence),
                                                hash(packet.data, packet.timeoutHeight, packet.timeoutTimestamp)))
    } else {
        abortTransactionUnless(connection.verifyPacketData(proofHeight,
                                                           proof,
                                                           packet.sourcePort,
                                                           packet.sourceChannel,
                                                           packet.sequence,
                                                           concat(packet.data,
                                                                  packet.timeoutHeight,
                                                                  packet.timeoutTimestamp)))
    }

    path = routePacketPath(sourceConnectionHops, packet.sourcePort, packet.sourceChannel, packet.sequence)
    provableStore.set(path, hash(packet.data, packet.timeoutHeight, packet.timeoutTimestamp))

    emitLogEntry("routePacket", {sequence: packet.sequence, data: packet.data, timeoutHeight: packet.timeoutHeight, timeoutTimestamp: packet.timeoutTimestamp})
}
```

```typescript
function routeAcknowledgmentPacket(
    packet: OpaquePacket,
    acknowledgement: bytes,
    proof: CommitmentProof,
    proofHeight: Height,
    sourceConnectionHops: [Identifier], //ordered from source up to self. It starts from 0.
    destConnectionHops: [Identifier] //ordered from dest up to self. It starts from 0.
) {
    previousHopConnectionId = sourceConnectionHops[len(sourceConnectionHops)-1]
    connection = getConnection(previousHopConnectionId)
    if len(sourceConnectionHops) > 1 {
        clientState = queryClient(connection.clientIdentifier)
        prefix = sourceConnectionHops[0:len(sourceConnectionHops)-2]
        abortTransactionUnless(verifyMembership(clientState,
                                                proofHeight,
                                                0,
                                                0,
                                                proof,
                                                routeAckPath(prefix, packet.destPort, packet.destChannel, packet.sequence),
                                                hash(acknowledgement)))
    } else {
        abortTransactionUnless(connection.verifyPacketAcknowledgement(proofHeight,
                                                                      proof,
                                                                      packet.destPort,
                                                                      packet.destChannel,
                                                                      packet.sequence,
                                                                      acknowledgement))
    }

    path = routeAckPath(sourceConnectionHops, packet.destPort, packet.destChannel, packet.sequence)
    provableStore.set(path, hash(acknowledgement))

    emitLogEntry("routeAcknowledgement", {sequence: packet.sequence, timeoutHeight: packet.timeoutHeight, port: packet.destPort,channel: packet.destChannel, timeoutTimestamp: packet.timeoutTimestamp, data: packet.data, acknowledgement})
}
```

```typescript
function routeTimeoutPacket(
    packet: OpaquePacket,
    acknowledgement: bytes,
    proof: CommitmentProof,
    proofHeight: Height,
    nextSequenceRecv: uint64,
    sourceConnectionHops: [Identifier], //ordered from source up to self. It starts from 0.
    destConnectionHops: [Identifier] //ordered from dest up to self. It starts from 0.
) {

    channel = provableStore.get(append(sourceConnectionHops, channelPath(packet.sourcePort, packet.sourceChannel)))
    abortTransactionUnless(channel !== null)
    abortTransactionUnless(channel.state === OPEN)

    previousHopConnectionId = sourceConnectionHops[len(sourceConnectionHops)-1]
    connection = getConnection(previousHopConnectionId)
    if len(sourceConnectionHops) > 1 {
        clientState = queryClient(connection.clientIdentifier)
        prefix = sourceConnectionHops[0:len(sourceConnectionHops)-2]
        abortTransactionUnless(verifyMembership(clientState,
                                                proofHeight,
                                                0,
                                                0,
                                                proof,
                                                routeTimeoutPath(prefix, packet.destPort, packet.destChannel, packet.sequence),
                                                1))
    } else {
        abortTransactionUnless((packet.timeoutHeight > 0 && proofHeight >= packet.timeoutHeight) ||
                               (packet.timeoutTimestamp > 0 && connection.getTimestampAtHeight(proofHeight) > packet.timeoutTimestamp))
        if channel.order === ORDERED {
            // ordered channel: check that packet has not been received
            abortTransactionUnless(nextSequenceRecv <= packet.sequence)
            // ordered channel: check that the recv sequence is as claimed
            abortTransactionUnless(connection.verifyNextSequenceRecv(proofHeight,
                                                                     proof,
                                                                     packet.destPort,
                                                                     packet.destChannel,
                                                                     nextSequenceRecv))
        } else {
            // unordered channel: verify absence of receipt at packet index
            abortTransactionUnless(connection.verifyPacketReceiptAbsence(proofHeight,
                                                                         proof,
                                                                         packet.destPort,
                                                                         packet.destChannel,
                                                                         packet.sequence))
        }
    }

    path = routeTimeoutPath(sourceConnectionHops, packet.destPort, packet.destChannel, packet.sequence)
    provableStore.set(path, 1)

    emitLogEntry("routeTimeout", {sequence: packet.sequence, timeoutHeight: packet.timeoutHeight, port: packet.destPort,channel: packet.destChannel, timeoutTimestamp: packet.timeoutTimestamp, data: packet.data})
}
```
=======
function routeChannelData(
    srcHops: [Identifier],
    portIdentifier: Identifier,
    channelIdentifier: Identifier,
    path: CommitmentPath
)
>>>>>>> 2dc28738
<|MERGE_RESOLUTION|>--- conflicted
+++ resolved
@@ -156,7 +156,6 @@
 ```typescript
 // if path is prefixed by portId and channelId and it is stored by last
 // connection in srcConnectionHops then store under same path prefixed by srcConnectionHops
-<<<<<<< HEAD
 function routePacket(
     packet: OpaquePacket,
     proof: CommitmentProof,
@@ -285,11 +284,3 @@
     emitLogEntry("routeTimeout", {sequence: packet.sequence, timeoutHeight: packet.timeoutHeight, port: packet.destPort,channel: packet.destChannel, timeoutTimestamp: packet.timeoutTimestamp, data: packet.data})
 }
 ```
-=======
-function routeChannelData(
-    srcHops: [Identifier],
-    portIdentifier: Identifier,
-    channelIdentifier: Identifier,
-    path: CommitmentPath
-)
->>>>>>> 2dc28738
