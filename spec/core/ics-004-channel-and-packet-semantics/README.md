---
ics: 4
title: Channel & Packet Semantics
stage: draft
category: IBC/TAO
kind: instantiation
requires: 2, 3, 5, 24
author: Christopher Goes <cwgoes@tendermint.com>
created: 2019-03-07
modified: 2019-08-25
---

## Synopsis

The "channel" abstraction provides message delivery semantics to the interblockchain communication protocol, in three categories: ordering, exactly-once delivery, and module permissioning. A channel serves as a conduit for packets passing between a module on one chain and a module on another, ensuring that packets are executed only once, delivered in the order in which they were sent (if necessary), and delivered only to the corresponding module owning the other end of the channel on the destination chain. Each channel is associated with a particular connection, and a connection may have any number of associated channels, allowing the use of common identifiers and amortising the cost of header verification across all the channels utilising a connection & light client.

Channels are payload-agnostic. The modules which send and receive IBC packets decide how to construct packet data and how to act upon the incoming packet data, and must utilise their own application logic to determine which state transactions to apply according to what data the packet contains.

### Motivation

The interblockchain communication protocol uses a cross-chain message passing model. IBC *packets* are relayed from one blockchain to the other by external relayer processes. Chain `A` and chain `B` confirm new blocks independently, and packets from one chain to the other may be delayed, censored, or re-ordered arbitrarily. Packets are visible to relayers and can be read from a blockchain by any relayer process and submitted to any other blockchain.

The IBC protocol must provide ordering (for ordered channels) and exactly-once delivery guarantees to allow applications to reason about the combined state of connected modules on two chains. 

> **Example**: An application may wish to allow a single tokenized asset to be transferred between and held on multiple blockchains while preserving fungibility and conservation of supply. The application can mint asset vouchers on chain `B` when a particular IBC packet is committed to chain `B`, and require outgoing sends of that packet on chain `A` to escrow an equal amount of the asset on chain `A` until the vouchers are later redeemed back to chain `A` with an IBC packet in the reverse direction. This ordering guarantee along with correct application logic can ensure that total supply is preserved across both chains and that any vouchers minted on chain `B` can later be redeemed back to chain `A`.

In order to provide the desired ordering, exactly-once delivery, and module permissioning semantics to the application layer, the interblockchain communication protocol must implement an abstraction to enforce these semantics — channels are this abstraction.

### Definitions

`ConsensusState` is as defined in [ICS 2](../ics-002-client-semantics).

`Connection` is as defined in [ICS 3](../ics-003-connection-semantics).

`Port` and `authenticateCapability` are as defined in [ICS 5](../ics-005-port-allocation).

`hash` is a generic collision-resistant hash function, the specifics of which must be agreed on by the modules utilising the channel. `hash` can be defined differently by different chains.

`Identifier`, `get`, `set`, `delete`, `getCurrentHeight`, and module-system related primitives are as defined in [ICS 24](../ics-024-host-requirements).

A *channel* is a pipeline for exactly-once packet delivery between specific modules on separate blockchains, which has at least one end capable of sending packets and one end capable of receiving packets.

A *bidirectional* channel is a channel where packets can flow in both directions: from `A` to `B` and from `B` to `A`.

A *unidirectional* channel is a channel where packets can only flow in one direction: from `A` to `B` (or from `B` to `A`, the order of naming is arbitrary).

An *ordered* channel is a channel where packets are delivered exactly in the order which they were sent. This channel type offers a very strict guarantee of ordering. Either, the packets are received in the order they were sent, or if a packet in the sequence times out; then all future packets are also not receivable and the channel closes.

An *ordered_allow_timeout* channel is a less strict version of the *ordered* channel. Here, the channel logic will take a *best effort* approach to delivering the packets in order. In a stream of packets, the channel will relay all packets in order and if a packet in the stream times out, the timeout logic for that packet will execute and the rest of the later packets will continue processing in order. Thus, we **do not close** the channel on a timeout with this channel type.

An *unordered* channel is a channel where packets can be delivered in any order, which may differ from the order in which they were sent.

```typescript
enum ChannelOrder {
  ORDERED,
  UNORDERED,
  ORDERED_ALLOW_TIMEOUT,
}
```

Directionality and ordering are independent, so one can speak of a bidirectional unordered channel, a unidirectional ordered channel, etc.

All channels provide exactly-once packet delivery, meaning that a packet sent on one end of a channel is delivered no more and no less than once, eventually, to the other end.

This specification only concerns itself with *bidirectional* channels. *Unidirectional* channels can use almost exactly the same protocol and will be outlined in a future ICS.

An end of a channel is a data structure on one chain storing channel metadata:

```typescript
interface ChannelEnd {
  state: ChannelState
  ordering: ChannelOrder
  counterpartyPortIdentifier: Identifier
  counterpartyChannelIdentifier: Identifier
  connectionHops: [Identifier]
  version: string
}
```

- The `state` is the current state of the channel end.
- The `ordering` field indicates whether the channel is `unordered`, `ordered`, or `ordered_allow_timeout`.
- The `counterpartyPortIdentifier` identifies the port on the counterparty chain which owns the other end of the channel.
- The `counterpartyChannelIdentifier` identifies the channel end on the counterparty chain.
- The `nextSequenceSend`, stored separately, tracks the sequence number for the next packet to be sent.
- The `nextSequenceRecv`, stored separately, tracks the sequence number for the next packet to be received.
- The `nextSequenceAck`, stored separately, tracks the sequence number for the next packet to be acknowledged.
- The `connectionHops` stores the list of connection identifiers, in order, along which packets sent on this channel will travel. At the moment this list must be of length 1. In the future multi-hop channels may be supported.
- The `version` string stores an opaque channel version, which is agreed upon during the handshake. This can determine module-level configuration such as which packet encoding is used for the channel. This version is not used by the core IBC protocol. If the version string contains structured metadata for the application to parse and interpret, then it is considered best practice to encode all metadata in a JSON struct and include the marshalled string in the version field.

Channel ends have a *state*:

```typescript
enum ChannelState {
  INIT,
  TRYOPEN,
  OPEN,
  CLOSED,
}
```

- A channel end in `INIT` state has just started the opening handshake.
- A channel end in `TRYOPEN` state has acknowledged the handshake step on the counterparty chain.
- A channel end in `OPEN` state has completed the handshake and is ready to send and receive packets.
- A channel end in `CLOSED` state has been closed and can no longer be used to send or receive packets.

A `Packet`, in the interblockchain communication protocol, is a particular interface defined as follows:

```typescript
interface Packet {
  sequence: uint64
  timeoutHeight: Height
  timeoutTimestamp: uint64
  sourcePort: Identifier
  sourceChannel: Identifier
  destPort: Identifier
  destChannel: Identifier
  data: bytes
}
```

- The `sequence` number corresponds to the order of sends and receives, where a packet with an earlier sequence number must be sent and received before a packet with a later sequence number.
- The `timeoutHeight` indicates a consensus height on the destination chain after which the packet will no longer be processed, and will instead count as having timed-out.
- The `timeoutTimestamp` indicates a timestamp on the destination chain after which the packet will no longer be processed, and will instead count as having timed-out.
- The `sourcePort` identifies the port on the sending chain.
- The `sourceChannel` identifies the channel end on the sending chain.
- The `destPort` identifies the port on the receiving chain.
- The `destChannel` identifies the channel end on the receiving chain.
- The `data` is an opaque value which can be defined by the application logic of the associated modules.

Note that a `Packet` is never directly serialised. Rather it is an intermediary structure used in certain function calls that may need to be created or processed by modules calling the IBC handler.

An `OpaquePacket` is a packet, but cloaked in an obscuring data type by the host state machine, such that a module cannot act upon it other than to pass it to the IBC handler. The IBC handler can cast a `Packet` to an `OpaquePacket` and vice versa.

```typescript
type OpaquePacket = object
```

In order to enable new channel types (e.g. ORDERED_ALLOW_TIMEOUT), the protocol introduces standardized packet receipts that will serve as sentinel values for the receiving chain to expliclity write to its store the outcome of a `recvPacket`.

```typescript
enum PacketReceipt {
  SUCCESSFUL_RECEIPT,
  TIMEOUT_RECEIPT,
}
```

### Desired Properties

#### Efficiency

- The speed of packet transmission and confirmation should be limited only by the speed of the underlying chains.
  Proofs should be batchable where possible.

#### Exactly-once delivery

- IBC packets sent on one end of a channel should be delivered exactly once to the other end.
- No network synchrony assumptions should be required for exactly-once safety.
  If one or both of the chains halt, packets may be delivered no more than once, and once the chains resume packets should be able to flow again.

#### Ordering

- On *ordered* channels, packets should be sent and received in the same order: if packet *x* is sent before packet *y* by a channel end on chain `A`, packet *x* must be received before packet *y* by the corresponding channel end on chain `B`. If packet *x* is sent before packet *y* by a channel and packet *x* is timed out; then packet *y* and any packet sent after *x* cannot be received.
- On *ordered_allow_timeout* channels, packets should be sent and received in the same order: if packet *x* is sent before packet *y* by a channel end on chain `A`, packet *x* must be received **or** timed out before packet *y* by the corresponding channel end on chain `B`.
- On *unordered* channels, packets may be sent and received in any order. Unordered packets, like ordered packets, have individual timeouts specified in terms of the destination chain's height.

#### Permissioning

- Channels should be permissioned to one module on each end, determined during the handshake and immutable afterwards (higher-level logic could tokenize channel ownership by tokenising ownership of the port).
  Only the module associated with a channel end should be able to send or receive on it.

## Technical Specification

### Dataflow visualisation

The architecture of clients, connections, channels and packets:

![Dataflow Visualisation](dataflow.png)

### Preliminaries

#### Store paths 

Channel structures are stored under a store path prefix unique to a combination of a port identifier and channel identifier:

```typescript
function channelPath(portIdentifier: Identifier, channelIdentifier: Identifier): Path {
    return "channelEnds/ports/{portIdentifier}/channels/{channelIdentifier}"
}
```

The capability key associated with a channel is stored under the `channelCapabilityPath`:

```typescript
function channelCapabilityPath(portIdentifier: Identifier, channelIdentifier: Identifier): Path {
  return "{channelPath(portIdentifier, channelIdentifier)}/key"
}
```

The `nextSequenceSend`, `nextSequenceRecv`, and `nextSequenceAck` unsigned integer counters are stored separately so they can be proved individually:

```typescript
function nextSequenceSendPath(portIdentifier: Identifier, channelIdentifier: Identifier): Path {
    return "nextSequenceSend/ports/{portIdentifier}/channels/{channelIdentifier}"
}

function nextSequenceRecvPath(portIdentifier: Identifier, channelIdentifier: Identifier): Path {
    return "nextSequenceRecv/ports/{portIdentifier}/channels/{channelIdentifier}"
}

function nextSequenceAckPath(portIdentifier: Identifier, channelIdentifier: Identifier): Path {
    return "nextSequenceAck/ports/{portIdentifier}/channels/{channelIdentifier}"
}
```

Constant-size commitments to packet data fields are stored under the packet sequence number:

```typescript
function packetCommitmentPath(portIdentifier: Identifier, channelIdentifier: Identifier, sequence: uint64): Path {
    return "commitments/ports/{portIdentifier}/channels/{channelIdentifier}/packets/{sequence}"
}
```

Absence of the path in the store is equivalent to a zero-bit.

Packet receipt data are stored under the `packetReceiptPath`. In the case of a successful receive, the destination chain writes a sentinel success value of `SUCCESSFUL_RECEIPT`.
Some channel types MAY write a sentinel timeout value `TIMEOUT_RECEIPT` if the packet is received after the specified timeout.

```typescript
function packetReceiptPath(portIdentifier: Identifier, channelIdentifier: Identifier, sequence: uint64): Path {
    return "receipts/ports/{portIdentifier}/channels/{channelIdentifier}/receipts/{sequence}"
}
```

Packet acknowledgement data are stored under the `packetAcknowledgementPath`:

```typescript
function packetAcknowledgementPath(portIdentifier: Identifier, channelIdentifier: Identifier, sequence: uint64): Path {
    return "acks/ports/{portIdentifier}/channels/{channelIdentifier}/sequences/{sequence}"
}
```

### Versioning

During the handshake process, two ends of a channel come to agreement on a version bytestring associated
with that channel. The contents of this version bytestring are and will remain opaque to the IBC core protocol.
Host state machines MAY utilise the version data to indicate supported IBC/APP protocols, agree on packet
encoding formats, or negotiate other channel-related metadata related to custom logic on top of IBC.

Host state machines MAY also safely ignore the version data or specify an empty string.

### Sub-protocols

> Note: If the host state machine is utilising object capability authentication (see [ICS 005](../ics-005-port-allocation)), all functions utilising ports take an additional capability parameter.

#### Identifier validation

Channels are stored under a unique `(portIdentifier, channelIdentifier)` prefix.
The validation function `validatePortIdentifier` MAY be provided.

```typescript
type validateChannelIdentifier = (portIdentifier: Identifier, channelIdentifier: Identifier) => boolean
```

If not provided, the default `validateChannelIdentifier` function will always return `true`. 

#### Channel lifecycle management

![Channel State Machine](channel-state-machine.png)

| Initiator | Datagram         | Chain acted upon | Prior state (A, B) | Posterior state (A, B) |
| --------- | ---------------- | ---------------- | ------------------ | ---------------------- |
| Actor     | ChanOpenInit     | A                | (none, none)       | (INIT, none)           |
| Relayer   | ChanOpenTry      | B                | (INIT, none)       | (INIT, TRYOPEN)        |
| Relayer   | ChanOpenAck      | A                | (INIT, TRYOPEN)    | (OPEN, TRYOPEN)        |
| Relayer   | ChanOpenConfirm  | B                | (OPEN, TRYOPEN)    | (OPEN, OPEN)           |

| Initiator | Datagram         | Chain acted upon | Prior state (A, B) | Posterior state (A, B) |
| --------- | ---------------- | ---------------- | ------------------ | ---------------------- |
| Actor     | ChanCloseInit    | A                | (OPEN, OPEN)       | (CLOSED, OPEN)         |
| Relayer   | ChanCloseConfirm | B                | (CLOSED, OPEN)     | (CLOSED, CLOSED)       |

##### Opening handshake

The `chanOpenInit` function is called by a module to initiate a channel opening handshake with a module on another chain. Functions `chanOpenInit` and `chanOpenTry` do no set the new channel end in state because the channel version might be modified by the application callback. A function `writeChannel` should be used to write the channel end in state after executing the application callback:

```typescript
function writeChannel(
  portIdentifier: Identifier,
  channelIdentifier: Identifier,
  state: ChannelState,
  order: ChannelOrder,
  counterpartyPortIdentifier: Identifier,
  counterpartyChannelIdentifier: Identifier,
  connectionHops: [Identifier],
  version: string) {
    channel = ChannelEnd{
      state, order, 
      counterpartyPortIdentifier, counterpartyChannelIdentifier,
      connectionHops, version
    }
    provableStore.set(channelPath(portIdentifier, channelIdentifier), channel)
}
```

See handler functions `handleChanOpenInit` and `handleChanOpenTry` in [Channel lifecycle management](../ics-026-routing-module/README.md#channel-lifecycle-management) for more details.

The opening channel must provide the identifiers of the local channel identifier, local port, remote port, and remote channel identifier.

When the opening handshake is complete, the module which initiates the handshake will own the end of the created channel on the host ledger, and the counterparty module which
it specifies will own the other end of the created channel on the counterparty chain. Once a channel is created, ownership cannot be changed (although higher-level abstractions
could be implemented to provide this).

Chains MUST implement a function `generateIdentifier` which chooses an identifier, e.g. by incrementing a counter:

```typescript
type generateIdentifier = () -> Identifier
```

```typescript
function chanOpenInit(
  order: ChannelOrder,
  connectionHops: [Identifier],
  portIdentifier: Identifier,
  counterpartyPortIdentifier: Identifier,
  version: string): (channelIdentifier: Identifier, channelCapability: CapabilityKey) {
    channelIdentifier = generateIdentifier()
    abortTransactionUnless(validateChannelIdentifier(portIdentifier, channelIdentifier))

    abortTransactionUnless(connectionHops.length === 1) // for v1 of the IBC protocol

    abortTransactionUnless(provableStore.get(channelPath(portIdentifier, channelIdentifier)) === null)
    connection = provableStore.get(connectionPath(connectionHops[0]))

    // optimistic channel handshakes are allowed
    abortTransactionUnless(connection !== null)
    abortTransactionUnless(authenticateCapability(portPath(portIdentifier), portCapability))

    channelCapability = newCapability(channelCapabilityPath(portIdentifier, channelIdentifier))
    provableStore.set(nextSequenceSendPath(portIdentifier, channelIdentifier), 1)
    provableStore.set(nextSequenceRecvPath(portIdentifier, channelIdentifier), 1)
    provableStore.set(nextSequenceAckPath(portIdentifier, channelIdentifier), 1)

    return channelIdentifier, channelCapability
}
```

The `chanOpenTry` function is called by a module to accept the first step of a channel opening handshake initiated by a module on another chain.

```typescript
function chanOpenTry(
  order: ChannelOrder,
  connectionHops: [Identifier],
  portIdentifier: Identifier,
  counterpartyPortIdentifier: Identifier,
  counterpartyChannelIdentifier: Identifier,
  version: string,
  counterpartyVersion: string,
  proofInit: CommitmentProof,
  proofHeight: Height): (channelIdentifier: Identifier, channelCapability: CapabilityKey) {
    channelIdentifier = generateIdentifier()

    abortTransactionUnless(validateChannelIdentifier(portIdentifier, channelIdentifier))
    abortTransactionUnless(connectionHops.length === 1) // for v1 of the IBC protocol
    abortTransactionUnless(authenticateCapability(portPath(portIdentifier), portCapability))
    
    connection = provableStore.get(connectionPath(connectionHops[0]))
    abortTransactionUnless(connection !== null)
    abortTransactionUnless(connection.state === OPEN)

    expected = ChannelEnd{
      INIT, order, portIdentifier,
      "", [connection.counterpartyConnectionIdentifier], 
      counterpartyVersion
    }
    abortTransactionUnless(connection.verifyChannelState(
      proofHeight,
      proofInit,
      counterpartyPortIdentifier,
      counterpartyChannelIdentifier,
      expected
    ))

    channelCapability = newCapability(channelCapabilityPath(portIdentifier, channelIdentifier))

    // initialize channel sequences
    provableStore.set(nextSequenceSendPath(portIdentifier, channelIdentifier), 1)
    provableStore.set(nextSequenceRecvPath(portIdentifier, channelIdentifier), 1)
    provableStore.set(nextSequenceAckPath(portIdentifier, channelIdentifier), 1)

    return channelIdentifier, channelCapability
}
```

The `chanOpenAck` is called by the handshake-originating module to acknowledge the acceptance of the initial request by the
counterparty module on the other chain.

```typescript
function chanOpenAck(
  portIdentifier: Identifier,
  channelIdentifier: Identifier,
  counterpartyChannelIdentifier: Identifier,
  counterpartyVersion: string,
  proofTry: CommitmentProof,
  proofHeight: Height) {
    channel = provableStore.get(channelPath(portIdentifier, channelIdentifier))
    abortTransactionUnless(channel.state === INIT)
    abortTransactionUnless(authenticateCapability(channelCapabilityPath(portIdentifier, channelIdentifier), capability))
    
    connection = provableStore.get(connectionPath(channel.connectionHops[0]))
    abortTransactionUnless(connection !== null)
    abortTransactionUnless(connection.state === OPEN)
    
    expected = ChannelEnd{
      TRYOPEN, channel.order, portIdentifier,
      channelIdentifier, [connection.counterpartyConnectionIdentifier], 
      counterpartyVersion
    }
    abortTransactionUnless(connection.verifyChannelState(
      proofHeight,
      proofTry,
      channel.counterpartyPortIdentifier,
      counterpartyChannelIdentifier,
      expected
    ))
    
    channel.state = OPEN
    channel.version = counterpartyVersion
    channel.counterpartyChannelIdentifier = counterpartyChannelIdentifier
    provableStore.set(channelPath(portIdentifier, channelIdentifier), channel)
}
```

The `chanOpenConfirm` function is called by the handshake-accepting module to acknowledge the acknowledgement
of the handshake-originating module on the other chain and finish the channel opening handshake.

```typescript
function chanOpenConfirm(
  portIdentifier: Identifier,
  channelIdentifier: Identifier,
  proofAck: CommitmentProof,
  proofHeight: Height) {
    channel = provableStore.get(channelPath(portIdentifier, channelIdentifier))
    abortTransactionUnless(channel !== null)
    abortTransactionUnless(channel.state === TRYOPEN)
    abortTransactionUnless(authenticateCapability(channelCapabilityPath(portIdentifier, channelIdentifier), capability))
    
    connection = provableStore.get(connectionPath(channel.connectionHops[0]))
    abortTransactionUnless(connection !== null)
    abortTransactionUnless(connection.state === OPEN)
    
    expected = ChannelEnd{
      OPEN, channel.order, portIdentifier,
      channelIdentifier, [connection.counterpartyConnectionIdentifier],
      channel.version
    }
    abortTransactionUnless(connection.verifyChannelState(
      proofHeight,
      proofAck,
      channel.counterpartyPortIdentifier,
      channel.counterpartyChannelIdentifier,
      expected
    ))
    
    channel.state = OPEN
    provableStore.set(channelPath(portIdentifier, channelIdentifier), channel)
}
```

##### Closing handshake

The `chanCloseInit` function is called by either module to close their end of the channel. Once closed, channels cannot be reopened.

Calling modules MAY atomically execute appropriate application logic in conjunction with calling `chanCloseInit`.

Any in-flight packets can be timed-out as soon as a channel is closed.

```typescript
function chanCloseInit(
  portIdentifier: Identifier,
  channelIdentifier: Identifier) {
    abortTransactionUnless(authenticateCapability(channelCapabilityPath(portIdentifier, channelIdentifier), capability))
    channel = provableStore.get(channelPath(portIdentifier, channelIdentifier))
    abortTransactionUnless(channel !== null)
    abortTransactionUnless(channel.state !== CLOSED)
    connection = provableStore.get(connectionPath(channel.connectionHops[0]))
    abortTransactionUnless(connection !== null)
    abortTransactionUnless(connection.state === OPEN)
    channel.state = CLOSED
    provableStore.set(channelPath(portIdentifier, channelIdentifier), channel)
}
```

The `chanCloseConfirm` function is called by the counterparty module to close their end of the channel,
since the other end has been closed.

Calling modules MAY atomically execute appropriate application logic in conjunction with calling `chanCloseConfirm`.

Once closed, channels cannot be reopened and identifiers cannot be reused. Identifier reuse is prevented because
we want to prevent potential replay of previously sent packets. The replay problem is analogous to using sequence
numbers with signed messages, except where the light client algorithm "signs" the messages (IBC packets), and the replay
prevention sequence is the combination of port identifier, channel identifier, and packet sequence - hence we cannot
allow the same port identifier & channel identifier to be reused again with a sequence reset to zero, since this
might allow packets to be replayed. It would be possible to safely reuse identifiers if timeouts of a particular
maximum height/time were mandated & tracked, and future specification versions may incorporate this feature.

```typescript
function chanCloseConfirm(
  portIdentifier: Identifier,
  channelIdentifier: Identifier,
  proofInit: CommitmentProof,
  proofHeight: Height) {
    abortTransactionUnless(authenticateCapability(channelCapabilityPath(portIdentifier, channelIdentifier), capability))
    channel = provableStore.get(channelPath(portIdentifier, channelIdentifier))
    abortTransactionUnless(channel !== null)
    abortTransactionUnless(channel.state !== CLOSED)
    connection = provableStore.get(connectionPath(channel.connectionHops[0]))
    abortTransactionUnless(connection !== null)
    abortTransactionUnless(connection.state === OPEN)
    expected = ChannelEnd{CLOSED, channel.order, portIdentifier,
                          channelIdentifier, [connection.counterpartyConnectionIdentifier], channel.version}
    abortTransactionUnless(connection.verifyChannelState(
      proofHeight,
      proofInit,
      channel.counterpartyPortIdentifier,
      channel.counterpartyChannelIdentifier,
      expected
    ))
    channel.state = CLOSED
    provableStore.set(channelPath(portIdentifier, channelIdentifier), channel)
}
```

#### Packet flow & handling

![Packet State Machine](packet-state-machine.png)

##### A day in the life of a packet

The following sequence of steps must occur for a packet to be sent from module *1* on machine *A* to module *2* on machine *B*, starting from scratch.

The module can interface with the IBC handler through [ICS 25](../ics-025-handler-interface) or [ICS 26](../ics-026-routing-module).

1. Initial client & port setup, in any order
    1. Client created on *A* for *B* (see [ICS 2](../ics-002-client-semantics))
    1. Client created on *B* for *A* (see [ICS 2](../ics-002-client-semantics))
    1. Module *1* binds to a port (see [ICS 5](../ics-005-port-allocation))
    1. Module *2* binds to a port (see [ICS 5](../ics-005-port-allocation)), which is communicated out-of-band to module *1*
1. Establishment of a connection & channel, optimistic send, in order
    1. Connection opening handshake started from *A* to *B* by module *1* (see [ICS 3](../ics-003-connection-semantics))
    1. Channel opening handshake started from *1* to *2* using the newly created connection (this ICS)
    1. Packet sent over the newly created channel from *1* to *2* (this ICS)
1. Successful completion of handshakes (if either handshake fails, the connection/channel can be closed & the packet timed-out)
    1. Connection opening handshake completes successfully (see [ICS 3](../ics-003-connection-semantics)) (this will require participation of a relayer process)
    1. Channel opening handshake completes successfully (this ICS) (this will require participation of a relayer process) 
1. Packet confirmation on machine *B*, module *2* (or packet timeout if the timeout height has passed) (this will require participation of a relayer process)
1. Acknowledgement (possibly) relayed back from module *2* on machine *B* to module *1* on machine *A*

Represented spatially, packet transit between two machines can be rendered as follows:

![Packet Transit](packet-transit.png)

##### Sending packets

The `sendPacket` function is called by a module in order to send *data* (in the form of an IBC packet) on a channel end owned by the calling module.

Calling modules MUST execute application logic atomically in conjunction with calling `sendPacket`.

The IBC handler performs the following steps in order:

- Checks that the channel is not closed to send packets
- Checks that the calling module owns the sending port (see [ICS 5](../ics-005-port-allocation))
- Checks that the timeout height specified has not already passed on the destination chain
- Increments the send sequence counter associated with the channel
- Stores a constant-size commitment to the packet data & packet timeout
- Returns the sequence number of the sent packet

Note that the full packet is not stored in the state of the chain - merely a short hash-commitment to the data & timeout value. The packet data can be calculated from the transaction execution and possibly returned as log output which relayers can index.

```typescript
function sendPacket(
  capability: CapabilityKey,
  sourcePort: Identifier,
  sourceChannel: Identifier,
  timeoutHeight: Height,
  timeoutTimestamp: uint64,
  data: bytes): uint64 {
    channel = provableStore.get(channelPath(sourcePort, sourceChannel))

    // check that the channel is not closed to send packets; 
    abortTransactionUnless(channel !== null)
    abortTransactionUnless(channel.state !== CLOSED)
    connection = provableStore.get(connectionPath(channel.connectionHops[0]))
    abortTransactionUnless(connection !== null)

    // check if the calling module owns the sending port
    abortTransactionUnless(authenticateCapability(channelCapabilityPath(sourcePort, sourceChannel), capability))

    // disallow packets with a zero timeoutHeight and timeoutTimestamp
    abortTransactionUnless(timeoutHeight !== 0 || timeoutTimestamp !== 0)
    
    // check that the timeout height hasn't already passed in the local client tracking the receiving chain
    latestClientHeight = provableStore.get(clientPath(connection.clientIdentifier)).latestClientHeight()
    abortTransactionUnless(timeoutHeight === 0 || latestClientHeight < timeoutHeight)

    // increment the send sequence counter
    sequence = provableStore.get(nextSequenceSendPath(sourcePort, sourceChannel))
    provableStore.set(nextSequenceSendPath(sourcePort, sourceChannel), sequence+1)

    // store commitment to the packet data & packet timeout
    provableStore.set(
      packetCommitmentPath(sourcePort, sourceChannel, sequence),
      hash(hash(data), timeoutHeight, timeoutTimestamp)
    )

    // log that a packet can be safely sent
    emitLogEntry("sendPacket", {
      sequence: sequence, 
      data: data, 
      timeoutHeight: timeoutHeight, 
      timeoutTimestamp: timeoutTimestamp
    })

    return sequence
}
```

#### Receiving packets

The `recvPacket` function is called by a module in order to receive an IBC packet sent on the corresponding channel end on the counterparty chain.

Atomically in conjunction with calling `recvPacket`, calling modules MUST either execute application logic or queue the packet for future execution.

The IBC handler performs the following steps in order:

- Checks that the channel & connection are open to receive packets
- Checks that the calling module owns the receiving port
- Checks that the packet metadata matches the channel & connection information
- Checks that the packet sequence is the next sequence the channel end expects to receive (for ordered and ordered_allow_timeout channels)
- Checks that the timeout height and timestamp have not yet passed
- Checks the inclusion proof of packet data commitment in the outgoing chain's state
- Sets a store path to indicate that the packet has been received (unordered channels only)
- Increments the packet receive sequence associated with the channel end (ordered and ordered_allow_timeout channels only)

We pass the address of the `relayer` that signed and submitted the packet to enable a module to optionally provide some rewards. This provides a foundation for fee payment, but can be used for other techniques as well (like calculating a leaderboard).

```typescript
function recvPacket(
  packet: OpaquePacket,
  proof: CommitmentProof,
  proofHeight: Height,
  relayer: string): Packet {

    channel = provableStore.get(channelPath(packet.destPort, packet.destChannel))
    abortTransactionUnless(channel !== null)
    abortTransactionUnless(channel.state === OPEN)
    abortTransactionUnless(authenticateCapability(channelCapabilityPath(packet.destPort, packet.destChannel), capability))
    abortTransactionUnless(packet.sourcePort === channel.counterpartyPortIdentifier)
    abortTransactionUnless(packet.sourceChannel === channel.counterpartyChannelIdentifier)

    connection = provableStore.get(connectionPath(channel.connectionHops[0]))
    abortTransactionUnless(connection !== null)
    abortTransactionUnless(connection.state === OPEN)

    abortTransactionUnless(connection.verifyPacketData(
      proofHeight,
      proof,
      packet.sourcePort,
      packet.sourceChannel,
      packet.sequence,
      hash(packet.data, packet.timeoutHeight, packet.timeoutTimestamp)
    ))

    // do sequence check before any state changes
    if channel.order == ORDERED || channel.order == ORDERED_ALLOW_TIMEOUT {
        nextSequenceRecv = provableStore.get(nextSequenceRecvPath(packet.destPort, packet.destChannel))
        if (packet.sequence < nextSequenceRecv) {
          // event is emitted even if transaction is aborted
          emitLogEntry("recvPacket", {
            data: packet.data 
            timeoutHeight: packet.timeoutHeight, 
            timeoutTimestamp: packet.timeoutTimestamp,
            sequence: packet.sequence,
            sourcePort: packet.sourcePort, 
            sourceChannel: packet.sourceChannel,
            destPort: packet.destPort, 
            destChannel: packet.destChannel,
            order: channel.order,
            connection: channel.connectionHops[0]
          })
        }

        abortTransactionUnless(packet.sequence === nextSequenceRecv)
    }

    switch channel.order {
      case ORDERED:
      case UNORDERED:
        abortTransactionUnless(packet.timeoutHeight === 0 || getConsensusHeight() < packet.timeoutHeight)
        abortTransactionUnless(packet.timeoutTimestamp === 0 || currentTimestamp() < packet.timeoutTimestamp)
        break;

      case ORDERED_ALLOW_TIMEOUT:
        // for ORDERED_ALLOW_TIMEOUT, we do not abort on timeout
        // instead increment next sequence recv and write the sentinel timeout value in packet receipt
        // then return
        if (getConsensusHeight() >= packet.timeoutHeight && packet.timeoutHeight != 0) || (currentTimestamp() >= packet.timeoutTimestamp && packet.timeoutTimestamp != 0) {
          nextSequenceRecv = nextSequenceRecv + 1
          provableStore.set(nextSequenceRecvPath(packet.destPort, packet.destChannel), nextSequenceRecv)
          provableStore.set(
          packetReceiptPath(packet.destPort, packet.destChannel, packet.sequence),
            TIMEOUT_RECEIPT
          )
        }
        return;

      default:
        // unsupported channel type
        abortTransactionUnless(false)
    }

    // all assertions passed (except sequence check), we can alter state

    switch channel.order {
      case ORDERED:
      case ORDERED_ALLOW_TIMEOUT:
        nextSequenceRecv = nextSequenceRecv + 1
        provableStore.set(nextSequenceRecvPath(packet.destPort, packet.destChannel), nextSequenceRecv)
        break;

      case UNORDERED:
        // for unordered channels we must set the receipt so it can be verified on the other side
        // this receipt does not contain any data, since the packet has not yet been processed
        // it's the sentinel success receipt: []byte{0x01}
        packetReceipt = provableStore.get(packetReceiptPath(packet.destPort, packet.destChannel, packet.sequence))
        if (packetReceipt != null) {
          emitLogEntry("recvPacket", {
            data: packet.data 
            timeoutHeight: packet.timeoutHeight, 
            timeoutTimestamp: packet.timeoutTimestamp,
            sequence: packet.sequence,
            sourcePort: packet.sourcePort, 
            sourceChannel: packet.sourceChannel,
            destPort: packet.destPort, 
            destChannel: packet.destChannel,
            order: channel.order,
            connection: channel.connectionHops[0]
          })
        }

        abortTransactionUnless(packetReceipt === null))
        provableStore.set(
          packetReceiptPath(packet.destPort, packet.destChannel, packet.sequence),
          SUCCESSFUL_RECEIPT
        )
      break;
    }
    
    // log that a packet has been received
    emitLogEntry("recvPacket", {
      data: packet.data 
      timeoutHeight: packet.timeoutHeight, 
      timeoutTimestamp: packet.timeoutTimestamp,
      sequence: packet.sequence,
      sourcePort: packet.sourcePort, 
      sourceChannel: packet.sourceChannel,
      destPort: packet.destPort, 
      destChannel: packet.destChannel,
      order: channel.order,
      connection: channel.connectionHops[0]
    })

    // return transparent packet
    return packet
}
```

#### Writing acknowledgements

The `writeAcknowledgement` function is called by a module in order to write data which resulted from processing an IBC packet that the sending chain can then verify, a sort of "execution receipt" or "RPC call response".

Calling modules MUST execute application logic atomically in conjunction with calling `writeAcknowledgement`.

This is an asynchronous acknowledgement, the contents of which do not need to be determined when the packet is received, only when processing is complete. In the synchronous case, `writeAcknowledgement` can be called in the same transaction (atomically) with `recvPacket`.

Acknowledging packets is not required; however, if an ordered channel uses acknowledgements, either all or no packets must be acknowledged (since the acknowledgements are processed in order). Note that if packets are not acknowledged, packet commitments cannot be deleted on the source chain. Future versions of IBC may include ways for modules to specify whether or not they will be acknowledging packets in order to allow for cleanup.

`writeAcknowledgement` *does not* check if the packet being acknowledged was actually received, because this would result in proofs being verified twice for acknowledged packets. This aspect of correctness is the responsibility of the calling module.
The calling module MUST only call `writeAcknowledgement` with a packet previously received from `recvPacket`.

The IBC handler performs the following steps in order:

- Checks that an acknowledgement for this packet has not yet been written
- Sets the opaque acknowledgement value at a store path unique to the packet

```typescript
function writeAcknowledgement(
  packet: Packet,
  acknowledgement: bytes) {
<<<<<<< HEAD
=======
    // acknowledgement must not be empty
    abortTransactionUnless(len(acknowledgement) !== 0)

>>>>>>> 59a9bf39
    // cannot already have written the acknowledgement
    abortTransactionUnless(provableStore.get(packetAcknowledgementPath(packet.destPort, packet.destChannel, packet.sequence) === null))

    // write the acknowledgement
    provableStore.set(
      packetAcknowledgementPath(packet.destPort, packet.destChannel, packet.sequence),
      hash(acknowledgement)
    )

    // log that a packet has been acknowledged
    emitLogEntry("writeAcknowledgement", {
<<<<<<< HEAD
      sequence: packet.sequence, 
=======
      sequence: packet.sequence,
>>>>>>> 59a9bf39
      timeoutHeight: packet.timeoutHeight, 
      port: packet.destPort, 
      channel: packet.destChannel,
      timeoutTimestamp: packet.timeoutTimestamp, 
      data: packet.data, 
      acknowledgement
    })
}
```

#### Processing acknowledgements

The `acknowledgePacket` function is called by a module to process the acknowledgement of a packet previously sent by
the calling module on a channel to a counterparty module on the counterparty chain.
`acknowledgePacket` also cleans up the packet commitment, which is no longer necessary since the packet has been received and acted upon.

Calling modules MAY atomically execute appropriate application acknowledgement-handling logic in conjunction with calling `acknowledgePacket`.

We pass the `relayer` address just as in [Receiving packets](#receiving-packets) to allow for possible incentivization here as well.

```typescript
function acknowledgePacket(
  packet: OpaquePacket,
  acknowledgement: bytes,
  proof: CommitmentProof,
  proofHeight: Height,
  relayer: string): Packet {

    // abort transaction unless that channel is open, calling module owns the associated port, and the packet fields match
    channel = provableStore.get(channelPath(packet.sourcePort, packet.sourceChannel))
    abortTransactionUnless(channel !== null)
    abortTransactionUnless(channel.state === OPEN)
    abortTransactionUnless(authenticateCapability(channelCapabilityPath(packet.sourcePort, packet.sourceChannel), capability))
    abortTransactionUnless(packet.destPort === channel.counterpartyPortIdentifier)
    abortTransactionUnless(packet.destChannel === channel.counterpartyChannelIdentifier)

    connection = provableStore.get(connectionPath(channel.connectionHops[0]))
    abortTransactionUnless(connection !== null)
    abortTransactionUnless(connection.state === OPEN)

    // verify we sent the packet and haven't cleared it out yet
    abortTransactionUnless(provableStore.get(packetCommitmentPath(packet.sourcePort, packet.sourceChannel, packet.sequence))
           === hash(packet.data, packet.timeoutHeight, packet.timeoutTimestamp))

    // abort transaction unless correct acknowledgement on counterparty chain
    abortTransactionUnless(connection.verifyPacketAcknowledgement(
      proofHeight,
      proof,
      packet.destPort,
      packet.destChannel,
      packet.sequence,
      acknowledgement
    ))

    // abort transaction unless acknowledgement is processed in order
    if (channel.order === ORDERED || channel.order == ORDERED_ALLOW_TIMEOUT) {
      nextSequenceAck = provableStore.get(nextSequenceAckPath(packet.sourcePort, packet.sourceChannel))
      abortTransactionUnless(packet.sequence === nextSequenceAck)
      nextSequenceAck = nextSequenceAck + 1
      provableStore.set(nextSequenceAckPath(packet.sourcePort, packet.sourceChannel), nextSequenceAck)
    }

    // all assertions passed, we can alter state

    // delete our commitment so we can't "acknowledge" again
    provableStore.delete(packetCommitmentPath(packet.sourcePort, packet.sourceChannel, packet.sequence))

    // return transparent packet
    return packet
}
```

##### Acknowledgement Envelope

The acknowledgement returned from the remote chain is defined as arbitrary bytes in the IBC protocol. This data
may either encode a successful execution or a failure (anything besides a timeout). There is no generic way to
distinguish the two cases, which requires that any client-side packet visualiser understands every app-specific protocol
in order to distinguish the case of successful or failed relay. In order to reduce this issue, we offer an additional
specification for acknowledgement formats, which [SHOULD](https://www.ietf.org/rfc/rfc2119.txt) be used by the 
app-specific protocols.

```proto
message Acknowledgement {
  oneof response {
    bytes result = 21;
    string error = 22;
  }
}
```

If an application uses a different format for acknowledgement bytes, it MUST not deserialise to a valid protobuf message
of this format. Note that all packets contain exactly one non-empty field, and it must be result or error.  The field
numbers 21 and 22 were explicitly chosen to avoid accidental conflicts with other protobuf message formats used
for acknowledgements. The first byte of any message with this format will be the non-ASCII values `0xaa` (result) 
or `0xb2` (error).

#### Timeouts

Application semantics may require some timeout: an upper limit to how long the chain will wait for a transaction to be processed before considering it an error. Since the two chains have different local clocks, this is an obvious attack vector for a double spend - an attacker may delay the relay of the receipt or wait to send the packet until right after the timeout - so applications cannot safely implement naive timeout logic themselves.

Note that in order to avoid any possible "double-spend" attacks, the timeout algorithm requires that the destination chain is running and reachable. One can prove nothing in a complete network partition, and must wait to connect; the timeout must be proven on the recipient chain, not simply the absence of a response on the sending chain.

##### Sending end

The `timeoutPacket` function is called by a module which originally attempted to send a packet to a counterparty module,
where the timeout height or timeout timestamp has passed on the counterparty chain without the packet being committed, to prove that the packet
can no longer be executed and to allow the calling module to safely perform appropriate state transitions.

Calling modules MAY atomically execute appropriate application timeout-handling logic in conjunction with calling `timeoutPacket`.

In the case of an ordered channel, `timeoutPacket` checks the `recvSequence` of the receiving channel end and closes the channel if a packet has timed out.

In the case of an unordered channel, `timeoutPacket` checks the absence of the receipt key (which will have been written if the packet was received). Unordered channels are expected to continue in the face of timed-out packets.

If relations are enforced between timeout heights of subsequent packets, safe bulk timeouts of all packets prior to a timed-out packet can be performed. This specification omits details for now.

Since we allow optimistic sending of packets (i.e. sending a packet before a channel opens), we must also allow optimistic timing out of packets. With optimistic sends, the packet may be sent on a channel that eventually opens or a channel that will never open. If the channel does open after the packet has timed out, then the packet will never be received on the counterparty so we can safely timeout optimistically. If the channel never opens, then we MUST timeout optimistically so that any state changes made during the optimistic send by the application can be safely reverted.

We pass the `relayer` address just as in [Receiving packets](#receiving-packets) to allow for possible incentivization here as well.

```typescript
function timeoutPacket(
  packet: OpaquePacket,
  proof: CommitmentProof,
  proofHeight: Height,
  nextSequenceRecv: Maybe<uint64>,
  relayer: string): Packet {

    channel = provableStore.get(channelPath(packet.sourcePort, packet.sourceChannel))
    abortTransactionUnless(channel !== null)

    abortTransactionUnless(authenticateCapability(channelCapabilityPath(packet.sourcePort, packet.sourceChannel), capability))
    abortTransactionUnless(packet.destChannel === channel.counterpartyChannelIdentifier)

    connection = provableStore.get(connectionPath(channel.connectionHops[0]))
    // note: the connection may have been closed
    abortTransactionUnless(packet.destPort === channel.counterpartyPortIdentifier)

    // check that timeout height or timeout timestamp has passed on the other end
    abortTransactionUnless(
      (packet.timeoutHeight > 0 && proofHeight >= packet.timeoutHeight) ||
      (packet.timeoutTimestamp > 0 && connection.getTimestampAtHeight(proofHeight) >= packet.timeoutTimestamp))

    // verify we actually sent this packet, check the store
    abortTransactionUnless(provableStore.get(packetCommitmentPath(packet.sourcePort, packet.sourceChannel, packet.sequence))
           === hash(packet.data, packet.timeoutHeight, packet.timeoutTimestamp))

    switch channel.order {
      case ORDERED:
        // ordered channel: check that packet has not been received
        // only allow timeout on next sequence so all sequences before the timed out packet are processed (received/timed out)
        // before this packet times out
        abortTransactionUnless(nextSequenceRecv == packet.sequence)
        // ordered channel: check that the recv sequence is as claimed
        abortTransactionUnless(connection.verifyNextSequenceRecv(
          proofHeight,
          proof,
          packet.destPort,
          packet.destChannel,
          nextSequenceRecv
        ))
        break;

      case UNORDERED:
        // unordered channel: verify absence of receipt at packet index
        abortTransactionUnless(connection.verifyPacketReceiptAbsence(
          proofHeight,
          proof,
          packet.destPort,
          packet.destChannel,
          packet.sequence
        ))
        break;

      // NOTE: For ORDERED_ALLOW_TIMEOUT, the relayer must first attempt the receive on the destination chain
      // before the timeout receipt can be written and subsequently proven on the sender chain in timeoutPacket
      case ORDERED_ALLOW_TIMEOUT:
        // ordered channel: check that packet has not been received
        // only allow timeout on next sequence so all sequences before the timed out packet are processed (received/timed out)
        // before this packet times out
        abortTransactionUnless(nextSequenceRecv == packet.sequence)
        abortTransactionUnless(connection.verifyPacketReceipt(
          proofHeight,
          proof,
          packet.destPort,
          packet.destChannel,
          packet.sequence
          TIMEOUT_RECEIPT,
        ))
        break;

      default:
        // unsupported channel type
        abortTransactionUnless(true)
    } 

    // all assertions passed, we can alter state

    // delete our commitment
    provableStore.delete(packetCommitmentPath(packet.sourcePort, packet.sourceChannel, packet.sequence))

    // only close on strictly ORDERED channels
    if channel.order === ORDERED {
      // ordered channel: close the channel
      channel.state = CLOSED
      provableStore.set(channelPath(packet.sourcePort, packet.sourceChannel), channel)
    }
    // on ORDERED_ALLOW_TIMEOUT, increment NextSequenceAck so that next packet can be acknowledged after this packet timed out.
    if channel.order === ORDERED_ALLOW_TIMEOUT {
      nextSequenceAck = nextSequenceAck + 1
      provableStore.set(nextSequenceAckPath(packet.srcPort, packet.srcChannel), nextSequenceAck)
    }

    // return transparent packet
    return packet
}
```

##### Timing-out on close

The `timeoutOnClose` function is called by a module in order to prove that the channel
to which an unreceived packet was addressed has been closed, so the packet will never be received
(even if the `timeoutHeight` or `timeoutTimestamp` has not yet been reached).

Calling modules MAY atomically execute appropriate application timeout-handling logic in conjunction with calling `timeoutOnClose`.

We pass the `relayer` address just as in [Receiving packets](#receiving-packets) to allow for possible incentivization here as well.

```typescript
function timeoutOnClose(
  packet: Packet,
  proof: CommitmentProof,
  proofClosed: CommitmentProof,
  proofHeight: Height,
  nextSequenceRecv: Maybe<uint64>,
  relayer: string): Packet {

    channel = provableStore.get(channelPath(packet.sourcePort, packet.sourceChannel))
    // note: the channel may have been closed
    abortTransactionUnless(authenticateCapability(channelCapabilityPath(packet.sourcePort, packet.sourceChannel), capability))
    abortTransactionUnless(packet.destChannel === channel.counterpartyChannelIdentifier)

    connection = provableStore.get(connectionPath(channel.connectionHops[0]))
    // note: the connection may have been closed
    abortTransactionUnless(packet.destPort === channel.counterpartyPortIdentifier)

    // verify we actually sent this packet, check the store
    abortTransactionUnless(provableStore.get(packetCommitmentPath(packet.sourcePort, packet.sourceChannel, packet.sequence))
           === hash(packet.data, packet.timeoutHeight, packet.timeoutTimestamp))

    // check that the opposing channel end has closed
    expected = ChannelEnd{CLOSED, channel.order, channel.portIdentifier,
                          channel.channelIdentifier, channel.connectionHops.reverse(), channel.version}
    abortTransactionUnless(connection.verifyChannelState(
      proofHeight,
      proofClosed,
      channel.counterpartyPortIdentifier,
      channel.counterpartyChannelIdentifier,
      expected
    ))

    if channel.order === ORDERED || channel.order == ORDERED_ALLOW_TIMEOUT {
      // ordered channel: check that the recv sequence is as claimed
      abortTransactionUnless(connection.verifyNextSequenceRecv(
        proofHeight,
        proof,
        packet.destPort,
        packet.destChannel,
        nextSequenceRecv
      ))
      // ordered channel: check that packet has not been received
      abortTransactionUnless(nextSequenceRecv <= packet.sequence)
    } else
      // unordered channel: verify absence of receipt at packet index
      abortTransactionUnless(connection.verifyPacketReceiptAbsence(
        proofHeight,
        proof,
        packet.destPort,
        packet.destChannel,
        packet.sequence
      ))

    // all assertions passed, we can alter state

    // delete our commitment
    provableStore.delete(packetCommitmentPath(packet.sourcePort, packet.sourceChannel, packet.sequence))

    // return transparent packet
    return packet
}
```

##### Cleaning up state

Packets must be acknowledged in order to be cleaned-up.

#### Reasoning about race conditions

##### Simultaneous handshake attempts

If two machines simultaneously initiate channel opening handshakes with each other, attempting to use the same identifiers, both will fail and new identifiers must be used.

##### Identifier allocation

There is an unavoidable race condition on identifier allocation on the destination chain. Modules would be well-advised to utilise pseudo-random, non-valuable identifiers. Managing to claim the identifier that another module wishes to use, however, while annoying, cannot man-in-the-middle a handshake since the receiving module must already own the port to which the handshake was targeted.

##### Timeouts / packet confirmation

There is no race condition between a packet timeout and packet confirmation, as the packet will either have passed the timeout height prior to receipt or not.

##### Man-in-the-middle attacks during handshakes

Verification of cross-chain state prevents man-in-the-middle attacks for both connection handshakes & channel handshakes since all information (source, destination client, channel, etc.) is known by the module which starts the handshake and confirmed prior to handshake completion.

##### Connection / channel closure with in-flight packets

If a connection or channel is closed while packets are in-flight, the packets can no longer be received on the destination chain and can be timed-out on the source chain.

#### Querying channels

Channels can be queried with `queryChannel`:

```typescript
function queryChannel(connId: Identifier, chanId: Identifier): ChannelEnd | void {
    return provableStore.get(channelPath(connId, chanId))
}
```

### Properties & Invariants

- The unique combinations of channel & port identifiers are first-come-first-serve: once a pair has been allocated, only the modules owning the ports in question can send or receive on that channel.
- Packets are delivered exactly once, assuming that the chains are live within the timeout window, and in case of timeout can be timed-out exactly once on the sending chain.
- The channel handshake cannot be man-in-the-middle attacked by another module on either blockchain or another blockchain's IBC handler.

## Backwards Compatibility

Not applicable.

## Forwards Compatibility

Data structures & encoding can be versioned at the connection or channel level. Channel logic is completely agnostic to packet data formats, which can be changed by the modules any way they like at any time.

## Example Implementations

- Implementation of ICS 04 in Go can be found in [ibc-go repository](https://github.com/cosmos/ibc-go).
- Implementation of ICS 04 in Rust can be found in [ibc-rs repository](https://github.com/cosmos/ibc-rs).

## History

Jun 5, 2019 - Draft submitted

Jul 4, 2019 - Modifications for unordered channels & acknowledgements

Jul 16, 2019 - Alterations for multi-hop routing future compatibility

Jul 29, 2019 - Revisions to handle timeouts after connection closure

Aug 13, 2019 - Various edits

Aug 25, 2019 - Cleanup

Jan 10, 2022 - Add ORDERED_ALLOW_TIMEOUT channel type and appropriate logic

Mar 28, 2023 - Add `writeChannel` function to write channel end after executing application callback

## Copyright

All content herein is licensed under [Apache 2.0](https://www.apache.org/licenses/LICENSE-2.0).<|MERGE_RESOLUTION|>--- conflicted
+++ resolved
@@ -796,12 +796,9 @@
 function writeAcknowledgement(
   packet: Packet,
   acknowledgement: bytes) {
-<<<<<<< HEAD
-=======
     // acknowledgement must not be empty
     abortTransactionUnless(len(acknowledgement) !== 0)
 
->>>>>>> 59a9bf39
     // cannot already have written the acknowledgement
     abortTransactionUnless(provableStore.get(packetAcknowledgementPath(packet.destPort, packet.destChannel, packet.sequence) === null))
 
@@ -813,11 +810,7 @@
 
     // log that a packet has been acknowledged
     emitLogEntry("writeAcknowledgement", {
-<<<<<<< HEAD
-      sequence: packet.sequence, 
-=======
       sequence: packet.sequence,
->>>>>>> 59a9bf39
       timeoutHeight: packet.timeoutHeight, 
       port: packet.destPort, 
       channel: packet.destChannel,
