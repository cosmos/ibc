---
ics: 4
title: Channel & Packet Semantics
stage: draft
category: IBC/TAO
kind: instantiation
requires: 2, 3, 5, 24
version compatibility: ibc-go v7.0.0
author: Christopher Goes <cwgoes@tendermint.com>
created: 2019-03-07
modified: 2019-08-25
---

## Synopsis

The "channel" abstraction provides message delivery semantics to the interblockchain communication protocol, in three categories: ordering, exactly-once delivery, and module permissioning. A channel serves as a conduit for packets passing between a module on one chain and a module on another, ensuring that packets are executed only once, delivered in the order in which they were sent (if necessary), and delivered only to the corresponding module owning the other end of the channel on the destination chain. Each channel is associated with a particular connection, and a connection may have any number of associated channels, allowing the use of common identifiers and amortising the cost of header verification across all the channels utilising a connection & light client.

Channels are payload-agnostic. The modules which send and receive IBC packets decide how to construct packet data and how to act upon the incoming packet data, and must utilise their own application logic to determine which state transactions to apply according to what data the packet contains.

### Motivation

The interblockchain communication protocol uses a cross-chain message passing model. IBC *packets* are relayed from one blockchain to the other by external relayer processes. Chain `A` and chain `B` confirm new blocks independently, and packets from one chain to the other may be delayed, censored, or re-ordered arbitrarily. Packets are visible to relayers and can be read from a blockchain by any relayer process and submitted to any other blockchain.

The IBC protocol must provide ordering (for ordered channels) and exactly-once delivery guarantees to allow applications to reason about the combined state of connected modules on two chains. 

> **Example**: An application may wish to allow a single tokenized asset to be transferred between and held on multiple blockchains while preserving fungibility and conservation of supply. The application can mint asset vouchers on chain `B` when a particular IBC packet is committed to chain `B`, and require outgoing sends of that packet on chain `A` to escrow an equal amount of the asset on chain `A` until the vouchers are later redeemed back to chain `A` with an IBC packet in the reverse direction. This ordering guarantee along with correct application logic can ensure that total supply is preserved across both chains and that any vouchers minted on chain `B` can later be redeemed back to chain `A`.

In order to provide the desired ordering, exactly-once delivery, and module permissioning semantics to the application layer, the interblockchain communication protocol must implement an abstraction to enforce these semantics — channels are this abstraction.

### Definitions

`ConsensusState` is as defined in [ICS 2](../ics-002-client-semantics).

`Connection` is as defined in [ICS 3](../ics-003-connection-semantics).

`Port` and `authenticateCapability` are as defined in [ICS 5](../ics-005-port-allocation).

`hash` is a generic collision-resistant hash function, the specifics of which must be agreed on by the modules utilising the channel. `hash` can be defined differently by different chains.

`Identifier`, `get`, `set`, `delete`, `getCurrentHeight`, and module-system related primitives are as defined in [ICS 24](../ics-024-host-requirements).

See [upgrades spec](./UPGRADES.md) for definition of `pendingInflightPackets`.

A *channel* is a pipeline for exactly-once packet delivery between specific modules on separate blockchains, which has at least one end capable of sending packets and one end capable of receiving packets.

A *bidirectional* channel is a channel where packets can flow in both directions: from `A` to `B` and from `B` to `A`.

A *unidirectional* channel is a channel where packets can only flow in one direction: from `A` to `B` (or from `B` to `A`, the order of naming is arbitrary).

An *ordered* channel is a channel where packets are delivered exactly in the order which they were sent. This channel type offers a very strict guarantee of ordering. Either, the packets are received in the order they were sent, or if a packet in the sequence times out; then all future packets are also not receivable and the channel closes.

An *ordered_allow_timeout* channel is a less strict version of the *ordered* channel. Here, the channel logic will take a *best effort* approach to delivering the packets in order. In a stream of packets, the channel will relay all packets in order and if a packet in the stream times out, the timeout logic for that packet will execute and the rest of the later packets will continue processing in order. Thus, we **do not close** the channel on a timeout with this channel type.

An *unordered* channel is a channel where packets can be delivered in any order, which may differ from the order in which they were sent.

```typescript
enum ChannelOrder {
  ORDERED,
  UNORDERED,
  ORDERED_ALLOW_TIMEOUT,
}
```

Directionality and ordering are independent, so one can speak of a bidirectional unordered channel, a unidirectional ordered channel, etc.

All channels provide exactly-once packet delivery, meaning that a packet sent on one end of a channel is delivered no more and no less than once, eventually, to the other end.

This specification only concerns itself with *bidirectional* channels. *Unidirectional* channels can use almost exactly the same protocol and will be outlined in a future ICS.

An end of a channel is a data structure on one chain storing channel metadata:

```typescript
interface ChannelEnd {
  state: ChannelState
  ordering: ChannelOrder
  counterpartyPortIdentifier: Identifier
  counterpartyChannelIdentifier: Identifier
  connectionHops: [Identifier]
  version: string
  sequence: uint64
  flushState: FlushStatus
}
```

- The `state` is the current state of the channel end.
- The `ordering` field indicates whether the channel is `unordered`, `ordered`, or `ordered_allow_timeout`.
- The `counterpartyPortIdentifier` identifies the port on the counterparty chain which owns the other end of the channel.
- The `counterpartyChannelIdentifier` identifies the channel end on the counterparty chain.
- The `nextSequenceSend`, stored separately, tracks the sequence number for the next packet to be sent.
- The `nextSequenceRecv`, stored separately, tracks the sequence number for the next packet to be received.
- The `nextSequenceAck`, stored separately, tracks the sequence number for the next packet to be acknowledged.
- The `connectionHops` stores the list of connection identifiers, in order, along which packets sent on this channel will travel. At the moment this list must be of length 1. In the future multi-hop channels may be supported.
- The `version` string stores an opaque channel version, which is agreed upon during the handshake. This can determine module-level configuration such as which packet encoding is used for the channel. This version is not used by the core IBC protocol. If the version string contains structured metadata for the application to parse and interpret, then it is considered best practice to encode all metadata in a JSON struct and include the marshalled string in the version field.

See the [upgrade spec](./UPGRADES.md) for details on `sequence` and `flushStatus`.

Channel ends have a *state*:

```typescript
enum ChannelState {
  INIT,
  TRYOPEN,
  OPEN,
  CLOSED,
}
```

- A channel end in `INIT` state has just started the opening handshake.
- A channel end in `TRYOPEN` state has acknowledged the handshake step on the counterparty chain.
- A channel end in `OPEN` state has completed the handshake and is ready to send and receive packets.
- A channel end in `CLOSED` state has been closed and can no longer be used to send or receive packets.

A `Packet`, in the interblockchain communication protocol, is a particular interface defined as follows:

```typescript
interface Packet {
  sequence: uint64
  timeoutHeight: Height
  timeoutTimestamp: uint64
  sourcePort: Identifier
  sourceChannel: Identifier
  destPort: Identifier
  destChannel: Identifier
  data: bytes
}
```

- The `sequence` number corresponds to the order of sends and receives, where a packet with an earlier sequence number must be sent and received before a packet with a later sequence number.
- The `timeoutHeight` indicates a consensus height on the destination chain after which the packet will no longer be processed, and will instead count as having timed-out.
- The `timeoutTimestamp` indicates a timestamp on the destination chain after which the packet will no longer be processed, and will instead count as having timed-out.
- The `sourcePort` identifies the port on the sending chain.
- The `sourceChannel` identifies the channel end on the sending chain.
- The `destPort` identifies the port on the receiving chain.
- The `destChannel` identifies the channel end on the receiving chain.
- The `data` is an opaque value which can be defined by the application logic of the associated modules.

Note that a `Packet` is never directly serialised. Rather it is an intermediary structure used in certain function calls that may need to be created or processed by modules calling the IBC handler.

An `OpaquePacket` is a packet, but cloaked in an obscuring data type by the host state machine, such that a module cannot act upon it other than to pass it to the IBC handler. The IBC handler can cast a `Packet` to an `OpaquePacket` and vice versa.

```typescript
type OpaquePacket = object
```

In order to enable new channel types (e.g. ORDERED_ALLOW_TIMEOUT), the protocol introduces standardized packet receipts that will serve as sentinel values for the receiving chain to expliclity write to its store the outcome of a `recvPacket`.

```typescript
enum PacketReceipt {
  SUCCESSFUL_RECEIPT,
  TIMEOUT_RECEIPT,
}
```

### Desired Properties

#### Efficiency

- The speed of packet transmission and confirmation should be limited only by the speed of the underlying chains.
  Proofs should be batchable where possible.

#### Exactly-once delivery

- IBC packets sent on one end of a channel should be delivered exactly once to the other end.
- No network synchrony assumptions should be required for exactly-once safety.
  If one or both of the chains halt, packets may be delivered no more than once, and once the chains resume packets should be able to flow again.

#### Ordering

- On *ordered* channels, packets should be sent and received in the same order: if packet *x* is sent before packet *y* by a channel end on chain `A`, packet *x* must be received before packet *y* by the corresponding channel end on chain `B`. If packet *x* is sent before packet *y* by a channel and packet *x* is timed out; then packet *y* and any packet sent after *x* cannot be received.
- On *ordered_allow_timeout* channels, packets should be sent and received in the same order: if packet *x* is sent before packet *y* by a channel end on chain `A`, packet *x* must be received **or** timed out before packet *y* by the corresponding channel end on chain `B`.
- On *unordered* channels, packets may be sent and received in any order. Unordered packets, like ordered packets, have individual timeouts specified in terms of the destination chain's height.

#### Permissioning

- Channels should be permissioned to one module on each end, determined during the handshake and immutable afterwards (higher-level logic could tokenize channel ownership by tokenising ownership of the port).
  Only the module associated with a channel end should be able to send or receive on it.

## Technical Specification

### Dataflow visualisation

The architecture of clients, connections, channels and packets:

![Dataflow Visualisation](dataflow.png)

### Preliminaries

#### Store paths 

Channel structures are stored under a store path prefix unique to a combination of a port identifier and channel identifier:

```typescript
function channelPath(portIdentifier: Identifier, channelIdentifier: Identifier): Path {
    return "channelEnds/ports/{portIdentifier}/channels/{channelIdentifier}"
}
```

The capability key associated with a channel is stored under the `channelCapabilityPath`:

```typescript
function channelCapabilityPath(portIdentifier: Identifier, channelIdentifier: Identifier): Path {
  return "{channelPath(portIdentifier, channelIdentifier)}/key"
}
```

The `nextSequenceSend`, `nextSequenceRecv`, and `nextSequenceAck` unsigned integer counters are stored separately so they can be proved individually:

```typescript
function nextSequenceSendPath(portIdentifier: Identifier, channelIdentifier: Identifier): Path {
    return "nextSequenceSend/ports/{portIdentifier}/channels/{channelIdentifier}"
}

function nextSequenceRecvPath(portIdentifier: Identifier, channelIdentifier: Identifier): Path {
    return "nextSequenceRecv/ports/{portIdentifier}/channels/{channelIdentifier}"
}

function nextSequenceAckPath(portIdentifier: Identifier, channelIdentifier: Identifier): Path {
    return "nextSequenceAck/ports/{portIdentifier}/channels/{channelIdentifier}"
}
```

Constant-size commitments to packet data fields are stored under the packet sequence number:

```typescript
function packetCommitmentPath(portIdentifier: Identifier, channelIdentifier: Identifier, sequence: uint64): Path {
    return "commitments/ports/{portIdentifier}/channels/{channelIdentifier}/packets/{sequence}"
}
```

Absence of the path in the store is equivalent to a zero-bit.

Packet receipt data are stored under the `packetReceiptPath`. In the case of a successful receive, the destination chain writes a sentinel success value of `SUCCESSFUL_RECEIPT`.
Some channel types MAY write a sentinel timeout value `TIMEOUT_RECEIPT` if the packet is received after the specified timeout.

```typescript
function packetReceiptPath(portIdentifier: Identifier, channelIdentifier: Identifier, sequence: uint64): Path {
    return "receipts/ports/{portIdentifier}/channels/{channelIdentifier}/receipts/{sequence}"
}
```

Packet acknowledgement data are stored under the `packetAcknowledgementPath`:

```typescript
function packetAcknowledgementPath(portIdentifier: Identifier, channelIdentifier: Identifier, sequence: uint64): Path {
    return "acks/ports/{portIdentifier}/channels/{channelIdentifier}/sequences/{sequence}"
}
```

### Versioning

During the handshake process, two ends of a channel come to agreement on a version bytestring associated
with that channel. The contents of this version bytestring are and will remain opaque to the IBC core protocol.
Host state machines MAY utilise the version data to indicate supported IBC/APP protocols, agree on packet
encoding formats, or negotiate other channel-related metadata related to custom logic on top of IBC.

Host state machines MAY also safely ignore the version data or specify an empty string.

### Sub-protocols

> Note: If the host state machine is utilising object capability authentication (see [ICS 005](../ics-005-port-allocation)), all functions utilising ports take an additional capability parameter.

#### Identifier validation

Channels are stored under a unique `(portIdentifier, channelIdentifier)` prefix.
The validation function `validatePortIdentifier` MAY be provided.

```typescript
type validateChannelIdentifier = (portIdentifier: Identifier, channelIdentifier: Identifier) => boolean
```

If not provided, the default `validateChannelIdentifier` function will always return `true`. 

#### Channel lifecycle management

![Channel State Machine](channel-state-machine.png)

| Initiator | Datagram         | Chain acted upon | Prior state (A, B) | Posterior state (A, B) |
| --------- | ---------------- | ---------------- | ------------------ | ---------------------- |
| Actor     | ChanOpenInit     | A                | (none, none)       | (INIT, none)           |
| Relayer   | ChanOpenTry      | B                | (INIT, none)       | (INIT, TRYOPEN)        |
| Relayer   | ChanOpenAck      | A                | (INIT, TRYOPEN)    | (OPEN, TRYOPEN)        |
| Relayer   | ChanOpenConfirm  | B                | (OPEN, TRYOPEN)    | (OPEN, OPEN)           |

| Initiator | Datagram         | Chain acted upon | Prior state (A, B) | Posterior state (A, B) |
| --------- | ---------------- | ---------------- | ------------------ | ---------------------- |
| Actor     | ChanCloseInit    | A                | (OPEN, OPEN)       | (CLOSED, OPEN)         |
| Relayer   | ChanCloseConfirm | B                | (CLOSED, OPEN)     | (CLOSED, CLOSED)       |

##### Opening handshake

The `chanOpenInit` function is called by a module to initiate a channel opening handshake with a module on another chain. Functions `chanOpenInit` and `chanOpenTry` do no set the new channel end in state because the channel version might be modified by the application callback. A function `writeChannel` should be used to write the channel end in state after executing the application callback:

```typescript
function writeChannel(
  portIdentifier: Identifier,
  channelIdentifier: Identifier,
  state: ChannelState,
  order: ChannelOrder,
  counterpartyPortIdentifier: Identifier,
  counterpartyChannelIdentifier: Identifier,
  connectionHops: [Identifier],
  version: string) {
    channel = ChannelEnd{
      state, order, 
      counterpartyPortIdentifier, counterpartyChannelIdentifier,
      connectionHops, version
    }
    provableStore.set(channelPath(portIdentifier, channelIdentifier), channel)
}
```

See handler functions `handleChanOpenInit` and `handleChanOpenTry` in [Channel lifecycle management](../ics-026-routing-module/README.md#channel-lifecycle-management) for more details.

The opening channel must provide the identifiers of the local channel identifier, local port, remote port, and remote channel identifier.

When the opening handshake is complete, the module which initiates the handshake will own the end of the created channel on the host ledger, and the counterparty module which
it specifies will own the other end of the created channel on the counterparty chain. Once a channel is created, ownership cannot be changed (although higher-level abstractions
could be implemented to provide this).

Chains MUST implement a function `generateIdentifier` which chooses an identifier, e.g. by incrementing a counter:

```typescript
type generateIdentifier = () -> Identifier
```

```typescript
function chanOpenInit(
  order: ChannelOrder,
  connectionHops: [Identifier],
  portIdentifier: Identifier,
  counterpartyPortIdentifier: Identifier,
  version: string): (channelIdentifier: Identifier, channelCapability: CapabilityKey) {
    channelIdentifier = generateIdentifier()
    abortTransactionUnless(validateChannelIdentifier(portIdentifier, channelIdentifier))

    abortTransactionUnless(connectionHops.length === 1) // for v1 of the IBC protocol

    abortTransactionUnless(provableStore.get(channelPath(portIdentifier, channelIdentifier)) === null)
    connection = provableStore.get(connectionPath(connectionHops[0]))

    // optimistic channel handshakes are allowed
    abortTransactionUnless(connection !== null)
    abortTransactionUnless(authenticateCapability(portPath(portIdentifier), portCapability))

    channelCapability = newCapability(channelCapabilityPath(portIdentifier, channelIdentifier))
    provableStore.set(nextSequenceSendPath(portIdentifier, channelIdentifier), 1)
    provableStore.set(nextSequenceRecvPath(portIdentifier, channelIdentifier), 1)
    provableStore.set(nextSequenceAckPath(portIdentifier, channelIdentifier), 1)

    return channelIdentifier, channelCapability
}
```

The `chanOpenTry` function is called by a module to accept the first step of a channel opening handshake initiated by a module on another chain.

```typescript
function chanOpenTry(
  order: ChannelOrder,
  connectionHops: [Identifier],
  portIdentifier: Identifier,
  counterpartyPortIdentifier: Identifier,
  counterpartyChannelIdentifier: Identifier,
  version: string,
  counterpartyVersion: string,
  proofInit: CommitmentProof,
  proofHeight: Height): (channelIdentifier: Identifier, channelCapability: CapabilityKey) {
    channelIdentifier = generateIdentifier()

    abortTransactionUnless(validateChannelIdentifier(portIdentifier, channelIdentifier))
    abortTransactionUnless(connectionHops.length === 1) // for v1 of the IBC protocol
    abortTransactionUnless(authenticateCapability(portPath(portIdentifier), portCapability))
    
    connection = provableStore.get(connectionPath(connectionHops[0]))
    abortTransactionUnless(connection !== null)
    abortTransactionUnless(connection.state === OPEN)

    expected = ChannelEnd{
      INIT, order, portIdentifier,
      "", [connection.counterpartyConnectionIdentifier], 
      counterpartyVersion
    }
    abortTransactionUnless(connection.verifyChannelState(
      proofHeight,
      proofInit,
      counterpartyPortIdentifier,
      counterpartyChannelIdentifier,
      expected
    ))

    channelCapability = newCapability(channelCapabilityPath(portIdentifier, channelIdentifier))

    // initialize channel sequences
    provableStore.set(nextSequenceSendPath(portIdentifier, channelIdentifier), 1)
    provableStore.set(nextSequenceRecvPath(portIdentifier, channelIdentifier), 1)
    provableStore.set(nextSequenceAckPath(portIdentifier, channelIdentifier), 1)

    return channelIdentifier, channelCapability
}
```

The `chanOpenAck` is called by the handshake-originating module to acknowledge the acceptance of the initial request by the
counterparty module on the other chain.

```typescript
function chanOpenAck(
  portIdentifier: Identifier,
  channelIdentifier: Identifier,
  counterpartyChannelIdentifier: Identifier,
  counterpartyVersion: string,
  proofTry: CommitmentProof,
  proofHeight: Height) {
    channel = provableStore.get(channelPath(portIdentifier, channelIdentifier))
    abortTransactionUnless(channel.state === INIT)
    abortTransactionUnless(authenticateCapability(channelCapabilityPath(portIdentifier, channelIdentifier), capability))
    
    connection = provableStore.get(connectionPath(channel.connectionHops[0]))
    abortTransactionUnless(connection !== null)
    abortTransactionUnless(connection.state === OPEN)
    
    expected = ChannelEnd{
      TRYOPEN, channel.order, portIdentifier,
      channelIdentifier, [connection.counterpartyConnectionIdentifier], 
      counterpartyVersion
    }
    abortTransactionUnless(connection.verifyChannelState(
      proofHeight,
      proofTry,
      channel.counterpartyPortIdentifier,
      counterpartyChannelIdentifier,
      expected
    ))
    
    channel.state = OPEN
    channel.version = counterpartyVersion
    channel.counterpartyChannelIdentifier = counterpartyChannelIdentifier
    provableStore.set(channelPath(portIdentifier, channelIdentifier), channel)
}
```

The `chanOpenConfirm` function is called by the handshake-accepting module to acknowledge the acknowledgement
of the handshake-originating module on the other chain and finish the channel opening handshake.

```typescript
function chanOpenConfirm(
  portIdentifier: Identifier,
  channelIdentifier: Identifier,
  proofAck: CommitmentProof,
  proofHeight: Height) {
    channel = provableStore.get(channelPath(portIdentifier, channelIdentifier))
    abortTransactionUnless(channel !== null)
    abortTransactionUnless(channel.state === TRYOPEN)
    abortTransactionUnless(authenticateCapability(channelCapabilityPath(portIdentifier, channelIdentifier), capability))
    
    connection = provableStore.get(connectionPath(channel.connectionHops[0]))
    abortTransactionUnless(connection !== null)
    abortTransactionUnless(connection.state === OPEN)
    
    expected = ChannelEnd{
      OPEN, channel.order, portIdentifier,
      channelIdentifier, [connection.counterpartyConnectionIdentifier],
      channel.version
    }
    abortTransactionUnless(connection.verifyChannelState(
      proofHeight,
      proofAck,
      channel.counterpartyPortIdentifier,
      channel.counterpartyChannelIdentifier,
      expected
    ))
    
    channel.state = OPEN
    provableStore.set(channelPath(portIdentifier, channelIdentifier), channel)
}
```

##### Closing handshake

The `chanCloseInit` function is called by either module to close their end of the channel. Once closed, channels cannot be reopened.

Calling modules MAY atomically execute appropriate application logic in conjunction with calling `chanCloseInit`.

Any in-flight packets can be timed-out as soon as a channel is closed.

```typescript
function chanCloseInit(
  portIdentifier: Identifier,
  channelIdentifier: Identifier) {
    abortTransactionUnless(authenticateCapability(channelCapabilityPath(portIdentifier, channelIdentifier), capability))
    channel = provableStore.get(channelPath(portIdentifier, channelIdentifier))
    abortTransactionUnless(channel !== null)
    abortTransactionUnless(channel.state !== CLOSED)
    connection = provableStore.get(connectionPath(channel.connectionHops[0]))
    abortTransactionUnless(connection !== null)
    abortTransactionUnless(connection.state === OPEN)
    channel.state = CLOSED
    provableStore.set(channelPath(portIdentifier, channelIdentifier), channel)
}
```

The `chanCloseConfirm` function is called by the counterparty module to close their end of the channel,
since the other end has been closed.

Calling modules MAY atomically execute appropriate application logic in conjunction with calling `chanCloseConfirm`.

Once closed, channels cannot be reopened and identifiers cannot be reused. Identifier reuse is prevented because
we want to prevent potential replay of previously sent packets. The replay problem is analogous to using sequence
numbers with signed messages, except where the light client algorithm "signs" the messages (IBC packets), and the replay
prevention sequence is the combination of port identifier, channel identifier, and packet sequence - hence we cannot
allow the same port identifier & channel identifier to be reused again with a sequence reset to zero, since this
might allow packets to be replayed. It would be possible to safely reuse identifiers if timeouts of a particular
maximum height/time were mandated & tracked, and future specification versions may incorporate this feature.

```typescript
function chanCloseConfirm(
  portIdentifier: Identifier,
  channelIdentifier: Identifier,
  proofInit: CommitmentProof,
  proofHeight: Height) {
    abortTransactionUnless(authenticateCapability(channelCapabilityPath(portIdentifier, channelIdentifier), capability))
    channel = provableStore.get(channelPath(portIdentifier, channelIdentifier))
    abortTransactionUnless(channel !== null)
    abortTransactionUnless(channel.state !== CLOSED)
    connection = provableStore.get(connectionPath(channel.connectionHops[0]))
    abortTransactionUnless(connection !== null)
    abortTransactionUnless(connection.state === OPEN)
    expected = ChannelEnd{CLOSED, channel.order, portIdentifier,
                          channelIdentifier, [connection.counterpartyConnectionIdentifier], channel.version}
    abortTransactionUnless(connection.verifyChannelState(
      proofHeight,
      proofInit,
      channel.counterpartyPortIdentifier,
      channel.counterpartyChannelIdentifier,
      expected
    ))
    channel.state = CLOSED
    provableStore.set(channelPath(portIdentifier, channelIdentifier), channel)
}
```

#### Packet flow & handling

![Packet State Machine](packet-state-machine.png)

##### A day in the life of a packet

The following sequence of steps must occur for a packet to be sent from module *1* on machine *A* to module *2* on machine *B*, starting from scratch.

The module can interface with the IBC handler through [ICS 25](../ics-025-handler-interface) or [ICS 26](../ics-026-routing-module).

1. Initial client & port setup, in any order
    1. Client created on *A* for *B* (see [ICS 2](../ics-002-client-semantics))
    1. Client created on *B* for *A* (see [ICS 2](../ics-002-client-semantics))
    1. Module *1* binds to a port (see [ICS 5](../ics-005-port-allocation))
    1. Module *2* binds to a port (see [ICS 5](../ics-005-port-allocation)), which is communicated out-of-band to module *1*
1. Establishment of a connection & channel, optimistic send, in order
    1. Connection opening handshake started from *A* to *B* by module *1* (see [ICS 3](../ics-003-connection-semantics))
    1. Channel opening handshake started from *1* to *2* using the newly created connection (this ICS)
    1. Packet sent over the newly created channel from *1* to *2* (this ICS)
1. Successful completion of handshakes (if either handshake fails, the connection/channel can be closed & the packet timed-out)
    1. Connection opening handshake completes successfully (see [ICS 3](../ics-003-connection-semantics)) (this will require participation of a relayer process)
    1. Channel opening handshake completes successfully (this ICS) (this will require participation of a relayer process) 
1. Packet confirmation on machine *B*, module *2* (or packet timeout if the timeout height has passed) (this will require participation of a relayer process)
1. Acknowledgement (possibly) relayed back from module *2* on machine *B* to module *1* on machine *A*

Represented spatially, packet transit between two machines can be rendered as follows:

![Packet Transit](packet-transit.png)

##### Sending packets

The `sendPacket` function is called by a module in order to send *data* (in the form of an IBC packet) on a channel end owned by the calling module.

Calling modules MUST execute application logic atomically in conjunction with calling `sendPacket`.

The IBC handler performs the following steps in order:

- Checks that the channel is not closed to send packets
- Checks that the calling module owns the sending port (see [ICS 5](../ics-005-port-allocation))
- Checks that the timeout height specified has not already passed on the destination chain
- Increments the send sequence counter associated with the channel
- Stores a constant-size commitment to the packet data & packet timeout
- Returns the sequence number of the sent packet

Note that the full packet is not stored in the state of the chain - merely a short hash-commitment to the data & timeout value. The packet data can be calculated from the transaction execution and possibly returned as log output which relayers can index.

```typescript
function sendPacket(
  capability: CapabilityKey,
  sourcePort: Identifier,
  sourceChannel: Identifier,
  timeoutHeight: Height,
  timeoutTimestamp: uint64,
  data: bytes): uint64 {
    channel = provableStore.get(channelPath(sourcePort, sourceChannel))

    // check that the channel is not closed to send packets; 
    abortTransactionUnless(channel !== null)
    abortTransactionUnless(channel.state !== CLOSED && channel.flushStatus === NOTINFLUSH)
    connection = provableStore.get(connectionPath(channel.connectionHops[0]))
    abortTransactionUnless(connection !== null)

    // check if the calling module owns the sending port
    abortTransactionUnless(authenticateCapability(channelCapabilityPath(sourcePort, sourceChannel), capability))

    // disallow packets with a zero timeoutHeight and timeoutTimestamp
    abortTransactionUnless(timeoutHeight !== 0 || timeoutTimestamp !== 0)
    
    // check that the timeout height hasn't already passed in the local client tracking the receiving chain
    latestClientHeight = provableStore.get(clientPath(connection.clientIdentifier)).latestClientHeight()
    abortTransactionUnless(timeoutHeight === 0 || latestClientHeight < timeoutHeight)

    // increment the send sequence counter
    sequence = provableStore.get(nextSequenceSendPath(sourcePort, sourceChannel))
    provableStore.set(nextSequenceSendPath(sourcePort, sourceChannel), sequence+1)

    // store commitment to the packet data & packet timeout
    provableStore.set(
      packetCommitmentPath(sourcePort, sourceChannel, sequence),
      hash(hash(data), timeoutHeight, timeoutTimestamp)
    )

    // log that a packet can be safely sent
    emitLogEntry("sendPacket", {
      sequence: sequence, 
      data: data, 
      timeoutHeight: timeoutHeight, 
      timeoutTimestamp: timeoutTimestamp
    })

    return sequence
}
```

#### Receiving packets

The `recvPacket` function is called by a module in order to receive an IBC packet sent on the corresponding channel end on the counterparty chain.

Atomically in conjunction with calling `recvPacket`, calling modules MUST either execute application logic or queue the packet for future execution.

The IBC handler performs the following steps in order:

- Checks that the channel & connection are open to receive packets
- Checks that the calling module owns the receiving port
- Checks that the packet metadata matches the channel & connection information
- Checks that the packet sequence is the next sequence the channel end expects to receive (for ordered and ordered_allow_timeout channels)
- Checks that the timeout height and timestamp have not yet passed
- Checks the inclusion proof of packet data commitment in the outgoing chain's state
- Sets a store path to indicate that the packet has been received (unordered channels only)
- Increments the packet receive sequence associated with the channel end (ordered and ordered_allow_timeout channels only)

We pass the address of the `relayer` that signed and submitted the packet to enable a module to optionally provide some rewards. This provides a foundation for fee payment, but can be used for other techniques as well (like calculating a leaderboard).

```typescript
function recvPacket(
  packet: OpaquePacket,
  proof: CommitmentProof,
  proofHeight: Height,
  relayer: string): Packet {

    channel = provableStore.get(channelPath(packet.destPort, packet.destChannel))
    abortTransactionUnless(channel !== null)
    counterpartyLastPacketSent = privateStore.get(channelCounterpartyLastPacketSequencePath(packet.destPort, packet.destChannel)
    abortTransactionUnless(channel.state === OPEN || (channel.flushStatus === FLUSHING && packet.sequence <= counterpartyLasPacketSent))
    abortTransactionUnless(authenticateCapability(channelCapabilityPath(packet.destPort, packet.destChannel), capability))
    abortTransactionUnless(packet.sourcePort === channel.counterpartyPortIdentifier)
    abortTransactionUnless(packet.sourceChannel === channel.counterpartyChannelIdentifier)

    connection = provableStore.get(connectionPath(channel.connectionHops[0]))
    abortTransactionUnless(connection !== null)
    abortTransactionUnless(connection.state === OPEN)

    abortTransactionUnless(connection.verifyPacketData(
      proofHeight,
      proof,
      packet.sourcePort,
      packet.sourceChannel,
      packet.sequence,
      hash(packet.data, packet.timeoutHeight, packet.timeoutTimestamp)
    ))

    // do sequence check before any state changes
    if channel.order == ORDERED || channel.order == ORDERED_ALLOW_TIMEOUT {
        nextSequenceRecv = provableStore.get(nextSequenceRecvPath(packet.destPort, packet.destChannel))
        if (packet.sequence < nextSequenceRecv) {
          // event is emitted even if transaction is aborted
          emitLogEntry("recvPacket", {
            data: packet.data 
            timeoutHeight: packet.timeoutHeight, 
            timeoutTimestamp: packet.timeoutTimestamp,
            sequence: packet.sequence,
            sourcePort: packet.sourcePort, 
            sourceChannel: packet.sourceChannel,
            destPort: packet.destPort, 
            destChannel: packet.destChannel,
            order: channel.order,
            connection: channel.connectionHops[0]
          })
        }

        abortTransactionUnless(packet.sequence === nextSequenceRecv)
    }

    switch channel.order {
      case ORDERED:
      case UNORDERED:
        abortTransactionUnless(packet.timeoutHeight === 0 || getConsensusHeight() < packet.timeoutHeight)
        abortTransactionUnless(packet.timeoutTimestamp === 0 || currentTimestamp() < packet.timeoutTimestamp)
        break;

      case ORDERED_ALLOW_TIMEOUT:
        // for ORDERED_ALLOW_TIMEOUT, we do not abort on timeout
        // instead increment next sequence recv and write the sentinel timeout value in packet receipt
        // then return
        if (getConsensusHeight() >= packet.timeoutHeight && packet.timeoutHeight != 0) || (currentTimestamp() >= packet.timeoutTimestamp && packet.timeoutTimestamp != 0) {
          nextSequenceRecv = nextSequenceRecv + 1
          provableStore.set(nextSequenceRecvPath(packet.destPort, packet.destChannel), nextSequenceRecv)
          provableStore.set(
          packetReceiptPath(packet.destPort, packet.destChannel, packet.sequence),
            TIMEOUT_RECEIPT
          )
        }
        return;

      default:
        // unsupported channel type
        abortTransactionUnless(false)
    }

    // all assertions passed (except sequence check), we can alter state

    switch channel.order {
      case ORDERED:
      case ORDERED_ALLOW_TIMEOUT:
        nextSequenceRecv = nextSequenceRecv + 1
        provableStore.set(nextSequenceRecvPath(packet.destPort, packet.destChannel), nextSequenceRecv)
        break;

      case UNORDERED:
        // for unordered channels we must set the receipt so it can be verified on the other side
        // this receipt does not contain any data, since the packet has not yet been processed
        // it's the sentinel success receipt: []byte{0x01}
        packetReceipt = provableStore.get(packetReceiptPath(packet.destPort, packet.destChannel, packet.sequence))
        if (packetReceipt != null) {
          emitLogEntry("recvPacket", {
            data: packet.data 
            timeoutHeight: packet.timeoutHeight, 
            timeoutTimestamp: packet.timeoutTimestamp,
            sequence: packet.sequence,
            sourcePort: packet.sourcePort, 
            sourceChannel: packet.sourceChannel,
            destPort: packet.destPort, 
            destChannel: packet.destChannel,
            order: channel.order,
            connection: channel.connectionHops[0]
          })
        }

        abortTransactionUnless(packetReceipt === null))
        provableStore.set(
          packetReceiptPath(packet.destPort, packet.destChannel, packet.sequence),
          SUCCESSFUL_RECEIPT
        )
      break;
    }
    
    // log that a packet has been received
    emitLogEntry("recvPacket", {
      data: packet.data 
      timeoutHeight: packet.timeoutHeight, 
      timeoutTimestamp: packet.timeoutTimestamp,
      sequence: packet.sequence,
      sourcePort: packet.sourcePort, 
      sourceChannel: packet.sourceChannel,
      destPort: packet.destPort, 
      destChannel: packet.destChannel,
      order: channel.order,
      connection: channel.connectionHops[0]
    })

    // return transparent packet
    return packet
}
```

#### Writing acknowledgements

The `writeAcknowledgement` function is called by a module in order to write data which resulted from processing an IBC packet that the sending chain can then verify, a sort of "execution receipt" or "RPC call response".

Calling modules MUST execute application logic atomically in conjunction with calling `writeAcknowledgement`.

This is an asynchronous acknowledgement, the contents of which do not need to be determined when the packet is received, only when processing is complete. In the synchronous case, `writeAcknowledgement` can be called in the same transaction (atomically) with `recvPacket`.

Acknowledging packets is not required; however, if an ordered channel uses acknowledgements, either all or no packets must be acknowledged (since the acknowledgements are processed in order). Note that if packets are not acknowledged, packet commitments cannot be deleted on the source chain. Future versions of IBC may include ways for modules to specify whether or not they will be acknowledging packets in order to allow for cleanup.

`writeAcknowledgement` *does not* check if the packet being acknowledged was actually received, because this would result in proofs being verified twice for acknowledged packets. This aspect of correctness is the responsibility of the calling module.
The calling module MUST only call `writeAcknowledgement` with a packet previously received from `recvPacket`.

The IBC handler performs the following steps in order:

- Checks that an acknowledgement for this packet has not yet been written
- Sets the opaque acknowledgement value at a store path unique to the packet

```typescript
function writeAcknowledgement(
  packet: Packet,
  acknowledgement: bytes) {
    // acknowledgement must not be empty
    abortTransactionUnless(len(acknowledgement) !== 0)

    // cannot already have written the acknowledgement
    abortTransactionUnless(provableStore.get(packetAcknowledgementPath(packet.destPort, packet.destChannel, packet.sequence) === null))

    // write the acknowledgement
    provableStore.set(
      packetAcknowledgementPath(packet.destPort, packet.destChannel, packet.sequence),
      hash(acknowledgement)
    )

    // log that a packet has been acknowledged
    emitLogEntry("writeAcknowledgement", {
      sequence: packet.sequence,
      timeoutHeight: packet.timeoutHeight, 
      port: packet.destPort, 
      channel: packet.destChannel,
      timeoutTimestamp: packet.timeoutTimestamp, 
      data: packet.data, 
      acknowledgement
    })
}
```

#### Processing acknowledgements

The `acknowledgePacket` function is called by a module to process the acknowledgement of a packet previously sent by
the calling module on a channel to a counterparty module on the counterparty chain.
`acknowledgePacket` also cleans up the packet commitment, which is no longer necessary since the packet has been received and acted upon.

Calling modules MAY atomically execute appropriate application acknowledgement-handling logic in conjunction with calling `acknowledgePacket`.

We pass the `relayer` address just as in [Receiving packets](#receiving-packets) to allow for possible incentivization here as well.

```typescript
function acknowledgePacket(
  packet: OpaquePacket,
  acknowledgement: bytes,
  proof: CommitmentProof,
  proofHeight: Height,
  relayer: string): Packet {

    // abort transaction unless that channel is open, calling module owns the associated port, and the packet fields match
    channel = provableStore.get(channelPath(packet.sourcePort, packet.sourceChannel))
    abortTransactionUnless(channel !== null)
    abortTransactionUnless(channel.state === OPEN || channel.flushStatus === FLUSHING)
    abortTransactionUnless(authenticateCapability(channelCapabilityPath(packet.sourcePort, packet.sourceChannel), capability))
    abortTransactionUnless(packet.destPort === channel.counterpartyPortIdentifier)
    abortTransactionUnless(packet.destChannel === channel.counterpartyChannelIdentifier)

    connection = provableStore.get(connectionPath(channel.connectionHops[0]))
    abortTransactionUnless(connection !== null)
    abortTransactionUnless(connection.state === OPEN)

    // verify we sent the packet and haven't cleared it out yet
    abortTransactionUnless(provableStore.get(packetCommitmentPath(packet.sourcePort, packet.sourceChannel, packet.sequence))
           === hash(packet.data, packet.timeoutHeight, packet.timeoutTimestamp))

    // abort transaction unless correct acknowledgement on counterparty chain
    abortTransactionUnless(connection.verifyPacketAcknowledgement(
      proofHeight,
      proof,
      packet.destPort,
      packet.destChannel,
      packet.sequence,
      acknowledgement
    ))

    // abort transaction unless acknowledgement is processed in order
    if (channel.order === ORDERED || channel.order == ORDERED_ALLOW_TIMEOUT) {
      nextSequenceAck = provableStore.get(nextSequenceAckPath(packet.sourcePort, packet.sourceChannel))
      abortTransactionUnless(packet.sequence === nextSequenceAck)
      nextSequenceAck = nextSequenceAck + 1
      provableStore.set(nextSequenceAckPath(packet.sourcePort, packet.sourceChannel), nextSequenceAck)
    }

    // all assertions passed, we can alter state

    // delete our commitment so we can't "acknowledge" again
    provableStore.delete(packetCommitmentPath(packet.sourcePort, packet.sourceChannel, packet.sequence))

    // if there are no in-flight packets on our end, we can automatically go to FLUSHCOMPLETE
<<<<<<< HEAD
    if channel.flushStatus === FLUSHING && pendingInflightPackets(packet.sourcePort, packet.sourceChannel) == nil {
        currentChannel.flushState = FLUSHCOMPLETE
=======
    if channel.flushStatus === FLUSHING && pendingInflightPackets(portIdentifier, channelIdentifier) == nil {
        channel.flushState = FLUSHCOMPLETE
>>>>>>> af94dc54
    }

    // return transparent packet
    return packet
}
```

##### Acknowledgement Envelope

The acknowledgement returned from the remote chain is defined as arbitrary bytes in the IBC protocol. This data
may either encode a successful execution or a failure (anything besides a timeout). There is no generic way to
distinguish the two cases, which requires that any client-side packet visualiser understands every app-specific protocol
in order to distinguish the case of successful or failed relay. In order to reduce this issue, we offer an additional
specification for acknowledgement formats, which [SHOULD](https://www.ietf.org/rfc/rfc2119.txt) be used by the 
app-specific protocols.

```proto
message Acknowledgement {
  oneof response {
    bytes result = 21;
    string error = 22;
  }
}
```

If an application uses a different format for acknowledgement bytes, it MUST not deserialise to a valid protobuf message
of this format. Note that all packets contain exactly one non-empty field, and it must be result or error.  The field
numbers 21 and 22 were explicitly chosen to avoid accidental conflicts with other protobuf message formats used
for acknowledgements. The first byte of any message with this format will be the non-ASCII values `0xaa` (result) 
or `0xb2` (error).

#### Timeouts

Application semantics may require some timeout: an upper limit to how long the chain will wait for a transaction to be processed before considering it an error. Since the two chains have different local clocks, this is an obvious attack vector for a double spend - an attacker may delay the relay of the receipt or wait to send the packet until right after the timeout - so applications cannot safely implement naive timeout logic themselves.

Note that in order to avoid any possible "double-spend" attacks, the timeout algorithm requires that the destination chain is running and reachable. One can prove nothing in a complete network partition, and must wait to connect; the timeout must be proven on the recipient chain, not simply the absence of a response on the sending chain.

##### Sending end

The `timeoutPacket` function is called by a module which originally attempted to send a packet to a counterparty module,
where the timeout height or timeout timestamp has passed on the counterparty chain without the packet being committed, to prove that the packet
can no longer be executed and to allow the calling module to safely perform appropriate state transitions.

Calling modules MAY atomically execute appropriate application timeout-handling logic in conjunction with calling `timeoutPacket`.

In the case of an ordered channel, `timeoutPacket` checks the `recvSequence` of the receiving channel end and closes the channel if a packet has timed out.

In the case of an unordered channel, `timeoutPacket` checks the absence of the receipt key (which will have been written if the packet was received). Unordered channels are expected to continue in the face of timed-out packets.

If relations are enforced between timeout heights of subsequent packets, safe bulk timeouts of all packets prior to a timed-out packet can be performed. This specification omits details for now.

Since we allow optimistic sending of packets (i.e. sending a packet before a channel opens), we must also allow optimistic timing out of packets. With optimistic sends, the packet may be sent on a channel that eventually opens or a channel that will never open. If the channel does open after the packet has timed out, then the packet will never be received on the counterparty so we can safely timeout optimistically. If the channel never opens, then we MUST timeout optimistically so that any state changes made during the optimistic send by the application can be safely reverted.

We pass the `relayer` address just as in [Receiving packets](#receiving-packets) to allow for possible incentivization here as well.

```typescript
function timeoutPacket(
  packet: OpaquePacket,
  proof: CommitmentProof,
  proofHeight: Height,
  nextSequenceRecv: Maybe<uint64>,
  relayer: string): Packet {

    channel = provableStore.get(channelPath(packet.sourcePort, packet.sourceChannel))
    abortTransactionUnless(channel !== null)

    abortTransactionUnless(authenticateCapability(channelCapabilityPath(packet.sourcePort, packet.sourceChannel), capability))
    abortTransactionUnless(packet.destChannel === channel.counterpartyChannelIdentifier)

    connection = provableStore.get(connectionPath(channel.connectionHops[0]))
    // note: the connection may have been closed
    abortTransactionUnless(packet.destPort === channel.counterpartyPortIdentifier)

    // check that timeout height or timeout timestamp has passed on the other end
    abortTransactionUnless(
      (packet.timeoutHeight > 0 && proofHeight >= packet.timeoutHeight) ||
      (packet.timeoutTimestamp > 0 && connection.getTimestampAtHeight(proofHeight) >= packet.timeoutTimestamp))

    // verify we actually sent this packet, check the store
    abortTransactionUnless(provableStore.get(packetCommitmentPath(packet.sourcePort, packet.sourceChannel, packet.sequence))
           === hash(packet.data, packet.timeoutHeight, packet.timeoutTimestamp))

    switch channel.order {
      case ORDERED:
        // ordered channel: check that packet has not been received
        // only allow timeout on next sequence so all sequences before the timed out packet are processed (received/timed out)
        // before this packet times out
        abortTransactionUnless(nextSequenceRecv == packet.sequence)
        // ordered channel: check that the recv sequence is as claimed
        abortTransactionUnless(connection.verifyNextSequenceRecv(
          proofHeight,
          proof,
          packet.destPort,
          packet.destChannel,
          nextSequenceRecv
        ))
        break;

      case UNORDERED:
        // unordered channel: verify absence of receipt at packet index
        abortTransactionUnless(connection.verifyPacketReceiptAbsence(
          proofHeight,
          proof,
          packet.destPort,
          packet.destChannel,
          packet.sequence
        ))
        break;

      // NOTE: For ORDERED_ALLOW_TIMEOUT, the relayer must first attempt the receive on the destination chain
      // before the timeout receipt can be written and subsequently proven on the sender chain in timeoutPacket
      case ORDERED_ALLOW_TIMEOUT:
        // ordered channel: check that packet has not been received
        // only allow timeout on next sequence so all sequences before the timed out packet are processed (received/timed out)
        // before this packet times out
        abortTransactionUnless(nextSequenceRecv == packet.sequence)
        abortTransactionUnless(connection.verifyPacketReceipt(
          proofHeight,
          proof,
          packet.destPort,
          packet.destChannel,
          packet.sequence
          TIMEOUT_RECEIPT,
        ))
        break;

      default:
        // unsupported channel type
        abortTransactionUnless(true)
    } 

    // all assertions passed, we can alter state

    // delete our commitment
    provableStore.delete(packetCommitmentPath(packet.sourcePort, packet.sourceChannel, packet.sequence))

    // only close on strictly ORDERED channels
    if channel.order === ORDERED {
      // ordered channel: close the channel
      channel.state = CLOSED
      provableStore.set(channelPath(packet.sourcePort, packet.sourceChannel), channel)
    }
    // on ORDERED_ALLOW_TIMEOUT, increment NextSequenceAck so that next packet can be acknowledged after this packet timed out.
    if channel.order === ORDERED_ALLOW_TIMEOUT {
      nextSequenceAck = nextSequenceAck + 1
      provableStore.set(nextSequenceAckPath(packet.srcPort, packet.srcChannel), nextSequenceAck)
    }

    // if there are no in-flight packets on our end, we can automatically go to FLUSHCOMPLETE
<<<<<<< HEAD
    if channel.flushStatus === FLUSHING && pendingInflightPackets(packet.sourcePort, packet.sourceChannel) == nil {
        currentChannel.flushState = FLUSHCOMPLETE
=======
    if channel.flushStatus === FLUSHING && pendingInflightPackets(portIdentifier, channelIdentifier) == nil {
        channel.flushState = FLUSHCOMPLETE
>>>>>>> af94dc54
    }

    // return transparent packet
    return packet
}
```

##### Timing-out on close

The `timeoutOnClose` function is called by a module in order to prove that the channel
to which an unreceived packet was addressed has been closed, so the packet will never be received
(even if the `timeoutHeight` or `timeoutTimestamp` has not yet been reached).

Calling modules MAY atomically execute appropriate application timeout-handling logic in conjunction with calling `timeoutOnClose`.

We pass the `relayer` address just as in [Receiving packets](#receiving-packets) to allow for possible incentivization here as well.

```typescript
function timeoutOnClose(
  packet: Packet,
  proof: CommitmentProof,
  proofClosed: CommitmentProof,
  proofHeight: Height,
  nextSequenceRecv: Maybe<uint64>,
  relayer: string): Packet {

    channel = provableStore.get(channelPath(packet.sourcePort, packet.sourceChannel))
    // note: the channel may have been closed
    abortTransactionUnless(authenticateCapability(channelCapabilityPath(packet.sourcePort, packet.sourceChannel), capability))
    abortTransactionUnless(packet.destChannel === channel.counterpartyChannelIdentifier)

    connection = provableStore.get(connectionPath(channel.connectionHops[0]))
    // note: the connection may have been closed
    abortTransactionUnless(packet.destPort === channel.counterpartyPortIdentifier)

    // verify we actually sent this packet, check the store
    abortTransactionUnless(provableStore.get(packetCommitmentPath(packet.sourcePort, packet.sourceChannel, packet.sequence))
           === hash(packet.data, packet.timeoutHeight, packet.timeoutTimestamp))

    // check that the opposing channel end has closed
    expected = ChannelEnd{CLOSED, channel.order, channel.portIdentifier,
                          channel.channelIdentifier, channel.connectionHops.reverse(), channel.version}
    abortTransactionUnless(connection.verifyChannelState(
      proofHeight,
      proofClosed,
      channel.counterpartyPortIdentifier,
      channel.counterpartyChannelIdentifier,
      expected
    ))

    if channel.order === ORDERED || channel.order == ORDERED_ALLOW_TIMEOUT {
      // ordered channel: check that the recv sequence is as claimed
      abortTransactionUnless(connection.verifyNextSequenceRecv(
        proofHeight,
        proof,
        packet.destPort,
        packet.destChannel,
        nextSequenceRecv
      ))
      // ordered channel: check that packet has not been received
      abortTransactionUnless(nextSequenceRecv <= packet.sequence)
    } else
      // unordered channel: verify absence of receipt at packet index
      abortTransactionUnless(connection.verifyPacketReceiptAbsence(
        proofHeight,
        proof,
        packet.destPort,
        packet.destChannel,
        packet.sequence
      ))

    // all assertions passed, we can alter state

    // delete our commitment
    provableStore.delete(packetCommitmentPath(packet.sourcePort, packet.sourceChannel, packet.sequence))

    // if there are no in-flight packets on our end, we can automatically go to FLUSHCOMPLETE
    if channel.flushStatus === FLUSHING && pendingInflightPackets(portIdentifier, channelIdentifier) == nil {
        channel.flushState = FLUSHCOMPLETE
    }

    // return transparent packet
    return packet
}
```

##### Cleaning up state

Packets must be acknowledged in order to be cleaned-up.

#### Reasoning about race conditions

##### Simultaneous handshake attempts

If two machines simultaneously initiate channel opening handshakes with each other, attempting to use the same identifiers, both will fail and new identifiers must be used.

##### Identifier allocation

There is an unavoidable race condition on identifier allocation on the destination chain. Modules would be well-advised to utilise pseudo-random, non-valuable identifiers. Managing to claim the identifier that another module wishes to use, however, while annoying, cannot man-in-the-middle a handshake since the receiving module must already own the port to which the handshake was targeted.

##### Timeouts / packet confirmation

There is no race condition between a packet timeout and packet confirmation, as the packet will either have passed the timeout height prior to receipt or not.

##### Man-in-the-middle attacks during handshakes

Verification of cross-chain state prevents man-in-the-middle attacks for both connection handshakes & channel handshakes since all information (source, destination client, channel, etc.) is known by the module which starts the handshake and confirmed prior to handshake completion.

##### Connection / channel closure with in-flight packets

If a connection or channel is closed while packets are in-flight, the packets can no longer be received on the destination chain and can be timed-out on the source chain.

#### Querying channels

Channels can be queried with `queryChannel`:

```typescript
function queryChannel(connId: Identifier, chanId: Identifier): ChannelEnd | void {
    return provableStore.get(channelPath(connId, chanId))
}
```

### Properties & Invariants

- The unique combinations of channel & port identifiers are first-come-first-serve: once a pair has been allocated, only the modules owning the ports in question can send or receive on that channel.
- Packets are delivered exactly once, assuming that the chains are live within the timeout window, and in case of timeout can be timed-out exactly once on the sending chain.
- The channel handshake cannot be man-in-the-middle attacked by another module on either blockchain or another blockchain's IBC handler.

## Backwards Compatibility

Not applicable.

## Forwards Compatibility

Data structures & encoding can be versioned at the connection or channel level. Channel logic is completely agnostic to packet data formats, which can be changed by the modules any way they like at any time.

## Example Implementations

- Implementation of ICS 04 in Go can be found in [ibc-go repository](https://github.com/cosmos/ibc-go).
- Implementation of ICS 04 in Rust can be found in [ibc-rs repository](https://github.com/cosmos/ibc-rs).

## History

Jun 5, 2019 - Draft submitted

Jul 4, 2019 - Modifications for unordered channels & acknowledgements

Jul 16, 2019 - Alterations for multi-hop routing future compatibility

Jul 29, 2019 - Revisions to handle timeouts after connection closure

Aug 13, 2019 - Various edits

Aug 25, 2019 - Cleanup

Jan 10, 2022 - Add ORDERED_ALLOW_TIMEOUT channel type and appropriate logic

Mar 28, 2023 - Add `writeChannel` function to write channel end after executing application callback

## Copyright

All content herein is licensed under [Apache 2.0](https://www.apache.org/licenses/LICENSE-2.0).<|MERGE_RESOLUTION|>--- conflicted
+++ resolved
@@ -887,13 +887,8 @@
     provableStore.delete(packetCommitmentPath(packet.sourcePort, packet.sourceChannel, packet.sequence))
 
     // if there are no in-flight packets on our end, we can automatically go to FLUSHCOMPLETE
-<<<<<<< HEAD
     if channel.flushStatus === FLUSHING && pendingInflightPackets(packet.sourcePort, packet.sourceChannel) == nil {
-        currentChannel.flushState = FLUSHCOMPLETE
-=======
-    if channel.flushStatus === FLUSHING && pendingInflightPackets(portIdentifier, channelIdentifier) == nil {
         channel.flushState = FLUSHCOMPLETE
->>>>>>> af94dc54
     }
 
     // return transparent packet
@@ -1043,13 +1038,8 @@
     }
 
     // if there are no in-flight packets on our end, we can automatically go to FLUSHCOMPLETE
-<<<<<<< HEAD
     if channel.flushStatus === FLUSHING && pendingInflightPackets(packet.sourcePort, packet.sourceChannel) == nil {
-        currentChannel.flushState = FLUSHCOMPLETE
-=======
-    if channel.flushStatus === FLUSHING && pendingInflightPackets(portIdentifier, channelIdentifier) == nil {
         channel.flushState = FLUSHCOMPLETE
->>>>>>> af94dc54
     }
 
     // return transparent packet
