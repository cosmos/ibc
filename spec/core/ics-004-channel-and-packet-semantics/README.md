---
ics: 4
title: Channel & Packet Semantics
stage: draft
category: IBC/TAO
kind: instantiation
requires: 2, 3, 5, 24
author: Christopher Goes <cwgoes@tendermint.com>
created: 2019-03-07
modified: 2019-08-25
---

## Synopsis

The "channel" abstraction provides message delivery semantics to the interblockchain communication protocol, in three categories: ordering, exactly-once delivery, and module permissioning. A channel serves as a conduit for packets passing between a module on one chain and a module on another, ensuring that packets are executed only once, delivered in the order in which they were sent (if necessary), and delivered only to the corresponding module owning the other end of the channel on the destination chain. Each channel is associated with a particular connection, and a connection may have any number of associated channels, allowing the use of common identifiers and amortising the cost of header verification across all the channels utilising a connection & light client.

Channels are payload-agnostic. The modules which send and receive IBC packets decide how to construct packet data and how to act upon the incoming packet data, and must utilise their own application logic to determine which state transactions to apply according to what data the packet contains.

### Motivation

The interblockchain communication protocol uses a cross-chain message passing model. IBC *packets* are relayed from one blockchain to the other by external relayer processes. Chain `A` and chain `B` confirm new blocks independently, and packets from one chain to the other may be delayed, censored, or re-ordered arbitrarily. Packets are visible to relayers and can be read from a blockchain by any relayer process and submitted to any other blockchain.

The IBC protocol must provide ordering (for ordered channels) and exactly-once delivery guarantees to allow applications to reason about the combined state of connected modules on two chains. 

> **Example**: An application may wish to allow a single tokenized asset to be transferred between and held on multiple blockchains while preserving fungibility and conservation of supply. The application can mint asset vouchers on chain `B` when a particular IBC packet is committed to chain `B`, and require outgoing sends of that packet on chain `A` to escrow an equal amount of the asset on chain `A` until the vouchers are later redeemed back to chain `A` with an IBC packet in the reverse direction. This ordering guarantee along with correct application logic can ensure that total supply is preserved across both chains and that any vouchers minted on chain `B` can later be redeemed back to chain `A`.

In order to provide the desired ordering, exactly-once delivery, and module permissioning semantics to the application layer, the interblockchain communication protocol must implement an abstraction to enforce these semantics — channels are this abstraction.

### Definitions

`ConsensusState` is as defined in [ICS 2](../ics-002-client-semantics).

`Connection` is as defined in [ICS 3](../ics-003-connection-semantics).

`Port` and `authenticateCapability` are as defined in [ICS 5](../ics-005-port-allocation).

`hash` is a generic collision-resistant hash function, the specifics of which must be agreed on by the modules utilising the channel. `hash` can be defined differently by different chains.

`Identifier`, `get`, `set`, `delete`, `getCurrentHeight`, and module-system related primitives are as defined in [ICS 24](../ics-024-host-requirements).

A *channel* is a pipeline for exactly-once packet delivery between specific modules on separate blockchains, which has at least one end capable of sending packets and one end capable of receiving packets.

A *bidirectional* channel is a channel where packets can flow in both directions: from `A` to `B` and from `B` to `A`.

A *unidirectional* channel is a channel where packets can only flow in one direction: from `A` to `B` (or from `B` to `A`, the order of naming is arbitrary).

An *ordered* channel is a channel where packets are delivered exactly in the order which they were sent. This channel type offers a very strict guarantee of ordering. Either, the packets are received in the order they were sent, or if a packet in the sequence times out; then all future packets are also not receivable and the channel closes.

An *ordered_allow_timeout* channel is a less strict version of the *ordered* channel. Here, the channel logic will take a *best effort* approach to delivering the packets in order. In a stream of packets, the channel will relay all packets in order and if a packet in the stream times out, the timeout logic for that packet will execute and the rest of the later packets will continue processing in order. Thus, we **do not close** the channel on a timeout with this channel type.

An *unordered* channel is a channel where packets can be delivered in any order, which may differ from the order in which they were sent.

```typescript
enum ChannelOrder {
  ORDERED,
  UNORDERED,
  ORDERED_ALLOW_TIMEOUT,
}
```

Directionality and ordering are independent, so one can speak of a bidirectional unordered channel, a unidirectional ordered channel, etc.

All channels provide exactly-once packet delivery, meaning that a packet sent on one end of a channel is delivered no more and no less than once, eventually, to the other end.

This specification only concerns itself with *bidirectional* channels. *Unidirectional* channels can use almost exactly the same protocol and will be outlined in a future ICS.

An end of a channel is a data structure on one chain storing channel metadata:

```typescript
interface ChannelEnd {
  state: ChannelState
  ordering: ChannelOrder
  counterpartyPortIdentifier: Identifier
  counterpartyChannelIdentifier: Identifier
  connectionHops: [Identifier]
  version: string
}
```

- The `state` is the current state of the channel end.
- The `ordering` field indicates whether the channel is `unordered`, `ordered`, or `ordered_allow_timeout`.
- The `counterpartyPortIdentifier` identifies the port on the counterparty chain which owns the other end of the channel.
- The `counterpartyChannelIdentifier` identifies the channel end on the counterparty chain.
- The `nextSequenceSend`, stored separately, tracks the sequence number for the next packet to be sent.
- The `nextSequenceRecv`, stored separately, tracks the sequence number for the next packet to be received.
- The `nextSequenceAck`, stored separately, tracks the sequence number for the next packet to be acknowledged.
- The `connectionHops` stores the list of connection identifiers, in order, along which packets sent on this channel will travel. At the moment this list must be of length 1. In the future multi-hop channels may be supported.
- The `version` string stores an opaque channel version, which is agreed upon during the handshake. This can determine module-level configuration such as which packet encoding is used for the channel. This version is not used by the core IBC protocol. If the version string contains structured metadata for the application to parse and interpret, then it is considered best practice to encode all metadata in a JSON struct and include the marshalled string in the version field.

Channel ends have a *state*:

```typescript
enum ChannelState {
  INIT,
  TRYOPEN,
  OPEN,
  CLOSED,
}
```

- A channel end in `INIT` state has just started the opening handshake.
- A channel end in `TRYOPEN` state has acknowledged the handshake step on the counterparty chain.
- A channel end in `OPEN` state has completed the handshake and is ready to send and receive packets.
- A channel end in `CLOSED` state has been closed and can no longer be used to send or receive packets.

A `Packet`, in the interblockchain communication protocol, is a particular interface defined as follows:

```typescript
interface Packet {
  sequence: uint64
  timeoutHeight: Height
  timeoutTimestamp: uint64
  sourcePort: Identifier
  sourceChannel: Identifier
  destPort: Identifier
  destChannel: Identifier
  data: bytes
}
```

- The `sequence` number corresponds to the order of sends and receives, where a packet with an earlier sequence number must be sent and received before a packet with a later sequence number.
- The `timeoutHeight` indicates a consensus height on the destination chain after which the packet will no longer be processed, and will instead count as having timed-out.
- The `timeoutTimestamp` indicates a timestamp on the destination chain after which the packet will no longer be processed, and will instead count as having timed-out.
- The `sourcePort` identifies the port on the sending chain.
- The `sourceChannel` identifies the channel end on the sending chain.
- The `destPort` identifies the port on the receiving chain.
- The `destChannel` identifies the channel end on the receiving chain.
- The `data` is an opaque value which can be defined by the application logic of the associated modules.

Note that a `Packet` is never directly serialised. Rather it is an intermediary structure used in certain function calls that may need to be created or processed by modules calling the IBC handler.

An `OpaquePacket` is a packet, but cloaked in an obscuring data type by the host state machine, such that a module cannot act upon it other than to pass it to the IBC handler. The IBC handler can cast a `Packet` to an `OpaquePacket` and vice versa.

```typescript
type OpaquePacket = object
```

In order to enable new channel types (e.g. ORDERED_ALLOW_TIMEOUT), the protocol introduces standardized packet receipts that will serve as sentinel values for the receiving chain to expliclity write to its store the outcome of a `recvPacket`.

```typescript
enum PacketReceipt {
  SUCCESSFUL_RECEIPT,
  TIMEOUT_RECEIPT,
}
```

### Desired Properties

#### Efficiency

- The speed of packet transmission and confirmation should be limited only by the speed of the underlying chains.
  Proofs should be batchable where possible.

#### Exactly-once delivery

- IBC packets sent on one end of a channel should be delivered exactly once to the other end.
- No network synchrony assumptions should be required for exactly-once safety.
  If one or both of the chains halt, packets may be delivered no more than once, and once the chains resume packets should be able to flow again.

#### Ordering

- On *ordered* channels, packets should be sent and received in the same order: if packet *x* is sent before packet *y* by a channel end on chain `A`, packet *x* must be received before packet *y* by the corresponding channel end on chain `B`. If packet *x* is sent before packet *y* by a channel and packet *x* is timed out; then packet *y* and any packet sent after *x* cannot be received.
- On *ordered_allow_timeout* channels, packets should be sent and received in the same order: if packet *x* is sent before packet *y* by a channel end on chain `A`, packet *x* must be received **or** timed out before packet *y* by the corresponding channel end on chain `B`.
- On *unordered* channels, packets may be sent and received in any order. Unordered packets, like ordered packets, have individual timeouts specified in terms of the destination chain's height.

#### Permissioning

- Channels should be permissioned to one module on each end, determined during the handshake and immutable afterwards (higher-level logic could tokenize channel ownership by tokenising ownership of the port).
  Only the module associated with a channel end should be able to send or receive on it.

## Technical Specification

### Dataflow visualisation

The architecture of clients, connections, channels and packets:

![Dataflow Visualisation](dataflow.png)

### Preliminaries

#### Store paths 

Channel structures are stored under a store path prefix unique to a combination of a port identifier and channel identifier:

```typescript
function channelPath(portIdentifier: Identifier, channelIdentifier: Identifier): Path {
    return "channelEnds/ports/{portIdentifier}/channels/{channelIdentifier}"
}
```

The capability key associated with a channel is stored under the `channelCapabilityPath`:

```typescript
function channelCapabilityPath(portIdentifier: Identifier, channelIdentifier: Identifier): Path {
  return "{channelPath(portIdentifier, channelIdentifier)}/key"
}
```

The `nextSequenceSend`, `nextSequenceRecv`, and `nextSequenceAck` unsigned integer counters are stored separately so they can be proved individually:

```typescript
function nextSequenceSendPath(portIdentifier: Identifier, channelIdentifier: Identifier): Path {
    return "nextSequenceSend/ports/{portIdentifier}/channels/{channelIdentifier}"
}

function nextSequenceRecvPath(portIdentifier: Identifier, channelIdentifier: Identifier): Path {
    return "nextSequenceRecv/ports/{portIdentifier}/channels/{channelIdentifier}"
}

function nextSequenceAckPath(portIdentifier: Identifier, channelIdentifier: Identifier): Path {
    return "nextSequenceAck/ports/{portIdentifier}/channels/{channelIdentifier}"
}
```

Constant-size commitments to packet data fields are stored under the packet sequence number:

```typescript
function packetCommitmentPath(portIdentifier: Identifier, channelIdentifier: Identifier, sequence: uint64): Path {
    return "commitments/ports/{portIdentifier}/channels/{channelIdentifier}/packets/{sequence}"
}
```

Absence of the path in the store is equivalent to a zero-bit.

Packet receipt data are stored under the `packetReceiptPath`. In the case of a successful receive, the destination chain writes a sentinel success value of `SUCCESSFUL_RECEIPT`.
Some channel types MAY write a sentinel timeout value `TIMEOUT_RECEIPT` if the packet is received after the specified timeout.

```typescript
function packetReceiptPath(portIdentifier: Identifier, channelIdentifier: Identifier, sequence: uint64): Path {
    return "receipts/ports/{portIdentifier}/channels/{channelIdentifier}/receipts/{sequence}"
}
```

Packet acknowledgement data are stored under the `packetAcknowledgementPath`:

```typescript
function packetAcknowledgementPath(portIdentifier: Identifier, channelIdentifier: Identifier, sequence: uint64): Path {
    return "acks/ports/{portIdentifier}/channels/{channelIdentifier}/sequences/{sequence}"
}
```

### Versioning

During the handshake process, two ends of a channel come to agreement on a version bytestring associated
with that channel. The contents of this version bytestring are and will remain opaque to the IBC core protocol.
Host state machines MAY utilise the version data to indicate supported IBC/APP protocols, agree on packet
encoding formats, or negotiate other channel-related metadata related to custom logic on top of IBC.

Host state machines MAY also safely ignore the version data or specify an empty string.

### Sub-protocols

> Note: If the host state machine is utilising object capability authentication (see [ICS 005](../ics-005-port-allocation)), all functions utilising ports take an additional capability parameter.

#### Identifier validation

Channels are stored under a unique `(portIdentifier, channelIdentifier)` prefix.
The validation function `validatePortIdentifier` MAY be provided.

```typescript
type validateChannelIdentifier = (portIdentifier: Identifier, channelIdentifier: Identifier) => boolean
```

If not provided, the default `validateChannelIdentifier` function will always return `true`. 

#### Channel lifecycle management

![Channel State Machine](channel-state-machine.png)

| Initiator | Datagram         | Chain acted upon | Prior state (A, B) | Posterior state (A, B) |
| --------- | ---------------- | ---------------- | ------------------ | ---------------------- |
| Actor     | ChanOpenInit     | A                | (none, none)       | (INIT, none)           |
| Relayer   | ChanOpenTry      | B                | (INIT, none)       | (INIT, TRYOPEN)        |
| Relayer   | ChanOpenAck      | A                | (INIT, TRYOPEN)    | (OPEN, TRYOPEN)        |
| Relayer   | ChanOpenConfirm  | B                | (OPEN, TRYOPEN)    | (OPEN, OPEN)           |

| Initiator | Datagram         | Chain acted upon | Prior state (A, B) | Posterior state (A, B) |
| --------- | ---------------- | ---------------- | ------------------ | ---------------------- |
| Actor     | ChanCloseInit    | A                | (OPEN, OPEN)       | (CLOSED, OPEN)         |
| Relayer   | ChanCloseConfirm | B                | (CLOSED, OPEN)     | (CLOSED, CLOSED)       |

##### Utility Functions

`getNextConnection` is a utility function that takes a route represented as a series of connections joined by `/` and returns the next connection in the sequence.

```typescript
function getNextConnection(route string) {
  hops = strings.split(route, "/")
  return hops[0]
}
```

##### Opening handshake

The `chanOpenInit` function is called by a module to initiate a channel opening handshake with a module on another chain.

The opening channel must provide the identifiers of the local channel identifier, local port, remote port, and remote channel identifier.

When the opening handshake is complete, the module which initiates the handshake will own the end of the created channel on the host ledger, and the counterparty module which
it specifies will own the other end of the created channel on the counterparty chain. Once a channel is created, ownership cannot be changed (although higher-level abstractions
could be implemented to provide this).

Chains MUST implement a function `generateIdentifier` which chooses an identifier, e.g. by incrementing a counter:

```typescript
type generateIdentifier = () -> Identifier
```

```typescript
// connectionHops is a list of routes that connect the channelEnds
// each element in the list consists of one or more connection identifiers joined by `/'
// the connectionHops must be ordered from the initiating chain to the counterparty chain
// each element in the route is the connection identifier for the next chain in the sequence
function chanOpenInit(
  order: ChannelOrder,
  connectionHops: [Identifier],
  portIdentifier: Identifier,
  counterpartyPortIdentifier: Identifier,
  version: string): CapabilityKey {
    channelIdentifier = generateIdentifier()
    abortTransactionUnless(validateChannelIdentifier(portIdentifier, channelIdentifier))

    abortTransactionUnless(provableStore.get(channelPath(portIdentifier, channelIdentifier)) === null)

    // optimistic channel handshakes are allowed
    // so next connection does not need to be OPEN but it does need to exist for each proposed route
    for i := 0; i < len(connectionHops); i++ {
      hops = splitRoute(connectionHops[i])
      nextHopConnectionId = hops[0]
      connection = provableStore.get(connectionPath(nextHopConnectionId))

      abortTransactionUnless(connection !== null)
    }

    abortTransactionUnless(authenticateCapability(portPath(portIdentifier), portCapability))
    channel = ChannelEnd{INIT, order, counterpartyPortIdentifier,
                         "", connectionHops, version}
    provableStore.set(channelPath(portIdentifier, channelIdentifier), channel)
    channelCapability = newCapability(channelCapabilityPath(portIdentifier, channelIdentifier))
    provableStore.set(nextSequenceSendPath(portIdentifier, channelIdentifier), 1)
    provableStore.set(nextSequenceRecvPath(portIdentifier, channelIdentifier), 1)
    provableStore.set(nextSequenceAckPath(portIdentifier, channelIdentifier), 1)
    return channelCapability
}
```

The `chanOpenTry` function is called by a module to accept the first step of a channel opening handshake initiated by a module on another chain.

```typescript
// the connectionHops in TRY must be the same routes as the ones set in INIT in the same order
// the connectionIDs will represent the identifiers in the other direction from the TRY chain to the ACK chain.
function chanOpenTry(
  order: ChannelOrder,
  connectionHops: [Identifier],
  portIdentifier: Identifier,
  counterpartyPortIdentifier: Identifier,
  counterpartyChannelIdentifier: Identifier,
  version: string, // deprecated
  initChannel: ChannelEnd,
  proofInit: [CommitmentProof],
  proofHeight: [Height]): CapabilityKey {
    channelIdentifier = generateIdentifier()

    abortTransactionUnless(validateChannelIdentifier(portIdentifier, channelIdentifier))
    abortTransactionUnless(authenticateCapability(portPath(portIdentifier), portCapability))

    abortTransactionUnless(initChannel.state == INIT)
    abortTransactionUnless(initChannel.order == order)
    abortTransactionUnless(initChannel.counterpartyPortIdentifier == portIdentifier)
    
    // handshake messages must be proven against
    // every possible route
    for i := 0; i < len(connectionHops); i++ {
      hops = splitRoute(connectionHops[i])

      nextHopConnectionId = getNextHop(hops[0])
      connection = provableStore.get(connectionPath(nextHopConnectionId))

      abortTransactionUnless(connection !== null)
      abortTransactionUnless(connection.state === OPEN)

      client = queryClient(connection.clientIdentifier)
      value = protobuf.marshal(initChannel)

      if len(hops == 1) {
        abortTransactionUnless(connection.verifyChannelState(
          proofHeight[i],
          proofInit[i],
          counterpartyPortIdentifier,
          counterpartyChannelIdentifier,
          initChannel
        ))
      } else {
        counterpartyHops = splitRoute(initChannel.connectionHops[i])

        // we prove that the last hop from the initChannel for this route is the counterparty for the first hop of our route
        abortTransactionUnless(connection.counterpartyConnectionIdentifier == counterpartyHops[len(counterpartyHops)-1])

        // we then prove that the next connection in this route stored
        // the initChannel under the full connectionHops stored on initChannel
        path = append(initChannel.connectionHops[i], channelPath(counterpartyPortIdentifier, counterpartyChannelIdentifier))

        verifyMembership(client, proofHeight[i], 0, 0, proofInit[i], path, value)
      }
    }
    
    channel = ChannelEnd{TRYOPEN, order, initChannel.portIdentifier,
                         initChannel.channelIdentifier, connectionHops, version}
    provableStore.set(channelPath(portIdentifier, channelIdentifier), channel)
    channelCapability = newCapability(channelCapabilityPath(portIdentifier, channelIdentifier))

    // initialize channel sequences
    provableStore.set(nextSequenceSendPath(portIdentifier, channelIdentifier), 1)
    provableStore.set(nextSequenceRecvPath(portIdentifier, channelIdentifier), 1)
    provableStore.set(nextSequenceAckPath(portIdentifier, channelIdentifier), 1)

    return channelCapability
}
```

The `chanOpenAck` is called by the handshake-originating module to acknowledge the acceptance of the initial request by the
counterparty module on the other chain.

```typescript
function chanOpenAck(
  portIdentifier: Identifier,
  channelIdentifier: Identifier,
  counterpartyChannelIdentifier: Identifier,
  tryChannel: ChannelEnd,
  proofTry: [CommitmentProof],
  proofHeight: [Height]) {
    channel = provableStore.get(channelPath(portIdentifier, channelIdentifier))
    abortTransactionUnless(channel.state === INIT)
    abortTransactionUnless(authenticateCapability(channelCapabilityPath(portIdentifier, channelIdentifier), capability))
   
    abortTransactionUnless(tryChannel.state == TRYOPEN)
    abortTransactionUnless(tryChannel.order == channel.order)
    abortTransactionUnless(tryChannel.counterpartyPortIdentifier == portIdentifier)
    abortTransactionUnless(tryChannel.counterpartyChannelIdentifier == channelIdentifier)

    // handshake messages must be proven against
    // every possible route
    for i := 0; i < len(connectionHops); i++ {
      hops = splitRoute(connectionHops[i])

      nextHopConnectionId = getNextHop(hops[0])
      connection = provableStore.get(connectionPath(nextHopConnectionId))

      abortTransactionUnless(connection !== null)
      abortTransactionUnless(connection.state === OPEN)

      client = queryClient(connection.clientIdentifier)
      value = protobuf.marshal(tryChannel)

      if len(hops == 1) {
        abortTransactionUnless(connection.verifyChannelState(
          proofHeight[i],
          proofTry[i],
          channel.counterpartyPortIdentifier,
          channel.counterpartyChannelIdentifier,
          tryChannel
        ))
      } else {
        counterpartyHops = splitRoute(tryChannel.connectionHops[i])

        // we prove that the last hop from the tryChannel for this route is the counterparty for the first hop of our route
        abortTransactionUnless(connection.counterpartyConnectionIdentifier == counterpartyHops[len(counterpartyHops)-1])

        // we then prove that the next connection in this route stored
        // the tryChannel under the full connectionHops stored on tryChannel
        path = append(try.connectionHops[i], channelPath(channel.counterpartyPortIdentifier, channel.counterpartyChannelIdentifier))

        verifyMembership(client, proofHeight[i], 0, 0, proofTry[i], path, value)
      }
    }
    
    channel.state = OPEN
    channel.version = counterpartyVersion
    channel.counterpartyChannelIdentifier = counterpartyChannelIdentifier
    provableStore.set(channelPath(portIdentifier, channelIdentifier), channel)
}
```

The `chanOpenConfirm` function is called by the handshake-accepting module to acknowledge the acknowledgement
of the handshake-originating module on the other chain and finish the channel opening handshake.

```typescript
function chanOpenConfirm(
  portIdentifier: Identifier,
  channelIdentifier: Identifier,
  ackChannel: ChannelEnd,
  proofAck: [CommitmentProof],
  proofHeight: [Height]) {
    channel = provableStore.get(channelPath(portIdentifier, channelIdentifier))
    abortTransactionUnless(channel !== null)
    abortTransactionUnless(channel.state === TRYOPEN)
    abortTransactionUnless(authenticateCapability(channelCapabilityPath(portIdentifier, channelIdentifier), capability))
    
    abortTransactionUnless(ackChannel.state == OPEN)
    abortTransactionUnless(ackChannel.order == order)
    abortTransactionUnless(ackChannel.counterpartyPortIdentifier == portIdentifier)
    abortTransactionUnless(ackChannel.counterpartyChannelIdentifier == channelIdentifier)

    // handshake messages must be proven against
    // every possible route
    for i := 0; i < len(connectionHops); i++ {
      hops = splitRoute(connectionHops[i])

      nextHopConnectionId = getNextHop(hops[0])
      connection = provableStore.get(connectionPath(nextHopConnectionId))

      abortTransactionUnless(connection !== null)
      abortTransactionUnless(connection.state === OPEN)

      client = queryClient(connection.clientIdentifier)
      value = protobuf.marshal(ackChannel)

      if len(hops == 1) {
        abortTransactionUnless(connection.verifyChannelState(
          proofHeight[i],
          proofAck[i],
          channel.counterpartyPortIdentifier,
          channel.counterpartyChannelIdentifier,
          ackChannel
        ))
      } else {
        counterpartyHops = splitRoute(ackChannel.connectionHops[i])

        // we prove that the last hop from the tryChannel for this route is the counterparty for the first hop of our route
        abortTransactionUnless(connection.counterpartyConnectionIdentifier == counterpartyHops[len(counterpartyHops)-1])

        // we then prove that the next connection in this route stored
        // the tryChannel under the full connectionHops stored on tryChannel
        path = append(ackChannel.connectionHops[i], channelPath(channel.counterpartyPortIdentifier, channel.counterpartyChannelIdentifier))

        verifyMembership(client, proofHeight[i], 0, 0, proofAck[i], path, value)
      }
    }

    channel.state = OPEN
    provableStore.set(channelPath(portIdentifier, channelIdentifier), channel)
}
```

##### Closing handshake

The `chanCloseInit` function is called by either module to close their end of the channel. Once closed, channels cannot be reopened.

Calling modules MAY atomically execute appropriate application logic in conjunction with calling `chanCloseInit`.

Any in-flight packets can be timed-out as soon as a channel is closed.

```typescript
function chanCloseInit(
  portIdentifier: Identifier,
  channelIdentifier: Identifier) {
    abortTransactionUnless(authenticateCapability(channelCapabilityPath(portIdentifier, channelIdentifier), capability))
    channel = provableStore.get(channelPath(portIdentifier, channelIdentifier))
    abortTransactionUnless(channel !== null)
    abortTransactionUnless(channel.state !== CLOSED)
    connection = provableStore.get(connectionPath(channel.connectionHops[0]))
    abortTransactionUnless(connection !== null)
    abortTransactionUnless(connection.state === OPEN)
    channel.state = CLOSED
    provableStore.set(channelPath(portIdentifier, channelIdentifier), channel)
}
```

The `chanCloseConfirm` function is called by the counterparty module to close their end of the channel,
since the other end has been closed.

Calling modules MAY atomically execute appropriate application logic in conjunction with calling `chanCloseConfirm`.

Once closed, channels cannot be reopened and identifiers cannot be reused. Identifier reuse is prevented because
we want to prevent potential replay of previously sent packets. The replay problem is analogous to using sequence
numbers with signed messages, except where the light client algorithm "signs" the messages (IBC packets), and the replay
prevention sequence is the combination of port identifier, channel identifier, and packet sequence - hence we cannot
allow the same port identifier & channel identifier to be reused again with a sequence reset to zero, since this
might allow packets to be replayed. It would be possible to safely reuse identifiers if timeouts of a particular
maximum height/time were mandated & tracked, and future specification versions may incorporate this feature.

```typescript
function chanCloseConfirm(
  portIdentifier: Identifier,
  channelIdentifier: Identifier,
  proofInit: CommitmentProof,
  proofHeight: Height) {
    abortTransactionUnless(authenticateCapability(channelCapabilityPath(portIdentifier, channelIdentifier), capability))
    channel = provableStore.get(channelPath(portIdentifier, channelIdentifier))
    abortTransactionUnless(channel !== null)
    abortTransactionUnless(channel.state !== CLOSED)
    connection = provableStore.get(connectionPath(channel.connectionHops[0]))
    abortTransactionUnless(connection !== null)
    abortTransactionUnless(connection.state === OPEN)
    expected = ChannelEnd{CLOSED, channel.order, portIdentifier,
                          channelIdentifier, [connection.counterpartyConnectionIdentifier], channel.version}
    abortTransactionUnless(connection.verifyChannelState(
      proofHeight,
      proofInit,
      channel.counterpartyPortIdentifier,
      channel.counterpartyChannelIdentifier,
      expected
    ))
    channel.state = CLOSED
    provableStore.set(channelPath(portIdentifier, channelIdentifier), channel)
}
```

#### Packet flow & handling

![Packet State Machine](packet-state-machine.png)

##### A day in the life of a packet

The following sequence of steps must occur for a packet to be sent from module *1* on machine *A* to module *2* on machine *B*, starting from scratch.

The module can interface with the IBC handler through [ICS 25](../ics-025-handler-interface) or [ICS 26](../ics-026-routing-module).

1. Initial client & port setup, in any order
    1. Client created on *A* for *B* (see [ICS 2](../ics-002-client-semantics))
    1. Client created on *B* for *A* (see [ICS 2](../ics-002-client-semantics))
    1. Module *1* binds to a port (see [ICS 5](../ics-005-port-allocation))
    1. Module *2* binds to a port (see [ICS 5](../ics-005-port-allocation)), which is communicated out-of-band to module *1*
1. Establishment of a connection & channel, optimistic send, in order
    1. Connection opening handshake started from *A* to *B* by module *1* (see [ICS 3](../ics-003-connection-semantics))
    1. Channel opening handshake started from *1* to *2* using the newly created connection (this ICS)
    1. Packet sent over the newly created channel from *1* to *2* (this ICS)
1. Successful completion of handshakes (if either handshake fails, the connection/channel can be closed & the packet timed-out)
    1. Connection opening handshake completes successfully (see [ICS 3](../ics-003-connection-semantics)) (this will require participation of a relayer process)
    1. Channel opening handshake completes successfully (this ICS) (this will require participation of a relayer process) 
1. Packet confirmation on machine *B*, module *2* (or packet timeout if the timeout height has passed) (this will require participation of a relayer process)
1. Acknowledgement (possibly) relayed back from module *2* on machine *B* to module *1* on machine *A*

Represented spatially, packet transit between two machines can be rendered as follows:

![Packet Transit](packet-transit.png)

##### Sending packets

The `sendPacket` function is called by a module in order to send *data* (in the form of an IBC packet) on a channel end owned by the calling module.

Calling modules MUST execute application logic atomically in conjunction with calling `sendPacket`.

The IBC handler performs the following steps in order:

- Checks that the channel & connection are open to send packets
- Checks that the calling module owns the sending port (see [ICS 5](../ics-005-port-allocation))
- Checks that the timeout height specified has not already passed on the destination chain
- Increments the send sequence counter associated with the channel
- Stores a constant-size commitment to the packet data & packet timeout

Note that the full packet is not stored in the state of the chain - merely a short hash-commitment to the data & timeout value. The packet data can be calculated from the transaction execution and possibly returned as log output which relayers can index.

```typescript
function sendPacket(
  capability: CapabilityKey,
  sourcePort: Identifier,
  sourceChannel: Identifier,
  timeoutHeight: Height,
  timeoutTimestamp: uint64,
  data: bytes) {
    channel = provableStore.get(channelPath(sourcePort, sourceChannel))

    // check that the channel & connection are open to send packets; 
    // note: optimistic sends are permitted once the handshake has started
    abortTransactionUnless(channel !== null)
    abortTransactionUnless(channel.state !== CLOSED)
<<<<<<< HEAD
    abortTransactionUnless(authenticateCapability(channelCapabilityPath(packet.sourcePort, packet.sourceChannel), capability))
    abortTransactionUnless(packet.destPort === channel.counterpartyPortIdentifier)
    abortTransactionUnless(packet.destChannel === channel.counterpartyChannelIdentifier)

    for (route in channel.connectionHops) {
      connection = provableStore.get(connectionPath(route.split("/")[0]))
      abortTransactionUnless(connection !== null)
    }
=======
    connection = provableStore.get(connectionPath(channel.connectionHops[0]))
    abortTransactionUnless(connection !== null)

    // check if the calling module owns the sending port
    abortTransactionUnless(authenticateCapability(channelCapabilityPath(sourcePort, sourceChannel), capability))
    
    // check that the timeout height hasn't already passed in the local client tracking the receiving chain
    latestClientHeight = provableStore.get(clientPath(connection.clientIdentifier)).latestClientHeight()
    abortTransactionUnless(packet.timeoutHeight === 0 || latestClientHeight < packet.timeoutHeight)
>>>>>>> 1b73c158

    // increment the send sequence counter
    sequence = provableStore.get(nextSequenceSendPath(packet.sourcePort, packet.sourceChannel))
    provableStore.set(nextSequenceSendPath(packet.sourcePort, packet.sourceChannel), sequence+1)

    // store commitment to the packet data & packet timeout
    provableStore.set(
      packetCommitmentPath(sourcePort, sourceChannel, sequence),
      hash(data, timeoutHeight, timeoutTimestamp)
    )

<<<<<<< HEAD
    routeSuffixes = []
    for route in channel.connectionHops {
      outeArray = route.split("/")
      routeSuffixes.push(routeArray[1:len(routeArray)-1].join("/"))
    }

    // log that a packet has been sent
    emitLogEntry("sendPacket", {sequence: packet.sequence, data: packet.data, timeoutHeight: packet.timeoutHeight, timeoutTimestamp: packet.timeoutTimestamp, routes:routeSuffixes})
=======
    // log that a packet can be safely sent
    emitLogEntry("sendPacket", {sequence: sequence, data: data, timeoutHeight: timeoutHeight, timeoutTimestamp: timeoutTimestamp})
>>>>>>> 1b73c158
}
```

#### Receiving packets

The `recvPacket` function is called by a module in order to receive an IBC packet sent on the corresponding channel end on the counterparty chain.

Atomically in conjunction with calling `recvPacket`, calling modules MUST either execute application logic or queue the packet for future execution.

The IBC handler performs the following steps in order:

- Checks that the channel & connection are open to receive packets
- Checks that the calling module owns the receiving port
- Checks that the packet metadata matches the channel & connection information
- Checks that the packet sequence is the next sequence the channel end expects to receive (for ordered and ordered_allow_timeout channels)
- Checks that the timeout height and timestamp have not yet passed
- Checks the inclusion proof of packet data commitment in the outgoing chain's state
- Sets a store path to indicate that the packet has been received (unordered channels only)
- Increments the packet receive sequence associated with the channel end (ordered and ordered_allow_timeout channels only)

We pass the address of the `relayer` that signed and submitted the packet to enable a module to optionally provide some rewards. This provides a foundation for fee payment, but can be used for other techniques as well (like calculating a leaderboard).

```typescript
function recvPacket(
  packet: OpaquePacket,
  proof: CommitmentProof,
  proofHeight: Height,
  srcConnectionHops: [Identifier],
  provingConnectionIdentifier: Identifier,
  relayer: string): Packet {

    channel = provableStore.get(channelPath(packet.destPort, packet.destChannel))
    abortTransactionUnless(channel !== null)
    abortTransactionUnless(channel.state === OPEN)
    abortTransactionUnless(authenticateCapability(channelCapabilityPath(packet.destPort, packet.destChannel), capability))
    abortTransactionUnless(packet.sourcePort === channel.counterpartyPortIdentifier)
    abortTransactionUnless(packet.sourceChannel === channel.counterpartyChannelIdentifier)

    route = join(srcConnectionHops, "/")
    abortTransactionUnless(route in channel.connectionHops)

    connection = provableStore.get(connectionPath(provingConnectionIdentifier))
    abortTransactionUnless(connection !== null)
    abortTransactionUnless(connection.state === OPEN)

<<<<<<< HEAD
    abortTransactionUnless(packet.timeoutHeight === 0 || getConsensusHeight() < packet.timeoutHeight)
    abortTransactionUnless(packet.timeoutTimestamp === 0 || currentTimestamp() < packet.timeoutTimestamp)

    if len(srcConnectionHops) > 1 {
        clientState = queryClient(connection.clientIdentifier)
        prefix = srcConnectionHops[0:len(srcConnectionHops)-2]
        abortTransactionUnless(verifyMembership(clientState,
                                                proofHeight,
                                                0,
                                                0,
                                                proof,
                                                routePacketPath(prefix, packet.sourcePort, packet.sourceChannel, packet.sequence),
                                                hash(packet.data, packet.timeoutHeight, packet.timeoutTimestamp)))
    } else {
        abortTransactionUnless(connection.verifyPacketData(proofHeight,
                                                           proof,
                                                           packet.sourcePort,
                                                           packet.sourceChannel,
                                                           packet.sequence,
                                                           concat(packet.data,
                                                                  packet.timeoutHeight,
                                                                  packet.timeoutTimestamp)))
    }
=======
    abortTransactionUnless(connection.verifyPacketData(
      proofHeight,
      proof,
      packet.sourcePort,
      packet.sourceChannel,
      packet.sequence,
      concat(packet.data, packet.timeoutHeight, packet.timeoutTimestamp)
    ))
>>>>>>> 1b73c158

    // do sequence check before any state changes
    if channel.order == ORDERED || channel.order == ORDERED_ALLOW_TIMEOUT {
        nextSequenceRecv = provableStore.get(nextSequenceRecvPath(packet.destPort, packet.destChannel))
        abortTransactionUnless(packet.sequence === nextSequenceRecv)
    }

    switch channel.order {
      case ORDERED:
      case UNORDERED:
        abortTransactionUnless(packet.timeoutHeight === 0 || getConsensusHeight() < packet.timeoutHeight)
        abortTransactionUnless(packet.timeoutTimestamp === 0 || currentTimestamp() < packet.timeoutTimestamp)
        break;

      case ORDERED_ALLOW_TIMEOUT:
        // for ORDERED_ALLOW_TIMEOUT, we do not abort on timeout
        // instead increment next sequence recv and write the sentinel timeout value in packet receipt
        // then return
        if (getConsensusHeight() >= packet.timeoutHeight && packet.timeoutHeight != 0) || (currentTimestamp() >= packet.timeoutTimestamp && packet.timeoutTimestamp != 0) {
          nextSequenceRecv = nextSequenceRecv + 1
          provableStore.set(nextSequenceRecvPath(packet.destPort, packet.destChannel), nextSequenceRecv)
          provableStore.set(
          packetReceiptPath(packet.destPort, packet.destChannel, packet.sequence),
            TIMEOUT_RECEIPT
          )
        }
        return;

      default:
        // unsupported channel type
        abortTransactionUnless(false)
    }

    // all assertions passed (except sequence check), we can alter state

    switch channel.order {
      case ORDERED:
      case ORDERED_ALLOW_TIMEOUT:
        nextSequenceRecv = nextSequenceRecv + 1
        provableStore.set(nextSequenceRecvPath(packet.destPort, packet.destChannel), nextSequenceRecv)
        break;

      case UNORDERED:
        // for unordered channels we must set the receipt so it can be verified on the other side
        // this receipt does not contain any data, since the packet has not yet been processed
        // it's the sentinel success receipt: []byte{0x01}
        abortTransactionUnless(provableStore.get(packetReceiptPath(packet.destPort, packet.destChannel, packet.sequence) === null))
        provableStore.set(
          packetReceiptPath(packet.destPort, packet.destChannel, packet.sequence),
          SUCCESFUL_RECEIPT
        )
      break;
    }
    
    // log that a packet has been received
    emitLogEntry("recvPacket", {sequence: packet.sequence, timeoutHeight: packet.timeoutHeight, port: packet.destPort, channel: packet.destChannel,
                                timeoutTimestamp: packet.timeoutTimestamp, data: packet.data})

    // return transparent packet
    return packet
}
```

#### Writing acknowledgements

The `writeAcknowledgement` function is called by a module in order to write data which resulted from processing an IBC packet that the sending chain can then verify, a sort of "execution receipt" or "RPC call response".

Calling modules MUST execute application logic atomically in conjunction with calling `writeAcknowledgement`.

This is an asynchronous acknowledgement, the contents of which do not need to be determined when the packet is received, only when processing is complete. In the synchronous case, `writeAcknowledgement` can be called in the same transaction (atomically) with `recvPacket`.

Acknowledging packets is not required; however, if an ordered channel uses acknowledgements, either all or no packets must be acknowledged (since the acknowledgements are processed in order). Note that if packets are not acknowledged, packet commitments cannot be deleted on the source chain. Future versions of IBC may include ways for modules to specify whether or not they will be acknowledging packets in order to allow for cleanup.

`writeAcknowledgement` *does not* check if the packet being acknowledged was actually received, because this would result in proofs being verified twice for acknowledged packets. This aspect of correctness is the responsibility of the calling module.
The calling module MUST only call `writeAcknowledgement` with a packet previously received from `recvPacket`.

The IBC handler performs the following steps in order:

- Checks that an acknowledgement for this packet has not yet been written
- Sets the opaque acknowledgement value at a store path unique to the packet

```typescript
function writeAcknowledgement(
  packet: Packet,
  acknowledgement: bytes) {

    // cannot already have written the acknowledgement
    abortTransactionUnless(provableStore.get(packetAcknowledgementPath(packet.destPort, packet.destChannel, packet.sequence) === null))

    // write the acknowledgement
    provableStore.set(
      packetAcknowledgementPath(packet.destPort, packet.destChannel, packet.sequence),
      hash(acknowledgement)
    )

    // log that a packet has been acknowledged
    emitLogEntry("writeAcknowledgement", {sequence: packet.sequence, timeoutHeight: packet.timeoutHeight, port: packet.destPort, channel: packet.destChannel,
                                timeoutTimestamp: packet.timeoutTimestamp, data: packet.data, acknowledgement})
}
```

#### Processing acknowledgements

The `acknowledgePacket` function is called by a module to process the acknowledgement of a packet previously sent by
the calling module on a channel to a counterparty module on the counterparty chain.
`acknowledgePacket` also cleans up the packet commitment, which is no longer necessary since the packet has been received and acted upon.

Calling modules MAY atomically execute appropriate application acknowledgement-handling logic in conjunction with calling `acknowledgePacket`.

We pass the `relayer` address just as in [Receiving packets](#receiving-packets) to allow for possible incentivization here as well.

```typescript
function acknowledgePacket(
  packet: OpaquePacket,
  acknowledgement: bytes,
  proof: CommitmentProof,
  proofHeight: Height,
  provingConnectionIdentifier: Identifier,
  relayer: string): Packet {

    // abort transaction unless that channel is open, calling module owns the associated port, and the packet fields match
    channel = provableStore.get(channelPath(packet.sourcePort, packet.sourceChannel))
    abortTransactionUnless(channel !== null)
    abortTransactionUnless(channel.state === OPEN)
    abortTransactionUnless(authenticateCapability(channelCapabilityPath(packet.sourcePort, packet.sourceChannel), capability))
    abortTransactionUnless(packet.destPort === channel.counterpartyPortIdentifier)
    abortTransactionUnless(packet.destChannel === channel.counterpartyChannelIdentifier)

    route = join(srcConnectionHops, "/")
    abortTransactionUnless(route in channel.connectionHops)

    connection = provableStore.get(provingConnectionIdentifier)
    abortTransactionUnless(connection !== null)
    abortTransactionUnless(connection.state === OPEN)

    // verify we sent the packet and haven't cleared it out yet
    abortTransactionUnless(provableStore.get(packetCommitmentPath(packet.sourcePort, packet.sourceChannel, packet.sequence))
           === hash(packet.data, packet.timeoutHeight, packet.timeoutTimestamp))

    // abort transaction unless correct acknowledgement on counterparty chain
    if len(srcConnectionHops) > 1 {
        clientState = queryClient(connection.clientIdentifier)
        prefix = srcConnectionHops[0:len(srcConnectionHops)-2]
        abortTransactionUnless(verifyMembership(clientState,
                                                proofHeight,
                                                0,
                                                0,
                                                proof,
                                                routeAckPath(prefix, packet.destPort, packet.destChannel, packet.sequence),
                                                hash(acknowledgement)))
    } else {
        abortTransactionUnless(connection.verifyPacketAcknowledgement(proofHeight,
                                                                      proof,
                                                                      packet.destPort,
                                                                      packet.destChannel,
                                                                      packet.sequence,
                                                                      acknowledgement))
    }

    // abort transaction unless acknowledgement is processed in order
    if (channel.order === ORDERED || channel.order == ORDERED_ALLOW_TIMEOUT) {
      nextSequenceAck = provableStore.get(nextSequenceAckPath(packet.sourcePort, packet.sourceChannel))
      abortTransactionUnless(packet.sequence === nextSequenceAck)
      nextSequenceAck = nextSequenceAck + 1
      provableStore.set(nextSequenceAckPath(packet.sourcePort, packet.sourceChannel), nextSequenceAck)
    }

    // all assertions passed, we can alter state

    // delete our commitment so we can't "acknowledge" again
    provableStore.delete(packetCommitmentPath(packet.sourcePort, packet.sourceChannel, packet.sequence))

    // return transparent packet
    return packet
}
```

##### Acknowledgement Envelope

The acknowledgement returned from the remote chain is defined as arbitrary bytes in the IBC protocol. This data
may either encode a successful execution or a failure (anything besides a timeout). There is no generic way to
distinguish the two cases, which requires that any client-side packet visualiser understands every app-specific protocol
in order to distinguish the case of successful or failed relay. In order to reduce this issue, we offer an additional
specification for acknowledgement formats, which [SHOULD](https://www.ietf.org/rfc/rfc2119.txt) be used by the 
app-specific protocols.

```proto
message Acknowledgement {
  oneof response {
    bytes result = 21;
    string error = 22;
  }
}
```

If an application uses a different format for acknowledgement bytes, it MUST not deserialise to a valid protobuf message
of this format. Note that all packets contain exactly one non-empty field, and it must be result or error.  The field
numbers 21 and 22 were explicitly chosen to avoid accidental conflicts with other protobuf message formats used
for acknowledgements. The first byte of any message with this format will be the non-ASCII values `0xaa` (result) 
or `0xb2` (error).

#### Timeouts

Application semantics may require some timeout: an upper limit to how long the chain will wait for a transaction to be processed before considering it an error. Since the two chains have different local clocks, this is an obvious attack vector for a double spend - an attacker may delay the relay of the receipt or wait to send the packet until right after the timeout - so applications cannot safely implement naive timeout logic themselves.

Note that in order to avoid any possible "double-spend" attacks, the timeout algorithm requires that the destination chain is running and reachable. One can prove nothing in a complete network partition, and must wait to connect; the timeout must be proven on the recipient chain, not simply the absence of a response on the sending chain.

##### Sending end

The `timeoutPacket` function is called by a module which originally attempted to send a packet to a counterparty module,
where the timeout height or timeout timestamp has passed on the counterparty chain without the packet being committed, to prove that the packet
can no longer be executed and to allow the calling module to safely perform appropriate state transitions.

Calling modules MAY atomically execute appropriate application timeout-handling logic in conjunction with calling `timeoutPacket`.

In the case of an ordered channel, `timeoutPacket` checks the `recvSequence` of the receiving channel end and closes the channel if a packet has timed out.

In the case of an unordered channel, `timeoutPacket` checks the absence of the receipt key (which will have been written if the packet was received). Unordered channels are expected to continue in the face of timed-out packets.

If relations are enforced between timeout heights of subsequent packets, safe bulk timeouts of all packets prior to a timed-out packet can be performed. This specification omits details for now.

Since we allow optimistic sending of packets (i.e. sending a packet before a channel opens), we must also allow optimistic timing out of packets. With optimistic sends, the packet may be sent on a channel that eventually opens or a channel that will never open. If the channel does open after the packet has timed out, then the packet will never be received on the counterparty so we can safely timeout optimistically. If the channel never opens, then we MUST timeout optimistically so that any state changes made during the optimistic send by the application can be safely reverted.

We pass the `relayer` address just as in [Receiving packets](#receiving-packets) to allow for possible incentivization here as well.

```typescript
function timeoutPacket(
  packet: OpaquePacket,
  proof: CommitmentProof,
  proofHeight: Height,
  nextSequenceRecv: Maybe<uint64>,
  provingConnectionIdentifier: Identifier,
  relayer: string): Packet {

    channel = provableStore.get(channelPath(packet.sourcePort, packet.sourceChannel))
    abortTransactionUnless(channel !== null)

    abortTransactionUnless(authenticateCapability(channelCapabilityPath(packet.sourcePort, packet.sourceChannel), capability))
    abortTransactionUnless(packet.destChannel === channel.counterpartyChannelIdentifier)

    route = join(srcConnectionHops, "/")
    abortTransactionUnless(route in channel.connectionHops)

    connection = provableStore.get(connectionPath(provingConnectionIdentifier))
    // note: the connection may have been closed
    abortTransactionUnless(packet.destPort === channel.counterpartyPortIdentifier)

<<<<<<< HEAD
    if len(srcConnectionHops) > 1 {
        clientState = queryClient(connection.clientIdentifier)
        prefix = srcConnectionHops[0:len(srcConnectionHops)-2]
        abortTransactionUnless(verifyMembership(clientState,
                                                proofHeight,
                                                0,
                                                0,
                                                proof,
                                                routeTimeoutPath(prefix, packet.destPort, packet.destChannel, packet.sequence),
                                                1))
    } else {
      // check that timeout height or timeout timestamp has passed on the other end
      abortTransactionUnless((packet.timeoutHeight > 0 && proofHeight >= packet.timeoutHeight) ||
                             (packet.timeoutTimestamp > 0 && connection.getTimestampAtHeight(proofHeight) > packet.timeoutTimestamp))

      // verify we actually sent this packet, check the store
      abortTransactionUnless(provableStore.get(packetCommitmentPath(packet.sourcePort, packet.sourceChannel, packet.sequence)) ===
                             hash(packet.data, packet.timeoutHeight, packet.timeoutTimestamp))

      if channel.order === ORDERED {
        // ordered channel: check that packet has not been received
        abortTransactionUnless(nextSequenceRecv <= packet.sequence)
        // ordered channel: check that the recv sequence is as claimed
        abortTransactionUnless(connection.verifyNextSequenceRecv(proofHeight,
                                                                 proof,
                                                                 packet.destPort,
                                                                 packet.destChannel,
                                                                 nextSequenceRecv))
      } else {
        // unordered channel: verify absence of receipt at packet index
        abortTransactionUnless(connection.verifyPacketReceiptAbsence(proofHeight,
                                                                     proof,
                                                                     packet.destPort,
                                                                     packet.destChannel,
                                                                     packet.sequence))
      }
    }
=======
    // check that timeout height or timeout timestamp has passed on the other end
    abortTransactionUnless(
      (packet.timeoutHeight > 0 && proofHeight >= packet.timeoutHeight) ||
      (packet.timeoutTimestamp > 0 && connection.getTimestampAtHeight(proofHeight) >= packet.timeoutTimestamp))

    // verify we actually sent this packet, check the store
    abortTransactionUnless(provableStore.get(packetCommitmentPath(packet.sourcePort, packet.sourceChannel, packet.sequence))
           === hash(packet.data, packet.timeoutHeight, packet.timeoutTimestamp))

    switch channel.order {
      case ORDERED:
        // ordered channel: check that packet has not been received
        // only allow timeout on next sequence so all sequences before the timed out packet are processed (received/timed out)
        // before this packet times out
        abortTransactionUnless(nextSequenceRecv == packet.sequence)
        // ordered channel: check that the recv sequence is as claimed
        abortTransactionUnless(connection.verifyNextSequenceRecv(
          proofHeight,
          proof,
          packet.destPort,
          packet.destChannel,
          nextSequenceRecv
        ))
        break;

      case UNORDERED:
        // unordered channel: verify absence of receipt at packet index
        abortTransactionUnless(connection.verifyPacketReceiptAbsence(
          proofHeight,
          proof,
          packet.destPort,
          packet.destChannel,
          packet.sequence
        ))
        break;

      // NOTE: For ORDERED_ALLOW_TIMEOUT, the relayer must first attempt the receive on the destination chain
      // before the timeout receipt can be written and subsequently proven on the sender chain in timeoutPacket
      case ORDERED_ALLOW_TIMEOUT:
        // ordered channel: check that packet has not been received
        // only allow timeout on next sequence so all sequences before the timed out packet are processed (received/timed out)
        // before this packet times out
        abortTransactionUnless(nextSequenceRecv == packet.sequence)
        abortTransactionUnless(connection.verifyPacketReceipt(
          proofHeight,
          proof,
          packet.destPort,
          packet.destChannel,
          packet.sequence
          TIMEOUT_RECEIPT,
        ))
        break;

      default:
        // unsupported channel type
        abortTransactionUnless(true)
    } 
>>>>>>> 1b73c158

    // all assertions passed, we can alter state

    // delete our commitment
    provableStore.delete(packetCommitmentPath(packet.sourcePort, packet.sourceChannel, packet.sequence))

    // only close on strictly ORDERED channels
    if channel.order === ORDERED {
      // ordered channel: close the channel
      channel.state = CLOSED
      provableStore.set(channelPath(packet.sourcePort, packet.sourceChannel), channel)
    }
    // on ORDERED_ALLOW_TIMEOUT, increment NextSequenceAck so that next packet can be acknowledged after this packet timed out.
    if channel.order === ORDERED_ALLOW_TIMEOUT {
      nextSequenceAck = nextSequenceAck + 1
      provableStore.set(nextSequenceAckPath(packet.srcPort, packet.srcChannel), nextSequenceAck)
    }

    // return transparent packet
    return packet
}
```

##### Timing-out on close

The `timeoutOnClose` function is called by a module in order to prove that the channel
to which an unreceived packet was addressed has been closed, so the packet will never be received
(even if the `timeoutHeight` or `timeoutTimestamp` has not yet been reached).

Calling modules MAY atomically execute appropriate application timeout-handling logic in conjunction with calling `timeoutOnClose`.

We pass the `relayer` address just as in [Receiving packets](#receiving-packets) to allow for possible incentivization here as well.

```typescript
function timeoutOnClose(
  packet: Packet,
  proof: CommitmentProof,
  proofClosed: CommitmentProof,
  proofHeight: Height,
  nextSequenceRecv: Maybe<uint64>,
  relayer: string): Packet {

    channel = provableStore.get(channelPath(packet.sourcePort, packet.sourceChannel))
    // note: the channel may have been closed
    abortTransactionUnless(authenticateCapability(channelCapabilityPath(packet.sourcePort, packet.sourceChannel), capability))
    abortTransactionUnless(packet.destChannel === channel.counterpartyChannelIdentifier)

    connection = provableStore.get(connectionPath(channel.connectionHops[0]))
    // note: the connection may have been closed
    abortTransactionUnless(packet.destPort === channel.counterpartyPortIdentifier)

    // verify we actually sent this packet, check the store
    abortTransactionUnless(provableStore.get(packetCommitmentPath(packet.sourcePort, packet.sourceChannel, packet.sequence))
           === hash(packet.data, packet.timeoutHeight, packet.timeoutTimestamp))

    // check that the opposing channel end has closed
    expected = ChannelEnd{CLOSED, channel.order, channel.portIdentifier,
                          channel.channelIdentifier, channel.connectionHops.reverse(), channel.version}
    abortTransactionUnless(connection.verifyChannelState(
      proofHeight,
      proofClosed,
      channel.counterpartyPortIdentifier,
      channel.counterpartyChannelIdentifier,
      expected
    ))

    if channel.order === ORDERED || channel.order == ORDERED_ALLOW_TIMEOUT {
      // ordered channel: check that the recv sequence is as claimed
      abortTransactionUnless(connection.verifyNextSequenceRecv(
        proofHeight,
        proof,
        packet.destPort,
        packet.destChannel,
        nextSequenceRecv
      ))
      // ordered channel: check that packet has not been received
      abortTransactionUnless(nextSequenceRecv <= packet.sequence)
    } else
      // unordered channel: verify absence of receipt at packet index
      abortTransactionUnless(connection.verifyPacketReceiptAbsence(
        proofHeight,
        proof,
        packet.destPort,
        packet.destChannel,
        packet.sequence
      ))

    // all assertions passed, we can alter state

    // delete our commitment
    provableStore.delete(packetCommitmentPath(packet.sourcePort, packet.sourceChannel, packet.sequence))

    // return transparent packet
    return packet
}
```

##### Cleaning up state

Packets must be acknowledged in order to be cleaned-up.

#### Reasoning about race conditions

##### Simultaneous handshake attempts

If two machines simultaneously initiate channel opening handshakes with each other, attempting to use the same identifiers, both will fail and new identifiers must be used.

##### Identifier allocation

There is an unavoidable race condition on identifier allocation on the destination chain. Modules would be well-advised to utilise pseudo-random, non-valuable identifiers. Managing to claim the identifier that another module wishes to use, however, while annoying, cannot man-in-the-middle a handshake since the receiving module must already own the port to which the handshake was targeted.

##### Timeouts / packet confirmation

There is no race condition between a packet timeout and packet confirmation, as the packet will either have passed the timeout height prior to receipt or not.

##### Man-in-the-middle attacks during handshakes

Verification of cross-chain state prevents man-in-the-middle attacks for both connection handshakes & channel handshakes since all information (source, destination client, channel, etc.) is known by the module which starts the handshake and confirmed prior to handshake completion.

##### Connection / channel closure with in-flight packets

If a connection or channel is closed while packets are in-flight, the packets can no longer be received on the destination chain and can be timed-out on the source chain.

#### Querying channels

Channels can be queried with `queryChannel`:

```typescript
function queryChannel(connId: Identifier, chanId: Identifier): ChannelEnd | void {
    return provableStore.get(channelPath(connId, chanId))
}
```

### Properties & Invariants

- The unique combinations of channel & port identifiers are first-come-first-serve: once a pair has been allocated, only the modules owning the ports in question can send or receive on that channel.
- Packets are delivered exactly once, assuming that the chains are live within the timeout window, and in case of timeout can be timed-out exactly once on the sending chain.
- The channel handshake cannot be man-in-the-middle attacked by another module on either blockchain or another blockchain's IBC handler.

## Backwards Compatibility

Not applicable.

## Forwards Compatibility

Data structures & encoding can be versioned at the connection or channel level. Channel logic is completely agnostic to packet data formats, which can be changed by the modules any way they like at any time.

## Example Implementation

Coming soon.

## Other Implementations

Coming soon.

## History

Jun 5, 2019 - Draft submitted

Jul 4, 2019 - Modifications for unordered channels & acknowledgements

Jul 16, 2019 - Alterations for multi-hop routing future compatibility

Jul 29, 2019 - Revisions to handle timeouts after connection closure

Aug 13, 2019 - Various edits

Aug 25, 2019 - Cleanup

Jan 10, 2022 - Add ORDERED_ALLOW_TIMEOUT channel type and appropriate logic

## Copyright

All content herein is licensed under [Apache 2.0](https://www.apache.org/licenses/LICENSE-2.0).<|MERGE_RESOLUTION|>--- conflicted
+++ resolved
@@ -665,18 +665,11 @@
     // note: optimistic sends are permitted once the handshake has started
     abortTransactionUnless(channel !== null)
     abortTransactionUnless(channel.state !== CLOSED)
-<<<<<<< HEAD
-    abortTransactionUnless(authenticateCapability(channelCapabilityPath(packet.sourcePort, packet.sourceChannel), capability))
-    abortTransactionUnless(packet.destPort === channel.counterpartyPortIdentifier)
-    abortTransactionUnless(packet.destChannel === channel.counterpartyChannelIdentifier)
 
     for (route in channel.connectionHops) {
       connection = provableStore.get(connectionPath(route.split("/")[0]))
       abortTransactionUnless(connection !== null)
     }
-=======
-    connection = provableStore.get(connectionPath(channel.connectionHops[0]))
-    abortTransactionUnless(connection !== null)
 
     // check if the calling module owns the sending port
     abortTransactionUnless(authenticateCapability(channelCapabilityPath(sourcePort, sourceChannel), capability))
@@ -684,7 +677,6 @@
     // check that the timeout height hasn't already passed in the local client tracking the receiving chain
     latestClientHeight = provableStore.get(clientPath(connection.clientIdentifier)).latestClientHeight()
     abortTransactionUnless(packet.timeoutHeight === 0 || latestClientHeight < packet.timeoutHeight)
->>>>>>> 1b73c158
 
     // increment the send sequence counter
     sequence = provableStore.get(nextSequenceSendPath(packet.sourcePort, packet.sourceChannel))
@@ -696,7 +688,6 @@
       hash(data, timeoutHeight, timeoutTimestamp)
     )
 
-<<<<<<< HEAD
     routeSuffixes = []
     for route in channel.connectionHops {
       outeArray = route.split("/")
@@ -704,11 +695,7 @@
     }
 
     // log that a packet has been sent
-    emitLogEntry("sendPacket", {sequence: packet.sequence, data: packet.data, timeoutHeight: packet.timeoutHeight, timeoutTimestamp: packet.timeoutTimestamp, routes:routeSuffixes})
-=======
-    // log that a packet can be safely sent
-    emitLogEntry("sendPacket", {sequence: sequence, data: data, timeoutHeight: timeoutHeight, timeoutTimestamp: timeoutTimestamp})
->>>>>>> 1b73c158
+    emitLogEntry("sendPacket", {sequence: sequence, data: data, timeoutHeight: timeoutHeight, timeoutTimestamp: timeoutTimestamp, routes: routeSuffixes})
 }
 ```
 
@@ -753,10 +740,6 @@
     connection = provableStore.get(connectionPath(provingConnectionIdentifier))
     abortTransactionUnless(connection !== null)
     abortTransactionUnless(connection.state === OPEN)
-
-<<<<<<< HEAD
-    abortTransactionUnless(packet.timeoutHeight === 0 || getConsensusHeight() < packet.timeoutHeight)
-    abortTransactionUnless(packet.timeoutTimestamp === 0 || currentTimestamp() < packet.timeoutTimestamp)
 
     if len(srcConnectionHops) > 1 {
         clientState = queryClient(connection.clientIdentifier)
@@ -778,16 +761,6 @@
                                                                   packet.timeoutHeight,
                                                                   packet.timeoutTimestamp)))
     }
-=======
-    abortTransactionUnless(connection.verifyPacketData(
-      proofHeight,
-      proof,
-      packet.sourcePort,
-      packet.sourceChannel,
-      packet.sequence,
-      concat(packet.data, packet.timeoutHeight, packet.timeoutTimestamp)
-    ))
->>>>>>> 1b73c158
 
     // do sequence check before any state changes
     if channel.order == ORDERED || channel.order == ORDERED_ALLOW_TIMEOUT {
@@ -1035,7 +1008,6 @@
     // note: the connection may have been closed
     abortTransactionUnless(packet.destPort === channel.counterpartyPortIdentifier)
 
-<<<<<<< HEAD
     if len(srcConnectionHops) > 1 {
         clientState = queryClient(connection.clientIdentifier)
         prefix = srcConnectionHops[0:len(srcConnectionHops)-2]
@@ -1048,90 +1020,67 @@
                                                 1))
     } else {
       // check that timeout height or timeout timestamp has passed on the other end
-      abortTransactionUnless((packet.timeoutHeight > 0 && proofHeight >= packet.timeoutHeight) ||
-                             (packet.timeoutTimestamp > 0 && connection.getTimestampAtHeight(proofHeight) > packet.timeoutTimestamp))
+      abortTransactionUnless(
+        (packet.timeoutHeight > 0 && proofHeight >= packet.timeoutHeight) ||
+        (packet.timeoutTimestamp > 0 && connection.getTimestampAtHeight(proofHeight) >= packet.timeoutTimestamp))
 
       // verify we actually sent this packet, check the store
-      abortTransactionUnless(provableStore.get(packetCommitmentPath(packet.sourcePort, packet.sourceChannel, packet.sequence)) ===
-                             hash(packet.data, packet.timeoutHeight, packet.timeoutTimestamp))
-
-      if channel.order === ORDERED {
-        // ordered channel: check that packet has not been received
-        abortTransactionUnless(nextSequenceRecv <= packet.sequence)
-        // ordered channel: check that the recv sequence is as claimed
-        abortTransactionUnless(connection.verifyNextSequenceRecv(proofHeight,
-                                                                 proof,
-                                                                 packet.destPort,
-                                                                 packet.destChannel,
-                                                                 nextSequenceRecv))
-      } else {
-        // unordered channel: verify absence of receipt at packet index
-        abortTransactionUnless(connection.verifyPacketReceiptAbsence(proofHeight,
-                                                                     proof,
-                                                                     packet.destPort,
-                                                                     packet.destChannel,
-                                                                     packet.sequence))
-      }
-    }
-=======
-    // check that timeout height or timeout timestamp has passed on the other end
-    abortTransactionUnless(
-      (packet.timeoutHeight > 0 && proofHeight >= packet.timeoutHeight) ||
-      (packet.timeoutTimestamp > 0 && connection.getTimestampAtHeight(proofHeight) >= packet.timeoutTimestamp))
-
-    // verify we actually sent this packet, check the store
-    abortTransactionUnless(provableStore.get(packetCommitmentPath(packet.sourcePort, packet.sourceChannel, packet.sequence))
-           === hash(packet.data, packet.timeoutHeight, packet.timeoutTimestamp))
-
-    switch channel.order {
-      case ORDERED:
-        // ordered channel: check that packet has not been received
-        // only allow timeout on next sequence so all sequences before the timed out packet are processed (received/timed out)
-        // before this packet times out
-        abortTransactionUnless(nextSequenceRecv == packet.sequence)
-        // ordered channel: check that the recv sequence is as claimed
-        abortTransactionUnless(connection.verifyNextSequenceRecv(
-          proofHeight,
-          proof,
-          packet.destPort,
-          packet.destChannel,
-          nextSequenceRecv
-        ))
-        break;
-
-      case UNORDERED:
-        // unordered channel: verify absence of receipt at packet index
-        abortTransactionUnless(connection.verifyPacketReceiptAbsence(
-          proofHeight,
-          proof,
-          packet.destPort,
-          packet.destChannel,
-          packet.sequence
-        ))
-        break;
-
-      // NOTE: For ORDERED_ALLOW_TIMEOUT, the relayer must first attempt the receive on the destination chain
-      // before the timeout receipt can be written and subsequently proven on the sender chain in timeoutPacket
-      case ORDERED_ALLOW_TIMEOUT:
-        // ordered channel: check that packet has not been received
-        // only allow timeout on next sequence so all sequences before the timed out packet are processed (received/timed out)
-        // before this packet times out
-        abortTransactionUnless(nextSequenceRecv == packet.sequence)
-        abortTransactionUnless(connection.verifyPacketReceipt(
-          proofHeight,
-          proof,
-          packet.destPort,
-          packet.destChannel,
-          packet.sequence
-          TIMEOUT_RECEIPT,
-        ))
-        break;
-
-      default:
-        // unsupported channel type
-        abortTransactionUnless(true)
-    } 
->>>>>>> 1b73c158
+      abortTransactionUnless(provableStore.get(packetCommitmentPath(packet.sourcePort, packet.sourceChannel, packet.sequence))
+            === hash(packet.data, packet.timeoutHeight, packet.timeoutTimestamp))
+
+      switch channel.order {
+        case ORDERED:
+          // ordered channel: check that packet has not been received
+          // only allow timeout on next sequence so all sequences before the timed out packet are processed (received/timed out)
+          // before this packet times out
+          abortTransactionUnless(nextSequenceRecv == packet.sequence)
+          // ordered channel: check that the recv sequence is as claimed
+          abortTransactionUnless(connection.verifyNextSequenceRecv(
+            proofHeight,
+            proof,
+            packet.destPort,
+            packet.destChannel,
+            nextSequenceRecv
+          ))
+          break;
+
+        case UNORDERED:
+          // unordered channel: verify absence of receipt at packet index
+          abortTransactionUnless(connection.verifyPacketReceiptAbsence(
+            proofHeight,
+            proof,
+            packet.destPort,
+            packet.destChannel,
+            packet.sequence
+          ))
+          break;
+
+        // NOTE: For ORDERED_ALLOW_TIMEOUT, the relayer must first attempt the receive on the destination chain
+        // before the timeout receipt can be written and subsequently proven on the sender chain in timeoutPacket
+        case ORDERED_ALLOW_TIMEOUT:
+          // ordered channel: check that packet has not been received
+          // only allow timeout on next sequence so all sequences before the timed out packet are processed (received/timed out)
+          // before this packet times out
+          abortTransactionUnless(nextSequenceRecv == packet.sequence)
+          abortTransactionUnless(connection.verifyPacketReceipt(
+            proofHeight,
+            proof,
+            packet.destPort,
+            packet.destChannel,
+            packet.sequence
+            TIMEOUT_RECEIPT,
+          ))
+          break;
+
+        default:
+          // unsupported channel type
+          abortTransactionUnless(true)
+      } 
+    }
+
+
+
+    
 
     // all assertions passed, we can alter state
 
