---
ics: 4
title: Channel & Packet Semantics
stage: draft
category: IBC/TAO
kind: instantiation
requires: 2, 3, 5, 24
version compatibility: ibc-go v7.0.0
author: Christopher Goes <cwgoes@tendermint.com>
created: 2019-03-07
modified: 2019-08-25
---

## Synopsis

The "channel" abstraction provides message delivery semantics to the interblockchain communication protocol, in three categories: ordering, exactly-once delivery, and module permissioning. A channel serves as a conduit for packets passing between a module on one chain and a module on another, ensuring that packets are executed only once, delivered in the order in which they were sent (if necessary), and delivered only to the corresponding module owning the other end of the channel on the destination chain. Each channel is associated with a particular connection, and a connection may have any number of associated channels, allowing the use of common identifiers and amortising the cost of header verification across all the channels utilising a connection & light client.

Channels are payload-agnostic. The modules which send and receive IBC packets decide how to construct packet data and how to act upon the incoming packet data, and must utilise their own application logic to determine which state transactions to apply according to what data the packet contains.

### Motivation

The interblockchain communication protocol uses a cross-chain message passing model. IBC *packets* are relayed from one blockchain to the other by external relayer processes. Chain `A` and chain `B` confirm new blocks independently, and packets from one chain to the other may be delayed, censored, or re-ordered arbitrarily. Packets are visible to relayers and can be read from a blockchain by any relayer process and submitted to any other blockchain.

The IBC protocol must provide ordering (for ordered channels) and exactly-once delivery guarantees to allow applications to reason about the combined state of connected modules on two chains. 

> **Example**: An application may wish to allow a single tokenized asset to be transferred between and held on multiple blockchains while preserving fungibility and conservation of supply. The application can mint asset vouchers on chain `B` when a particular IBC packet is committed to chain `B`, and require outgoing sends of that packet on chain `A` to escrow an equal amount of the asset on chain `A` until the vouchers are later redeemed back to chain `A` with an IBC packet in the reverse direction. This ordering guarantee along with correct application logic can ensure that total supply is preserved across both chains and that any vouchers minted on chain `B` can later be redeemed back to chain `A`.

In order to provide the desired ordering, exactly-once delivery, and module permissioning semantics to the application layer, the interblockchain communication protocol must implement an abstraction to enforce these semantics — channels are this abstraction.

### Definitions

`ConsensusState` is as defined in [ICS 2](../ics-002-client-semantics).

`Connection` is as defined in [ICS 3](../ics-003-connection-semantics).

`Port` and `authenticateCapability` are as defined in [ICS 5](../ics-005-port-allocation).

`hash` is a generic collision-resistant hash function, the specifics of which must be agreed on by the modules utilising the channel. `hash` can be defined differently by different chains.

`Identifier`, `get`, `set`, `delete`, `getCurrentHeight`, and module-system related primitives are as defined in [ICS 24](../ics-024-host-requirements).

See [upgrades spec](./UPGRADES.md) for definition of `pendingInflightPackets`.

A *channel* is a pipeline for exactly-once packet delivery between specific modules on separate blockchains, which has at least one end capable of sending packets and one end capable of receiving packets.

A *bidirectional* channel is a channel where packets can flow in both directions: from `A` to `B` and from `B` to `A`.

A *unidirectional* channel is a channel where packets can only flow in one direction: from `A` to `B` (or from `B` to `A`, the order of naming is arbitrary).

An *ordered* channel is a channel where packets are delivered exactly in the order which they were sent. This channel type offers a very strict guarantee of ordering. Either, the packets are received in the order they were sent, or if a packet in the sequence times out; then all future packets are also not receivable and the channel closes.

An *ordered_allow_timeout* channel is a less strict version of the *ordered* channel. Here, the channel logic will take a *best effort* approach to delivering the packets in order. In a stream of packets, the channel will relay all packets in order and if a packet in the stream times out, the timeout logic for that packet will execute and the rest of the later packets will continue processing in order. Thus, we **do not close** the channel on a timeout with this channel type.

An *unordered* channel is a channel where packets can be delivered in any order, which may differ from the order in which they were sent.

```typescript
enum ChannelOrder {
  ORDERED,
  UNORDERED,
  ORDERED_ALLOW_TIMEOUT,
}
```

Directionality and ordering are independent, so one can speak of a bidirectional unordered channel, a unidirectional ordered channel, etc.

All channels provide exactly-once packet delivery, meaning that a packet sent on one end of a channel is delivered no more and no less than once, eventually, to the other end.

This specification only concerns itself with *bidirectional* channels. *Unidirectional* channels can use almost exactly the same protocol and will be outlined in a future ICS.

An end of a channel is a data structure on one chain storing channel metadata:

```typescript
interface ChannelEnd {
  state: ChannelState
  ordering: ChannelOrder
  counterpartyPortIdentifier: Identifier
  counterpartyChannelIdentifier: Identifier
  connectionHops: [Identifier]
  version: string
  upgradeSequence: uint64
  flushStatus: FlushStatus
}
```

- The `state` is the current state of the channel end.
- The `ordering` field indicates whether the channel is `unordered`, `ordered`, or `ordered_allow_timeout`.
- The `counterpartyPortIdentifier` identifies the port on the counterparty chain which owns the other end of the channel.
- The `counterpartyChannelIdentifier` identifies the channel end on the counterparty chain.
- The `nextSequenceSend`, stored separately, tracks the sequence number for the next packet to be sent.
- The `nextSequenceRecv`, stored separately, tracks the sequence number for the next packet to be received.
- The `nextSequenceAck`, stored separately, tracks the sequence number for the next packet to be acknowledged.
- The `connectionHops` stores the list of connection identifiers, in order, along which packets sent on this channel will travel. At the moment this list must be of length 1. In the future multi-hop channels may be supported.
- The `version` string stores an opaque channel version, which is agreed upon during the handshake. This can determine module-level configuration such as which packet encoding is used for the channel. This version is not used by the core IBC protocol. If the version string contains structured metadata for the application to parse and interpret, then it is considered best practice to encode all metadata in a JSON struct and include the marshalled string in the version field.

See the [upgrade spec](./UPGRADES.md) for details on `upgradeSequence` and `flushStatus`.

Channel ends have a *state*:

```typescript
enum ChannelState {
  INIT,
  TRYOPEN,
  OPEN,
  CLOSED,
}
```

- A channel end in `INIT` state has just started the opening handshake.
- A channel end in `TRYOPEN` state has acknowledged the handshake step on the counterparty chain.
- A channel end in `OPEN` state has completed the handshake and is ready to send and receive packets.
- A channel end in `CLOSED` state has been closed and can no longer be used to send or receive packets.

A `Packet`, in the interblockchain communication protocol, is a particular interface defined as follows:

```typescript
interface Packet {
  sequence: uint64
  timeoutHeight: Height
  timeoutTimestamp: uint64
  sourcePort: Identifier
  sourceChannel: Identifier
  destPort: Identifier
  destChannel: Identifier
  data: bytes
}
```

- The `sequence` number corresponds to the order of sends and receives, where a packet with an earlier sequence number must be sent and received before a packet with a later sequence number.
- The `timeoutHeight` indicates a consensus height on the destination chain after which the packet will no longer be processed, and will instead count as having timed-out.
- The `timeoutTimestamp` indicates a timestamp on the destination chain after which the packet will no longer be processed, and will instead count as having timed-out.
- The `sourcePort` identifies the port on the sending chain.
- The `sourceChannel` identifies the channel end on the sending chain.
- The `destPort` identifies the port on the receiving chain.
- The `destChannel` identifies the channel end on the receiving chain.
- The `data` is an opaque value which can be defined by the application logic of the associated modules.

Note that a `Packet` is never directly serialised. Rather it is an intermediary structure used in certain function calls that may need to be created or processed by modules calling the IBC handler.

An `OpaquePacket` is a packet, but cloaked in an obscuring data type by the host state machine, such that a module cannot act upon it other than to pass it to the IBC handler. The IBC handler can cast a `Packet` to an `OpaquePacket` and vice versa.

```typescript
type OpaquePacket = object
```

In order to enable new channel types (e.g. ORDERED_ALLOW_TIMEOUT), the protocol introduces standardized packet receipts that will serve as sentinel values for the receiving chain to expliclity write to its store the outcome of a `recvPacket`.

```typescript
enum PacketReceipt {
  SUCCESSFUL_RECEIPT,
  TIMEOUT_RECEIPT,
}
```

### Desired Properties

#### Efficiency

- The speed of packet transmission and confirmation should be limited only by the speed of the underlying chains.
  Proofs should be batchable where possible.

#### Exactly-once delivery

- IBC packets sent on one end of a channel should be delivered exactly once to the other end.
- No network synchrony assumptions should be required for exactly-once safety.
  If one or both of the chains halt, packets may be delivered no more than once, and once the chains resume packets should be able to flow again.

#### Ordering

- On *ordered* channels, packets should be sent and received in the same order: if packet *x* is sent before packet *y* by a channel end on chain `A`, packet *x* must be received before packet *y* by the corresponding channel end on chain `B`. If packet *x* is sent before packet *y* by a channel and packet *x* is timed out; then packet *y* and any packet sent after *x* cannot be received.
- On *ordered_allow_timeout* channels, packets should be sent and received in the same order: if packet *x* is sent before packet *y* by a channel end on chain `A`, packet *x* must be received **or** timed out before packet *y* by the corresponding channel end on chain `B`.
- On *unordered* channels, packets may be sent and received in any order. Unordered packets, like ordered packets, have individual timeouts specified in terms of the destination chain's height.

#### Permissioning

- Channels should be permissioned to one module on each end, determined during the handshake and immutable afterwards (higher-level logic could tokenize channel ownership by tokenising ownership of the port).
  Only the module associated with a channel end should be able to send or receive on it.

## Technical Specification

### Dataflow visualisation

The architecture of clients, connections, channels and packets:

![Dataflow Visualisation](dataflow.png)

### Preliminaries

#### Store paths 

Channel structures are stored under a store path prefix unique to a combination of a port identifier and channel identifier:

```typescript
function channelPath(portIdentifier: Identifier, channelIdentifier: Identifier): Path {
    return "channelEnds/ports/{portIdentifier}/channels/{channelIdentifier}"
}
```

The capability key associated with a channel is stored under the `channelCapabilityPath`:

```typescript
function channelCapabilityPath(portIdentifier: Identifier, channelIdentifier: Identifier): Path {
  return "{channelPath(portIdentifier, channelIdentifier)}/key"
}
```

The `nextSequenceSend`, `nextSequenceRecv`, and `nextSequenceAck` unsigned integer counters are stored separately so they can be proved individually:

```typescript
function nextSequenceSendPath(portIdentifier: Identifier, channelIdentifier: Identifier): Path {
    return "nextSequenceSend/ports/{portIdentifier}/channels/{channelIdentifier}"
}

function nextSequenceRecvPath(portIdentifier: Identifier, channelIdentifier: Identifier): Path {
    return "nextSequenceRecv/ports/{portIdentifier}/channels/{channelIdentifier}"
}

function nextSequenceAckPath(portIdentifier: Identifier, channelIdentifier: Identifier): Path {
    return "nextSequenceAck/ports/{portIdentifier}/channels/{channelIdentifier}"
}
```

Constant-size commitments to packet data fields are stored under the packet sequence number:

```typescript
function packetCommitmentPath(portIdentifier: Identifier, channelIdentifier: Identifier, sequence: uint64): Path {
    return "commitments/ports/{portIdentifier}/channels/{channelIdentifier}/packets/{sequence}"
}
```

Absence of the path in the store is equivalent to a zero-bit.

Packet receipt data are stored under the `packetReceiptPath`. In the case of a successful receive, the destination chain writes a sentinel success value of `SUCCESSFUL_RECEIPT`.
Some channel types MAY write a sentinel timeout value `TIMEOUT_RECEIPT` if the packet is received after the specified timeout.

```typescript
function packetReceiptPath(portIdentifier: Identifier, channelIdentifier: Identifier, sequence: uint64): Path {
    return "receipts/ports/{portIdentifier}/channels/{channelIdentifier}/receipts/{sequence}"
}
```

Packet acknowledgement data are stored under the `packetAcknowledgementPath`:

```typescript
function packetAcknowledgementPath(portIdentifier: Identifier, channelIdentifier: Identifier, sequence: uint64): Path {
    return "acks/ports/{portIdentifier}/channels/{channelIdentifier}/sequences/{sequence}"
}
```

### Versioning

During the handshake process, two ends of a channel come to agreement on a version bytestring associated
with that channel. The contents of this version bytestring are and will remain opaque to the IBC core protocol.
Host state machines MAY utilise the version data to indicate supported IBC/APP protocols, agree on packet
encoding formats, or negotiate other channel-related metadata related to custom logic on top of IBC.

Host state machines MAY also safely ignore the version data or specify an empty string.

### Sub-protocols

> Note: If the host state machine is utilising object capability authentication (see [ICS 005](../ics-005-port-allocation)), all functions utilising ports take an additional capability parameter.

#### Identifier validation

Channels are stored under a unique `(portIdentifier, channelIdentifier)` prefix.
The validation function `validatePortIdentifier` MAY be provided.

```typescript
type validateChannelIdentifier = (portIdentifier: Identifier, channelIdentifier: Identifier) => boolean
```

If not provided, the default `validateChannelIdentifier` function will always return `true`. 

#### Channel lifecycle management

![Channel State Machine](channel-state-machine.png)

| Initiator | Datagram         | Chain acted upon | Prior state (A, B) | Posterior state (A, B) |
| --------- | ---------------- | ---------------- | ------------------ | ---------------------- |
| Actor     | ChanOpenInit     | A                | (none, none)       | (INIT, none)           |
| Relayer   | ChanOpenTry      | B                | (INIT, none)       | (INIT, TRYOPEN)        |
| Relayer   | ChanOpenAck      | A                | (INIT, TRYOPEN)    | (OPEN, TRYOPEN)        |
| Relayer   | ChanOpenConfirm  | B                | (OPEN, TRYOPEN)    | (OPEN, OPEN)           |

| Initiator | Datagram         | Chain acted upon | Prior state (A, B) | Posterior state (A, B) |
| --------- | ---------------- | ---------------- | ------------------ | ---------------------- |
| Actor     | ChanCloseInit    | A                | (OPEN, OPEN)       | (CLOSED, OPEN)         |
| Relayer   | ChanCloseConfirm | B                | (CLOSED, OPEN)     | (CLOSED, CLOSED)       |

##### Opening handshake

The `chanOpenInit` function is called by a module to initiate a channel opening handshake with a module on another chain. Functions `chanOpenInit` and `chanOpenTry` do no set the new channel end in state because the channel version might be modified by the application callback. A function `writeChannel` should be used to write the channel end in state after executing the application callback:

```typescript
function writeChannel(
  portIdentifier: Identifier,
  channelIdentifier: Identifier,
  state: ChannelState,
  order: ChannelOrder,
  counterpartyPortIdentifier: Identifier,
  counterpartyChannelIdentifier: Identifier,
  connectionHops: [Identifier],
  version: string) {
    channel = ChannelEnd{
      state, order, 
      counterpartyPortIdentifier, counterpartyChannelIdentifier,
      connectionHops, version
    }
    provableStore.set(channelPath(portIdentifier, channelIdentifier), channel)
}
```

See handler functions `handleChanOpenInit` and `handleChanOpenTry` in [Channel lifecycle management](../ics-026-routing-module/README.md#channel-lifecycle-management) for more details.

The opening channel must provide the identifiers of the local channel identifier, local port, remote port, and remote channel identifier.

When the opening handshake is complete, the module which initiates the handshake will own the end of the created channel on the host ledger, and the counterparty module which
it specifies will own the other end of the created channel on the counterparty chain. Once a channel is created, ownership cannot be changed (although higher-level abstractions
could be implemented to provide this).

Chains MUST implement a function `generateIdentifier` which chooses an identifier, e.g. by incrementing a counter:

```typescript
type generateIdentifier = () -> Identifier
```

```typescript
function chanOpenInit(
  order: ChannelOrder,
  connectionHops: [Identifier],
  portIdentifier: Identifier,
  counterpartyPortIdentifier: Identifier): (channelIdentifier: Identifier, channelCapability: CapabilityKey) {
    channelIdentifier = generateIdentifier()
    abortTransactionUnless(validateChannelIdentifier(portIdentifier, channelIdentifier))

    abortTransactionUnless(connectionHops.length === 1) // for v1 of the IBC protocol

    abortTransactionUnless(provableStore.get(channelPath(portIdentifier, channelIdentifier)) === null)
    connection = provableStore.get(connectionPath(connectionHops[0]))

    // optimistic channel handshakes are allowed
    abortTransactionUnless(connection !== null)
    abortTransactionUnless(authenticateCapability(portPath(portIdentifier), portCapability))

    channelCapability = newCapability(channelCapabilityPath(portIdentifier, channelIdentifier))
    provableStore.set(nextSequenceSendPath(portIdentifier, channelIdentifier), 1)
    provableStore.set(nextSequenceRecvPath(portIdentifier, channelIdentifier), 1)
    provableStore.set(nextSequenceAckPath(portIdentifier, channelIdentifier), 1)

    return channelIdentifier, channelCapability
}
```

The `chanOpenTry` function is called by a module to accept the first step of a channel opening handshake initiated by a module on another chain.

```typescript
function chanOpenTry(
  order: ChannelOrder,
  connectionHops: [Identifier],
  portIdentifier: Identifier,
  counterpartyPortIdentifier: Identifier,
  counterpartyChannelIdentifier: Identifier,
  counterpartyVersion: string,
  proofInit: CommitmentProof,
  proofHeight: Height): (channelIdentifier: Identifier, channelCapability: CapabilityKey) {
    channelIdentifier = generateIdentifier()

    abortTransactionUnless(validateChannelIdentifier(portIdentifier, channelIdentifier))
    abortTransactionUnless(connectionHops.length === 1) // for v1 of the IBC protocol
    abortTransactionUnless(authenticateCapability(portPath(portIdentifier), portCapability))
    
    connection = provableStore.get(connectionPath(connectionHops[0]))
    abortTransactionUnless(connection !== null)
    abortTransactionUnless(connection.state === OPEN)

    expected = ChannelEnd{
      INIT, order, portIdentifier,
      "", [connection.counterpartyConnectionIdentifier], 
      counterpartyVersion
    }
    abortTransactionUnless(connection.verifyChannelState(
      proofHeight,
      proofInit,
      counterpartyPortIdentifier,
      counterpartyChannelIdentifier,
      expected
    ))

    channelCapability = newCapability(channelCapabilityPath(portIdentifier, channelIdentifier))

    // initialize channel sequences
    provableStore.set(nextSequenceSendPath(portIdentifier, channelIdentifier), 1)
    provableStore.set(nextSequenceRecvPath(portIdentifier, channelIdentifier), 1)
    provableStore.set(nextSequenceAckPath(portIdentifier, channelIdentifier), 1)

    return channelIdentifier, channelCapability
}
```

The `chanOpenAck` is called by the handshake-originating module to acknowledge the acceptance of the initial request by the
counterparty module on the other chain.

```typescript
function chanOpenAck(
  portIdentifier: Identifier,
  channelIdentifier: Identifier,
  counterpartyChannelIdentifier: Identifier,
  counterpartyVersion: string,
  proofTry: CommitmentProof,
  proofHeight: Height) {
    channel = provableStore.get(channelPath(portIdentifier, channelIdentifier))
    abortTransactionUnless(channel.state === INIT)
    abortTransactionUnless(authenticateCapability(channelCapabilityPath(portIdentifier, channelIdentifier), capability))
    
    connection = provableStore.get(connectionPath(channel.connectionHops[0]))
    abortTransactionUnless(connection !== null)
    abortTransactionUnless(connection.state === OPEN)
    
    expected = ChannelEnd{
      TRYOPEN, channel.order, portIdentifier,
      channelIdentifier, [connection.counterpartyConnectionIdentifier], 
      counterpartyVersion
    }
    abortTransactionUnless(connection.verifyChannelState(
      proofHeight,
      proofTry,
      channel.counterpartyPortIdentifier,
      counterpartyChannelIdentifier,
      expected
    ))
    
    channel.state = OPEN
    channel.version = counterpartyVersion
    channel.counterpartyChannelIdentifier = counterpartyChannelIdentifier
    provableStore.set(channelPath(portIdentifier, channelIdentifier), channel)
}
```

The `chanOpenConfirm` function is called by the handshake-accepting module to acknowledge the acknowledgement
of the handshake-originating module on the other chain and finish the channel opening handshake.

```typescript
function chanOpenConfirm(
  portIdentifier: Identifier,
  channelIdentifier: Identifier,
  proofAck: CommitmentProof,
  proofHeight: Height) {
    channel = provableStore.get(channelPath(portIdentifier, channelIdentifier))
    abortTransactionUnless(channel !== null)
    abortTransactionUnless(channel.state === TRYOPEN)
    abortTransactionUnless(authenticateCapability(channelCapabilityPath(portIdentifier, channelIdentifier), capability))
    
    connection = provableStore.get(connectionPath(channel.connectionHops[0]))
    abortTransactionUnless(connection !== null)
    abortTransactionUnless(connection.state === OPEN)
    
    expected = ChannelEnd{
      OPEN, channel.order, portIdentifier,
      channelIdentifier, [connection.counterpartyConnectionIdentifier],
      channel.version
    }
    abortTransactionUnless(connection.verifyChannelState(
      proofHeight,
      proofAck,
      channel.counterpartyPortIdentifier,
      channel.counterpartyChannelIdentifier,
      expected
    ))
    
    channel.state = OPEN
    provableStore.set(channelPath(portIdentifier, channelIdentifier), channel)
}
```

##### Closing handshake

The `chanCloseInit` function is called by either module to close their end of the channel. Once closed, channels cannot be reopened.

Calling modules MAY atomically execute appropriate application logic in conjunction with calling `chanCloseInit`.

Any in-flight packets can be timed-out as soon as a channel is closed.

```typescript
function chanCloseInit(
  portIdentifier: Identifier,
  channelIdentifier: Identifier) {
    abortTransactionUnless(authenticateCapability(channelCapabilityPath(portIdentifier, channelIdentifier), capability))
    channel = provableStore.get(channelPath(portIdentifier, channelIdentifier))
    abortTransactionUnless(channel !== null)
    abortTransactionUnless(channel.state !== CLOSED)
    connection = provableStore.get(connectionPath(channel.connectionHops[0]))
    abortTransactionUnless(connection !== null)
    abortTransactionUnless(connection.state === OPEN)
    channel.state = CLOSED
    channel.flushStatus = NOTINFLUSH
    provableStore.set(channelPath(portIdentifier, channelIdentifier), channel)
}
```

The `chanCloseConfirm` function is called by the counterparty module to close their end of the channel,
since the other end has been closed.

Calling modules MAY atomically execute appropriate application logic in conjunction with calling `chanCloseConfirm`.

Once closed, channels cannot be reopened and identifiers cannot be reused. Identifier reuse is prevented because
we want to prevent potential replay of previously sent packets. The replay problem is analogous to using sequence
numbers with signed messages, except where the light client algorithm "signs" the messages (IBC packets), and the replay
prevention sequence is the combination of port identifier, channel identifier, and packet sequence - hence we cannot
allow the same port identifier & channel identifier to be reused again with a sequence reset to zero, since this
might allow packets to be replayed. It would be possible to safely reuse identifiers if timeouts of a particular
maximum height/time were mandated & tracked, and future specification versions may incorporate this feature.

```typescript
function chanCloseConfirm(
  portIdentifier: Identifier,
  channelIdentifier: Identifier,
  proofInit: CommitmentProof,
  proofHeight: Height) {
    abortTransactionUnless(authenticateCapability(channelCapabilityPath(portIdentifier, channelIdentifier), capability))
    channel = provableStore.get(channelPath(portIdentifier, channelIdentifier))
    abortTransactionUnless(channel !== null)
    abortTransactionUnless(channel.state !== CLOSED)
    connection = provableStore.get(connectionPath(channel.connectionHops[0]))
    abortTransactionUnless(connection !== null)
    abortTransactionUnless(connection.state === OPEN)
    expected = ChannelEnd{CLOSED, channel.order, portIdentifier,
                          channelIdentifier, [connection.counterpartyConnectionIdentifier], channel.version}
    abortTransactionUnless(connection.verifyChannelState(
      proofHeight,
      proofInit,
      channel.counterpartyPortIdentifier,
      channel.counterpartyChannelIdentifier,
      expected
    ))
    channel.state = CLOSED
    channel.flushStatus = NOTINFLUSH
    provableStore.set(channelPath(portIdentifier, channelIdentifier), channel)
}
```

#### Packet flow & handling

![Packet State Machine](packet-state-machine.png)

##### A day in the life of a packet

The following sequence of steps must occur for a packet to be sent from module *1* on machine *A* to module *2* on machine *B*, starting from scratch.

The module can interface with the IBC handler through [ICS 25](../ics-025-handler-interface) or [ICS 26](../ics-026-routing-module).

1. Initial client & port setup, in any order
    1. Client created on *A* for *B* (see [ICS 2](../ics-002-client-semantics))
    1. Client created on *B* for *A* (see [ICS 2](../ics-002-client-semantics))
    1. Module *1* binds to a port (see [ICS 5](../ics-005-port-allocation))
    1. Module *2* binds to a port (see [ICS 5](../ics-005-port-allocation)), which is communicated out-of-band to module *1*
1. Establishment of a connection & channel, optimistic send, in order
    1. Connection opening handshake started from *A* to *B* by module *1* (see [ICS 3](../ics-003-connection-semantics))
    1. Channel opening handshake started from *1* to *2* using the newly created connection (this ICS)
    1. Packet sent over the newly created channel from *1* to *2* (this ICS)
1. Successful completion of handshakes (if either handshake fails, the connection/channel can be closed & the packet timed-out)
    1. Connection opening handshake completes successfully (see [ICS 3](../ics-003-connection-semantics)) (this will require participation of a relayer process)
    1. Channel opening handshake completes successfully (this ICS) (this will require participation of a relayer process) 
1. Packet confirmation on machine *B*, module *2* (or packet timeout if the timeout height has passed) (this will require participation of a relayer process)
1. Acknowledgement (possibly) relayed back from module *2* on machine *B* to module *1* on machine *A*

Represented spatially, packet transit between two machines can be rendered as follows:

![Packet Transit](packet-transit.png)

##### Sending packets

The `sendPacket` function is called by a module in order to send *data* (in the form of an IBC packet) on a channel end owned by the calling module.

Calling modules MUST execute application logic atomically in conjunction with calling `sendPacket`.

The IBC handler performs the following steps in order:

- Checks that the channel is not closed to send packets
- Checks that the calling module owns the sending port (see [ICS 5](../ics-005-port-allocation))
- Checks that the timeout height specified has not already passed on the destination chain
- Increments the send sequence counter associated with the channel
- Stores a constant-size commitment to the packet data & packet timeout
- Returns the sequence number of the sent packet

Note that the full packet is not stored in the state of the chain - merely a short hash-commitment to the data & timeout value. The packet data can be calculated from the transaction execution and possibly returned as log output which relayers can index.

```typescript
function sendPacket(
  capability: CapabilityKey,
  sourcePort: Identifier,
  sourceChannel: Identifier,
  timeoutHeight: Height,
  timeoutTimestamp: uint64,
  data: bytes): uint64 {
    channel = provableStore.get(channelPath(sourcePort, sourceChannel))

    // check that the channel is not closed to send packets; 
    abortTransactionUnless(channel !== null)
    abortTransactionUnless(channel.state !== CLOSED && channel.flushStatus === NOTINFLUSH)
    connection = provableStore.get(connectionPath(channel.connectionHops[0]))
    abortTransactionUnless(connection !== null)

    // check if the calling module owns the sending port
    abortTransactionUnless(authenticateCapability(channelCapabilityPath(sourcePort, sourceChannel), capability))

    // disallow packets with a zero timeoutHeight and timeoutTimestamp
    abortTransactionUnless(timeoutHeight !== 0 || timeoutTimestamp !== 0)
    
    // check that the timeout height hasn't already passed in the local client tracking the receiving chain
    latestClientHeight = provableStore.get(clientPath(connection.clientIdentifier)).latestClientHeight()
    abortTransactionUnless(timeoutHeight === 0 || latestClientHeight < timeoutHeight)

    // increment the send sequence counter
    sequence = provableStore.get(nextSequenceSendPath(sourcePort, sourceChannel))
    provableStore.set(nextSequenceSendPath(sourcePort, sourceChannel), sequence+1)

    // store commitment to the packet data & packet timeout
    provableStore.set(
      packetCommitmentPath(sourcePort, sourceChannel, sequence),
      hash(hash(data), timeoutHeight, timeoutTimestamp)
    )

    // log that a packet can be safely sent
    emitLogEntry("sendPacket", {
      sequence: sequence, 
      data: data, 
      timeoutHeight: timeoutHeight, 
      timeoutTimestamp: timeoutTimestamp
    })

    return sequence
}
```

#### Receiving packets

The `recvPacket` function is called by a module in order to receive an IBC packet sent on the corresponding channel end on the counterparty chain.

Atomically in conjunction with calling `recvPacket`, calling modules MUST either execute application logic or queue the packet for future execution.

The IBC handler performs the following steps in order:

- Checks that the channel & connection are open to receive packets
- Checks that the calling module owns the receiving port
- Checks that the packet metadata matches the channel & connection information
- Checks that the packet sequence is the next sequence the channel end expects to receive (for ordered and ordered_allow_timeout channels)
- Checks that the timeout height and timestamp have not yet passed
- Checks the inclusion proof of packet data commitment in the outgoing chain's state
- Sets a store path to indicate that the packet has been received (unordered channels only)
- Increments the packet receive sequence associated with the channel end (ordered and ordered_allow_timeout channels only)

We pass the address of the `relayer` that signed and submitted the packet to enable a module to optionally provide some rewards. This provides a foundation for fee payment, but can be used for other techniques as well (like calculating a leaderboard).

```typescript
function recvPacket(
  packet: OpaquePacket,
  proof: CommitmentProof,
  proofHeight: Height,
  relayer: string): Packet {

    channel = provableStore.get(channelPath(packet.destPort, packet.destChannel))
    abortTransactionUnless(channel !== null)
    counterpartyLastPacketSent = privateStore.get(channelCounterpartyLastPacketSequencePath(packet.destPort, packet.destChannel)
    abortTransactionUnless(channel.state === OPEN || (channel.flushStatus === FLUSHING && packet.sequence <= counterpartyLasPacketSent))
    abortTransactionUnless(authenticateCapability(channelCapabilityPath(packet.destPort, packet.destChannel), capability))
    abortTransactionUnless(packet.sourcePort === channel.counterpartyPortIdentifier)
    abortTransactionUnless(packet.sourceChannel === channel.counterpartyChannelIdentifier)

    connection = provableStore.get(connectionPath(channel.connectionHops[0]))
    abortTransactionUnless(connection !== null)
    abortTransactionUnless(connection.state === OPEN)

    abortTransactionUnless(connection.verifyPacketData(
      proofHeight,
      proof,
      packet.sourcePort,
      packet.sourceChannel,
      packet.sequence,
      hash(packet.data, packet.timeoutHeight, packet.timeoutTimestamp)
    ))

    // do sequence check before any state changes
    if channel.order == ORDERED || channel.order == ORDERED_ALLOW_TIMEOUT {
        nextSequenceRecv = provableStore.get(nextSequenceRecvPath(packet.destPort, packet.destChannel))
        if (packet.sequence < nextSequenceRecv) {
          // event is emitted even if transaction is aborted
          emitLogEntry("recvPacket", {
            data: packet.data 
            timeoutHeight: packet.timeoutHeight, 
            timeoutTimestamp: packet.timeoutTimestamp,
            sequence: packet.sequence,
            sourcePort: packet.sourcePort, 
            sourceChannel: packet.sourceChannel,
            destPort: packet.destPort, 
            destChannel: packet.destChannel,
            order: channel.order,
            connection: channel.connectionHops[0]
          })
        }

        abortTransactionUnless(packet.sequence === nextSequenceRecv)
    }

    switch channel.order {
      case ORDERED:
      case UNORDERED:
        abortTransactionUnless(packet.timeoutHeight === 0 || getConsensusHeight() < packet.timeoutHeight)
        abortTransactionUnless(packet.timeoutTimestamp === 0 || currentTimestamp() < packet.timeoutTimestamp)
        break;

      case ORDERED_ALLOW_TIMEOUT:
        // for ORDERED_ALLOW_TIMEOUT, we do not abort on timeout
        // instead increment next sequence recv and write the sentinel timeout value in packet receipt
        // then return
        if (getConsensusHeight() >= packet.timeoutHeight && packet.timeoutHeight != 0) || (currentTimestamp() >= packet.timeoutTimestamp && packet.timeoutTimestamp != 0) {
          nextSequenceRecv = nextSequenceRecv + 1
          provableStore.set(nextSequenceRecvPath(packet.destPort, packet.destChannel), nextSequenceRecv)
          provableStore.set(
          packetReceiptPath(packet.destPort, packet.destChannel, packet.sequence),
            TIMEOUT_RECEIPT
          )
        }
        return;

      default:
        // unsupported channel type
        abortTransactionUnless(false)
    }

    // all assertions passed (except sequence check), we can alter state

    switch channel.order {
      case ORDERED:
      case ORDERED_ALLOW_TIMEOUT:
        nextSequenceRecv = nextSequenceRecv + 1
        provableStore.set(nextSequenceRecvPath(packet.destPort, packet.destChannel), nextSequenceRecv)
        break;

      case UNORDERED:
        // for unordered channels we must set the receipt so it can be verified on the other side
        // this receipt does not contain any data, since the packet has not yet been processed
        // it's the sentinel success receipt: []byte{0x01}
        packetReceipt = provableStore.get(packetReceiptPath(packet.destPort, packet.destChannel, packet.sequence))
        if (packetReceipt != null) {
          emitLogEntry("recvPacket", {
            data: packet.data 
            timeoutHeight: packet.timeoutHeight, 
            timeoutTimestamp: packet.timeoutTimestamp,
            sequence: packet.sequence,
            sourcePort: packet.sourcePort, 
            sourceChannel: packet.sourceChannel,
            destPort: packet.destPort, 
            destChannel: packet.destChannel,
            order: channel.order,
            connection: channel.connectionHops[0]
          })
        }

        abortTransactionUnless(packetReceipt === null))
        provableStore.set(
          packetReceiptPath(packet.destPort, packet.destChannel, packet.sequence),
          SUCCESSFUL_RECEIPT
        )
      break;
    }
    
    // log that a packet has been received
    emitLogEntry("recvPacket", {
      data: packet.data 
      timeoutHeight: packet.timeoutHeight, 
      timeoutTimestamp: packet.timeoutTimestamp,
      sequence: packet.sequence,
      sourcePort: packet.sourcePort, 
      sourceChannel: packet.sourceChannel,
      destPort: packet.destPort, 
      destChannel: packet.destChannel,
      order: channel.order,
      connection: channel.connectionHops[0]
    })

    // return transparent packet
    return packet
}
```

#### Writing acknowledgements

The `writeAcknowledgement` function is called by a module in order to write data which resulted from processing an IBC packet that the sending chain can then verify, a sort of "execution receipt" or "RPC call response".

Calling modules MUST execute application logic atomically in conjunction with calling `writeAcknowledgement`.

This is an asynchronous acknowledgement, the contents of which do not need to be determined when the packet is received, only when processing is complete. In the synchronous case, `writeAcknowledgement` can be called in the same transaction (atomically) with `recvPacket`.

Acknowledging packets is not required; however, if an ordered channel uses acknowledgements, either all or no packets must be acknowledged (since the acknowledgements are processed in order). Note that if packets are not acknowledged, packet commitments cannot be deleted on the source chain. Future versions of IBC may include ways for modules to specify whether or not they will be acknowledging packets in order to allow for cleanup.

`writeAcknowledgement` *does not* check if the packet being acknowledged was actually received, because this would result in proofs being verified twice for acknowledged packets. This aspect of correctness is the responsibility of the calling module.
The calling module MUST only call `writeAcknowledgement` with a packet previously received from `recvPacket`.

The IBC handler performs the following steps in order:

- Checks that an acknowledgement for this packet has not yet been written
- Sets the opaque acknowledgement value at a store path unique to the packet

```typescript
function writeAcknowledgement(
  packet: Packet,
  acknowledgement: bytes) {
    // acknowledgement must not be empty
    abortTransactionUnless(len(acknowledgement) !== 0)

    // cannot already have written the acknowledgement
    abortTransactionUnless(provableStore.get(packetAcknowledgementPath(packet.destPort, packet.destChannel, packet.sequence) === null))

    // write the acknowledgement
    provableStore.set(
      packetAcknowledgementPath(packet.destPort, packet.destChannel, packet.sequence),
      hash(acknowledgement)
    )

    // log that a packet has been acknowledged
    emitLogEntry("writeAcknowledgement", {
      sequence: packet.sequence,
      timeoutHeight: packet.timeoutHeight, 
      port: packet.destPort, 
      channel: packet.destChannel,
      timeoutTimestamp: packet.timeoutTimestamp, 
      data: packet.data, 
      acknowledgement
    })
}
```

#### Processing acknowledgements

The `acknowledgePacket` function is called by a module to process the acknowledgement of a packet previously sent by
the calling module on a channel to a counterparty module on the counterparty chain.
`acknowledgePacket` also cleans up the packet commitment, which is no longer necessary since the packet has been received and acted upon.

Calling modules MAY atomically execute appropriate application acknowledgement-handling logic in conjunction with calling `acknowledgePacket`.

We pass the `relayer` address just as in [Receiving packets](#receiving-packets) to allow for possible incentivization here as well.

```typescript
function acknowledgePacket(
  packet: OpaquePacket,
  acknowledgement: bytes,
  proof: CommitmentProof,
  proofHeight: Height,
  relayer: string): Packet {

    // abort transaction unless that channel is open, calling module owns the associated port, and the packet fields match
    channel = provableStore.get(channelPath(packet.sourcePort, packet.sourceChannel))
    abortTransactionUnless(channel !== null)
    abortTransactionUnless(channel.state === OPEN || channel.flushStatus === FLUSHING)
    abortTransactionUnless(authenticateCapability(channelCapabilityPath(packet.sourcePort, packet.sourceChannel), capability))
    abortTransactionUnless(packet.destPort === channel.counterpartyPortIdentifier)
    abortTransactionUnless(packet.destChannel === channel.counterpartyChannelIdentifier)

    connection = provableStore.get(connectionPath(channel.connectionHops[0]))
    abortTransactionUnless(connection !== null)
    abortTransactionUnless(connection.state === OPEN)

    // verify we sent the packet and haven't cleared it out yet
    abortTransactionUnless(provableStore.get(packetCommitmentPath(packet.sourcePort, packet.sourceChannel, packet.sequence))
           === hash(packet.data, packet.timeoutHeight, packet.timeoutTimestamp))

    // abort transaction unless correct acknowledgement on counterparty chain
    abortTransactionUnless(connection.verifyPacketAcknowledgement(
      proofHeight,
      proof,
      packet.destPort,
      packet.destChannel,
      packet.sequence,
      acknowledgement
    ))

    // abort transaction unless acknowledgement is processed in order
    if (channel.order === ORDERED || channel.order == ORDERED_ALLOW_TIMEOUT) {
      nextSequenceAck = provableStore.get(nextSequenceAckPath(packet.sourcePort, packet.sourceChannel))
      abortTransactionUnless(packet.sequence === nextSequenceAck)
      nextSequenceAck = nextSequenceAck + 1
      provableStore.set(nextSequenceAckPath(packet.sourcePort, packet.sourceChannel), nextSequenceAck)
    }

    // all assertions passed, we can alter state

    // delete our commitment so we can't "acknowledge" again
    provableStore.delete(packetCommitmentPath(packet.sourcePort, packet.sourceChannel, packet.sequence))

<<<<<<< HEAD
    if channel.state == FLUSHING {
      upgradeTimeout = privateStore.get(counterpartyUpgradeTimeout(portIdentifier, channelIdentifier))
        // counterparty-specified timeout must not have exceeded
      // if it has, then restore the channel and abort upgrade handshake
      if (currentHeight() > timeout.timeoutHeight && timeout.timeoutHeight != 0) ||
          (currentTimestamp() > timeout.timeoutTimestamp && timeout.timeoutTimestamp != 0) {
              restoreChannel(portIdentifier, channelIdentifier)
      } else if pendingInflightPackets(portIdentifier, channelIdentifier) == nil {
        // if this was the last in-flight packet, then move channel state to FLUSHCOMPLETE
        channel.state = FLUSHCOMPLETE
        publicStore.set(channelPath(portIdentifier, channelIdentifier), currentChannel)
      }
=======
    // if there are no in-flight packets on our end, we can automatically go to FLUSHCOMPLETE
    if channel.flushStatus === FLUSHING && pendingInflightPackets(packet.sourcePort, packet.sourceChannel) == nil {
        channel.flushStatus = FLUSHCOMPLETE
        provableStore.set(channelPath(packet.sourcePort, packet.sourceChannel), channel)
>>>>>>> 27a50b5d
    }

    // return transparent packet
    return packet
}
```

##### Acknowledgement Envelope

The acknowledgement returned from the remote chain is defined as arbitrary bytes in the IBC protocol. This data
may either encode a successful execution or a failure (anything besides a timeout). There is no generic way to
distinguish the two cases, which requires that any client-side packet visualiser understands every app-specific protocol
in order to distinguish the case of successful or failed relay. In order to reduce this issue, we offer an additional
specification for acknowledgement formats, which [SHOULD](https://www.ietf.org/rfc/rfc2119.txt) be used by the 
app-specific protocols.

```proto
message Acknowledgement {
  oneof response {
    bytes result = 21;
    string error = 22;
  }
}
```

If an application uses a different format for acknowledgement bytes, it MUST not deserialise to a valid protobuf message
of this format. Note that all packets contain exactly one non-empty field, and it must be result or error.  The field
numbers 21 and 22 were explicitly chosen to avoid accidental conflicts with other protobuf message formats used
for acknowledgements. The first byte of any message with this format will be the non-ASCII values `0xaa` (result) 
or `0xb2` (error).

#### Timeouts

Application semantics may require some timeout: an upper limit to how long the chain will wait for a transaction to be processed before considering it an error. Since the two chains have different local clocks, this is an obvious attack vector for a double spend - an attacker may delay the relay of the receipt or wait to send the packet until right after the timeout - so applications cannot safely implement naive timeout logic themselves.

Note that in order to avoid any possible "double-spend" attacks, the timeout algorithm requires that the destination chain is running and reachable. One can prove nothing in a complete network partition, and must wait to connect; the timeout must be proven on the recipient chain, not simply the absence of a response on the sending chain.

##### Sending end

The `timeoutPacket` function is called by a module which originally attempted to send a packet to a counterparty module,
where the timeout height or timeout timestamp has passed on the counterparty chain without the packet being committed, to prove that the packet
can no longer be executed and to allow the calling module to safely perform appropriate state transitions.

Calling modules MAY atomically execute appropriate application timeout-handling logic in conjunction with calling `timeoutPacket`.

In the case of an ordered channel, `timeoutPacket` checks the `recvSequence` of the receiving channel end and closes the channel if a packet has timed out.

In the case of an unordered channel, `timeoutPacket` checks the absence of the receipt key (which will have been written if the packet was received). Unordered channels are expected to continue in the face of timed-out packets.

If relations are enforced between timeout heights of subsequent packets, safe bulk timeouts of all packets prior to a timed-out packet can be performed. This specification omits details for now.

Since we allow optimistic sending of packets (i.e. sending a packet before a channel opens), we must also allow optimistic timing out of packets. With optimistic sends, the packet may be sent on a channel that eventually opens or a channel that will never open. If the channel does open after the packet has timed out, then the packet will never be received on the counterparty so we can safely timeout optimistically. If the channel never opens, then we MUST timeout optimistically so that any state changes made during the optimistic send by the application can be safely reverted.

We pass the `relayer` address just as in [Receiving packets](#receiving-packets) to allow for possible incentivization here as well.

```typescript
function timeoutPacket(
  packet: OpaquePacket,
  proof: CommitmentProof,
  proofHeight: Height,
  nextSequenceRecv: Maybe<uint64>,
  relayer: string): Packet {

    channel = provableStore.get(channelPath(packet.sourcePort, packet.sourceChannel))
    abortTransactionUnless(channel !== null)

    abortTransactionUnless(authenticateCapability(channelCapabilityPath(packet.sourcePort, packet.sourceChannel), capability))
    abortTransactionUnless(packet.destChannel === channel.counterpartyChannelIdentifier)

    connection = provableStore.get(connectionPath(channel.connectionHops[0]))
    // note: the connection may have been closed
    abortTransactionUnless(packet.destPort === channel.counterpartyPortIdentifier)

    // check that timeout height or timeout timestamp has passed on the other end
    abortTransactionUnless(
      (packet.timeoutHeight > 0 && proofHeight >= packet.timeoutHeight) ||
      (packet.timeoutTimestamp > 0 && connection.getTimestampAtHeight(proofHeight) >= packet.timeoutTimestamp))

    // verify we actually sent this packet, check the store
    abortTransactionUnless(provableStore.get(packetCommitmentPath(packet.sourcePort, packet.sourceChannel, packet.sequence))
           === hash(packet.data, packet.timeoutHeight, packet.timeoutTimestamp))

    switch channel.order {
      case ORDERED:
        // ordered channel: check that packet has not been received
        // only allow timeout on next sequence so all sequences before the timed out packet are processed (received/timed out)
        // before this packet times out
        abortTransactionUnless(nextSequenceRecv == packet.sequence)
        // ordered channel: check that the recv sequence is as claimed
        abortTransactionUnless(connection.verifyNextSequenceRecv(
          proofHeight,
          proof,
          packet.destPort,
          packet.destChannel,
          nextSequenceRecv
        ))
        break;

      case UNORDERED:
        // unordered channel: verify absence of receipt at packet index
        abortTransactionUnless(connection.verifyPacketReceiptAbsence(
          proofHeight,
          proof,
          packet.destPort,
          packet.destChannel,
          packet.sequence
        ))
        break;

      // NOTE: For ORDERED_ALLOW_TIMEOUT, the relayer must first attempt the receive on the destination chain
      // before the timeout receipt can be written and subsequently proven on the sender chain in timeoutPacket
      case ORDERED_ALLOW_TIMEOUT:
        // ordered channel: check that packet has not been received
        // only allow timeout on next sequence so all sequences before the timed out packet are processed (received/timed out)
        // before this packet times out
        abortTransactionUnless(nextSequenceRecv == packet.sequence)
        abortTransactionUnless(connection.verifyPacketReceipt(
          proofHeight,
          proof,
          packet.destPort,
          packet.destChannel,
          packet.sequence
          TIMEOUT_RECEIPT,
        ))
        break;

      default:
        // unsupported channel type
        abortTransactionUnless(true)
    } 

    // all assertions passed, we can alter state

    // delete our commitment
    provableStore.delete(packetCommitmentPath(packet.sourcePort, packet.sourceChannel, packet.sequence))

<<<<<<< HEAD
    if channel.state == FLUSHING {
      upgradeTimeout = privateStore.get(counterpartyUpgradeTimeout(portIdentifier, channelIdentifier))
        // counterparty-specified timeout must not have exceeded
      // if it has, then restore the channel and abort upgrade handshake
      if (currentHeight() > timeout.timeoutHeight && timeout.timeoutHeight != 0) ||
          (currentTimestamp() > timeout.timeoutTimestamp && timeout.timeoutTimestamp != 0) {
              restoreChannel(portIdentifier, channelIdentifier)
      } else if pendingInflightPackets(portIdentifier, channelIdentifier) == nil {
        // if this was the last in-flight packet, then move channel state to FLUSHCOMPLETE
        channel.state = FLUSHCOMPLETE
        publicStore.set(channelPath(portIdentifier, channelIdentifier), currentChannel)
      }
=======
    // if there are no in-flight packets on our end, we can automatically go to FLUSHCOMPLETE
    if channel.flushStatus === FLUSHING && pendingInflightPackets(packet.sourcePort, packet.sourceChannel) == nil {
        channel.flushStatus = FLUSHCOMPLETE
        provableStore.set(channelPath(packet.sourcePort, packet.sourceChannel), channel)
>>>>>>> 27a50b5d
    }

    // only close on strictly ORDERED channels
    if channel.order === ORDERED {
      // ordered channel: close the channel and reset flushStatus
      channel.state = CLOSED
      channel.flushStatus = NOTINFLUSH
      provableStore.set(channelPath(packet.sourcePort, packet.sourceChannel), channel)
    }
    // on ORDERED_ALLOW_TIMEOUT, increment NextSequenceAck so that next packet can be acknowledged after this packet timed out.
    if channel.order === ORDERED_ALLOW_TIMEOUT {
      nextSequenceAck = nextSequenceAck + 1
      provableStore.set(nextSequenceAckPath(packet.srcPort, packet.srcChannel), nextSequenceAck)
    }

    // return transparent packet
    return packet
}
```

##### Timing-out on close

The `timeoutOnClose` function is called by a module in order to prove that the channel
to which an unreceived packet was addressed has been closed, so the packet will never be received
(even if the `timeoutHeight` or `timeoutTimestamp` has not yet been reached).

Calling modules MAY atomically execute appropriate application timeout-handling logic in conjunction with calling `timeoutOnClose`.

We pass the `relayer` address just as in [Receiving packets](#receiving-packets) to allow for possible incentivization here as well.

```typescript
function timeoutOnClose(
  packet: Packet,
  proof: CommitmentProof,
  proofClosed: CommitmentProof,
  proofHeight: Height,
  nextSequenceRecv: Maybe<uint64>,
  relayer: string): Packet {

    channel = provableStore.get(channelPath(packet.sourcePort, packet.sourceChannel))
    // note: the channel may have been closed
    abortTransactionUnless(authenticateCapability(channelCapabilityPath(packet.sourcePort, packet.sourceChannel), capability))
    abortTransactionUnless(packet.destChannel === channel.counterpartyChannelIdentifier)

    connection = provableStore.get(connectionPath(channel.connectionHops[0]))
    // note: the connection may have been closed
    abortTransactionUnless(packet.destPort === channel.counterpartyPortIdentifier)

    // verify we actually sent this packet, check the store
    abortTransactionUnless(provableStore.get(packetCommitmentPath(packet.sourcePort, packet.sourceChannel, packet.sequence))
           === hash(packet.data, packet.timeoutHeight, packet.timeoutTimestamp))

    // check that the opposing channel end has closed
    expected = ChannelEnd{CLOSED, channel.order, channel.portIdentifier,
                          channel.channelIdentifier, channel.connectionHops.reverse(), channel.version}
    abortTransactionUnless(connection.verifyChannelState(
      proofHeight,
      proofClosed,
      channel.counterpartyPortIdentifier,
      channel.counterpartyChannelIdentifier,
      expected
    ))

    if channel.order === ORDERED || channel.order == ORDERED_ALLOW_TIMEOUT {
      // ordered channel: check that the recv sequence is as claimed
      abortTransactionUnless(connection.verifyNextSequenceRecv(
        proofHeight,
        proof,
        packet.destPort,
        packet.destChannel,
        nextSequenceRecv
      ))
      // ordered channel: check that packet has not been received
      abortTransactionUnless(nextSequenceRecv <= packet.sequence)
    } else
      // unordered channel: verify absence of receipt at packet index
      abortTransactionUnless(connection.verifyPacketReceiptAbsence(
        proofHeight,
        proof,
        packet.destPort,
        packet.destChannel,
        packet.sequence
      ))

    // all assertions passed, we can alter state

    // delete our commitment
    provableStore.delete(packetCommitmentPath(packet.sourcePort, packet.sourceChannel, packet.sequence))

    // return transparent packet
    return packet
}
```

##### Cleaning up state

Packets must be acknowledged in order to be cleaned-up.

#### Reasoning about race conditions

##### Simultaneous handshake attempts

If two machines simultaneously initiate channel opening handshakes with each other, attempting to use the same identifiers, both will fail and new identifiers must be used.

##### Identifier allocation

There is an unavoidable race condition on identifier allocation on the destination chain. Modules would be well-advised to utilise pseudo-random, non-valuable identifiers. Managing to claim the identifier that another module wishes to use, however, while annoying, cannot man-in-the-middle a handshake since the receiving module must already own the port to which the handshake was targeted.

##### Timeouts / packet confirmation

There is no race condition between a packet timeout and packet confirmation, as the packet will either have passed the timeout height prior to receipt or not.

##### Man-in-the-middle attacks during handshakes

Verification of cross-chain state prevents man-in-the-middle attacks for both connection handshakes & channel handshakes since all information (source, destination client, channel, etc.) is known by the module which starts the handshake and confirmed prior to handshake completion.

##### Connection / channel closure with in-flight packets

If a connection or channel is closed while packets are in-flight, the packets can no longer be received on the destination chain and can be timed-out on the source chain.

#### Querying channels

Channels can be queried with `queryChannel`:

```typescript
function queryChannel(connId: Identifier, chanId: Identifier): ChannelEnd | void {
    return provableStore.get(channelPath(connId, chanId))
}
```

### Properties & Invariants

- The unique combinations of channel & port identifiers are first-come-first-serve: once a pair has been allocated, only the modules owning the ports in question can send or receive on that channel.
- Packets are delivered exactly once, assuming that the chains are live within the timeout window, and in case of timeout can be timed-out exactly once on the sending chain.
- The channel handshake cannot be man-in-the-middle attacked by another module on either blockchain or another blockchain's IBC handler.

## Backwards Compatibility

Not applicable.

## Forwards Compatibility

Data structures & encoding can be versioned at the connection or channel level. Channel logic is completely agnostic to packet data formats, which can be changed by the modules any way they like at any time.

## Example Implementations

- Implementation of ICS 04 in Go can be found in [ibc-go repository](https://github.com/cosmos/ibc-go).
- Implementation of ICS 04 in Rust can be found in [ibc-rs repository](https://github.com/cosmos/ibc-rs).

## History

Jun 5, 2019 - Draft submitted

Jul 4, 2019 - Modifications for unordered channels & acknowledgements

Jul 16, 2019 - Alterations for multi-hop routing future compatibility

Jul 29, 2019 - Revisions to handle timeouts after connection closure

Aug 13, 2019 - Various edits

Aug 25, 2019 - Cleanup

Jan 10, 2022 - Add ORDERED_ALLOW_TIMEOUT channel type and appropriate logic

Mar 28, 2023 - Add `writeChannel` function to write channel end after executing application callback

## Copyright

All content herein is licensed under [Apache 2.0](https://www.apache.org/licenses/LICENSE-2.0).<|MERGE_RESOLUTION|>--- conflicted
+++ resolved
@@ -78,7 +78,6 @@
   connectionHops: [Identifier]
   version: string
   upgradeSequence: uint64
-  flushStatus: FlushStatus
 }
 ```
 
@@ -92,7 +91,7 @@
 - The `connectionHops` stores the list of connection identifiers, in order, along which packets sent on this channel will travel. At the moment this list must be of length 1. In the future multi-hop channels may be supported.
 - The `version` string stores an opaque channel version, which is agreed upon during the handshake. This can determine module-level configuration such as which packet encoding is used for the channel. This version is not used by the core IBC protocol. If the version string contains structured metadata for the application to parse and interpret, then it is considered best practice to encode all metadata in a JSON struct and include the marshalled string in the version field.
 
-See the [upgrade spec](./UPGRADES.md) for details on `upgradeSequence` and `flushStatus`.
+See the [upgrade spec](./UPGRADES.md) for details on `upgradeSequence`.
 
 Channel ends have a *state*:
 
@@ -102,6 +101,8 @@
   TRYOPEN,
   OPEN,
   CLOSED,
+  FLUSHING,
+  FLUSHINGCOMPLETE,
 }
 ```
 
@@ -109,6 +110,9 @@
 - A channel end in `TRYOPEN` state has acknowledged the handshake step on the counterparty chain.
 - A channel end in `OPEN` state has completed the handshake and is ready to send and receive packets.
 - A channel end in `CLOSED` state has been closed and can no longer be used to send or receive packets.
+
+See the [upgrade spec](./UPGRADES.md) for details on `FLUSHING` and `FLUSHCOMPLETE`.
+
 
 A `Packet`, in the interblockchain communication protocol, is a particular interface defined as follows:
 
@@ -491,7 +495,6 @@
     abortTransactionUnless(connection !== null)
     abortTransactionUnless(connection.state === OPEN)
     channel.state = CLOSED
-    channel.flushStatus = NOTINFLUSH
     provableStore.set(channelPath(portIdentifier, channelIdentifier), channel)
 }
 ```
@@ -532,7 +535,6 @@
       expected
     ))
     channel.state = CLOSED
-    channel.flushStatus = NOTINFLUSH
     provableStore.set(channelPath(portIdentifier, channelIdentifier), channel)
 }
 ```
@@ -593,9 +595,9 @@
   data: bytes): uint64 {
     channel = provableStore.get(channelPath(sourcePort, sourceChannel))
 
-    // check that the channel is not closed to send packets; 
+    // check that the channel must be OPEN to send packets; 
     abortTransactionUnless(channel !== null)
-    abortTransactionUnless(channel.state !== CLOSED && channel.flushStatus === NOTINFLUSH)
+    abortTransactionUnless(channel.state === OPEN)
     connection = provableStore.get(connectionPath(channel.connectionHops[0]))
     abortTransactionUnless(connection !== null)
 
@@ -660,7 +662,7 @@
     channel = provableStore.get(channelPath(packet.destPort, packet.destChannel))
     abortTransactionUnless(channel !== null)
     counterpartyLastPacketSent = privateStore.get(channelCounterpartyLastPacketSequencePath(packet.destPort, packet.destChannel)
-    abortTransactionUnless(channel.state === OPEN || (channel.flushStatus === FLUSHING && packet.sequence <= counterpartyLasPacketSent))
+    abortTransactionUnless(channel.state === OPEN || (channel.state === FLUSHING && packet.sequence <= counterpartyLastPacketSent))
     abortTransactionUnless(authenticateCapability(channelCapabilityPath(packet.destPort, packet.destChannel), capability))
     abortTransactionUnless(packet.sourcePort === channel.counterpartyPortIdentifier)
     abortTransactionUnless(packet.sourceChannel === channel.counterpartyChannelIdentifier)
@@ -850,7 +852,7 @@
     // abort transaction unless that channel is open, calling module owns the associated port, and the packet fields match
     channel = provableStore.get(channelPath(packet.sourcePort, packet.sourceChannel))
     abortTransactionUnless(channel !== null)
-    abortTransactionUnless(channel.state === OPEN || channel.flushStatus === FLUSHING)
+    abortTransactionUnless(channel.state === OPEN || channel.state === FLUSHING)
     abortTransactionUnless(authenticateCapability(channelCapabilityPath(packet.sourcePort, packet.sourceChannel), capability))
     abortTransactionUnless(packet.destPort === channel.counterpartyPortIdentifier)
     abortTransactionUnless(packet.destChannel === channel.counterpartyChannelIdentifier)
@@ -886,7 +888,6 @@
     // delete our commitment so we can't "acknowledge" again
     provableStore.delete(packetCommitmentPath(packet.sourcePort, packet.sourceChannel, packet.sequence))
 
-<<<<<<< HEAD
     if channel.state == FLUSHING {
       upgradeTimeout = privateStore.get(counterpartyUpgradeTimeout(portIdentifier, channelIdentifier))
         // counterparty-specified timeout must not have exceeded
@@ -899,12 +900,6 @@
         channel.state = FLUSHCOMPLETE
         publicStore.set(channelPath(portIdentifier, channelIdentifier), currentChannel)
       }
-=======
-    // if there are no in-flight packets on our end, we can automatically go to FLUSHCOMPLETE
-    if channel.flushStatus === FLUSHING && pendingInflightPackets(packet.sourcePort, packet.sourceChannel) == nil {
-        channel.flushStatus = FLUSHCOMPLETE
-        provableStore.set(channelPath(packet.sourcePort, packet.sourceChannel), channel)
->>>>>>> 27a50b5d
     }
 
     // return transparent packet
@@ -1041,7 +1036,6 @@
     // delete our commitment
     provableStore.delete(packetCommitmentPath(packet.sourcePort, packet.sourceChannel, packet.sequence))
 
-<<<<<<< HEAD
     if channel.state == FLUSHING {
       upgradeTimeout = privateStore.get(counterpartyUpgradeTimeout(portIdentifier, channelIdentifier))
         // counterparty-specified timeout must not have exceeded
@@ -1054,19 +1048,12 @@
         channel.state = FLUSHCOMPLETE
         publicStore.set(channelPath(portIdentifier, channelIdentifier), currentChannel)
       }
-=======
-    // if there are no in-flight packets on our end, we can automatically go to FLUSHCOMPLETE
-    if channel.flushStatus === FLUSHING && pendingInflightPackets(packet.sourcePort, packet.sourceChannel) == nil {
-        channel.flushStatus = FLUSHCOMPLETE
-        provableStore.set(channelPath(packet.sourcePort, packet.sourceChannel), channel)
->>>>>>> 27a50b5d
     }
 
     // only close on strictly ORDERED channels
     if channel.order === ORDERED {
-      // ordered channel: close the channel and reset flushStatus
+      // ordered channel: close the channel
       channel.state = CLOSED
-      channel.flushStatus = NOTINFLUSH
       provableStore.set(channelPath(packet.sourcePort, packet.sourceChannel), channel)
     }
     // on ORDERED_ALLOW_TIMEOUT, increment NextSequenceAck so that next packet can be acknowledged after this packet timed out.
