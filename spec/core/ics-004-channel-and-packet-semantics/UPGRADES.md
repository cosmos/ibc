# Upgrading Channels

## Synopsis

This standard document specifies the interfaces and state machine logic that IBC implementations must implement in order to enable existing channels to upgrade after the initial channel handshake.

## Motivation

As new features get added to IBC, chains may wish to take advantage of new channel features without abandoning the accumulated state and network effect(s) of an already existing channel. The upgrade protocol proposed would allow chains to renegotiate an existing channel to take advantage of new features without having to create a new channel, thus preserving all existing packet state processed on the channel.

## Desired Properties

- Both chains MUST agree to the renegotiated channel parameters.
- Channel state and logic on both chains SHOULD either be using the old parameters or the new parameters, but MUST NOT be in an in-between state, e.g., it MUST NOT be possible for an application to run v2 logic, while its counterparty is still running v1 logic.
- The channel upgrade protocol is atomic, i.e., 
  - either it is unsuccessful and then the channel MUST fall-back to the original channel parameters; 
  - or it is successful and then both channel ends MUST adopt the new channel parameters and the applications must process packet data appropriately.
- Packets sent under the previously negotiated parameters must be processed under the previously negotiated parameters, packets sent under the newly negotiated parameters must be processed under the newly negotiated parameters. Thus, in-flight packets sent before the upgrade handshake is complete will be processed according to the original parameters.
- The channel upgrade protocol MUST NOT modify the channel identifiers.

## Technical Specification

### Data Structures

The `ChannelState` and `ChannelEnd` are defined in [ICS-4](./README.md), they are reproduced here for the reader's convenience. `FLUSHING` and `FLUSHCOMPLETE` are additional states added to enable the upgrade feature.

#### `ChannelState`

```typescript
enum ChannelState {
  INIT,
  TRYOPEN,
  OPEN,
  FLUSHING,
  FLUSHCOMPLETE,
}
```

- In `ChanUpgradeInit`, the initializing chain that is proposing the upgrade should store the channel upgrade.
- The counterparty chain executing `ChanUpgradeTry` that accepts the upgrade should store the channel upgrade, set the channel state from `OPEN` to `FLUSHING`, and start the flushing timer by storing an upgrade timeout.
<<<<<<< HEAD
- Once the initiating chain verifies the counterparty is in `FLUSHING`, it must also move to `FLUSHING` unless all in-flight packets are already flushed on its end, in which case it must move directly to `FLUSHCOMPLETE`. The initiator will also store the counterparty timeout to ensure it does not move to `FLUSHCOMPLETE` after the counterparty timeout has passed.
- The counterparty chain must prove that the initiator is also in `FLUSHING` or completed flushing in `FLUSHCOMPLETE`. The counterparty will store the initiator timeout to ensure it does not move to `FLUSHCOMPLETE` after the initiator timeout has passed.
=======
- Once the initiating chain verifies the counterparty is in `FLUSHING`, it must also move to `FLUSHING` unless all in-flight packets are already flushed on both ends, in which case it must move directly to `FLUSHCOMPLETE`. The initiator will also store the counterparty timeout to ensure it does not move to `FLUSHCOMPLETE` after the counterparty timeout has passed.
- The counterparty chain must prove that the initiator is  also in `FLUSHING` or completed flushing in `FLUSHCOMPLETE`. The counterparty will store the initiator timeout to ensure it does not move to `FLUSHCOMPLETE` after the initiator timeout has passed.
>>>>>>> 7e9fd7d5

`FLUSHING` is a "blocking" state that prevents a channel end from advancing to `FLUSHCOMPLETE`, halting the upgrade handshake process, until the in-flight packets on its channel end are flushed. Once both sides have moved to `FLUSHCOMPLETE`, a relayer can prove this on both ends with `ChanUpgradeOpen` to open the channel on both sides with the new parameters.

#### `ChannelEnd`

```typescript
interface ChannelEnd {
  state: ChannelState
  ordering: ChannelOrder
  counterpartyPortIdentifier: Identifier
  counterpartyChannelIdentifier: Identifier
  connectionHops: [Identifier]
  version: string
  upgradeSequence: uint64
}
```

- `state`: The state is specified by the handshake steps of the upgrade protocol and will be mutated in place during the handshake. It will be in `FLUSHING` mode when the channel end is flushing in-flight packets. The state will change to `FLUSHCOMPLETE` once there are no in-flight packets left and the channelEnd is ready to move to `OPEN`.
- `upgradeSequence`: The upgrade sequence will be incremented and agreed upon during the upgrade handshake and will be mutated in place.

All other parameters will remain the same during the upgrade handshake until the upgrade handshake completes. When the channel is reset to `OPEN` on a successful upgrade handshake, the fields on the channel end will be switched over to the `UpgradeFields` specified in the `Upgrade`.

#### `UpgradeFields`

```typescript
interface UpgradeFields {
  version: string
  ordering: ChannelOrder
  connectionHops: [Identifier]
}
```

MAY BE MODIFIED:

- `version`: The version MAY be modified by the upgrade protocol. The same version negotiation that happens in the initial channel handshake can be employed for the upgrade handshake.
- `ordering`: The ordering MAY be modified by the upgrade protocol so long as the new ordering is supported by underlying connection.
- `connectionHops`: The connectionHops MAY be modified by the upgrade protocol.

MUST NOT BE MODIFIED:

- `counterpartyChannelIdentifier`: The counterparty channel identifier MUST NOT be modified by the upgrade protocol.
- `counterpartyPortIdentifier`: The counterparty port identifier MUST NOT be modified by the upgrade protocol

NOTE: If the upgrade adds any fields to the `ChannelEnd` these are by default modifiable, and can be arbitrarily chosen by an Actor (e.g. chain governance) which has permission to initiate the upgrade.

#### `UpgradeTimeout`

```typescript
interface UpgradeTimeout {
  timeoutHeight: Height
  timeoutTimestamp: uint64
}
```

- `timeoutHeight`: Timeout height indicates the height at which the counterparty must no longer proceed with the upgrade handshake. The chains will then preserve their original channel and the upgrade handshake is aborted.
- `timeoutTimestamp`: Timeout timestamp indicates the time on the counterparty at which the counterparty must no longer proceed with the upgrade handshake. The chains will then preserve their original channel and the upgrade handshake is aborted.

At least one of the `timeoutHeight` or `timeoutTimestamp` MUST be non-zero.

#### `Upgrade`

The upgrade type will represent a particular upgrade attempt on a channel end.

```typescript
interface Upgrade {
  fields: UpgradeFields
  timeout: UpgradeTimeout
}
```

The upgrade contains the proposed upgrade for the channel end on the executing chain and the timeout for the upgrade attempt.

#### `ErrorReceipt`

```typescript
interface ErrorReceipt {
  sequence: uint64
  errorMsg: string
}
```

- `sequence` contains the `upgradeSequence` at which the error occurred.
- `errorMsg` contains an arbitrary string which chains may use to provide additional information as to why the upgrade was aborted.

### Store Paths

#### Channel Upgrade Path

The chain must store the proposed upgrade upon initiating an upgrade. The proposed upgrade must be stored in the provable store. It may be deleted once the upgrade is successful or has been aborted.

```typescript
function channelUpgradePath(portIdentifier: Identifier, channelIdentifier: Identifier): Path {
  return "channelUpgrades/upgrades/ports/{portIdentifier}/channels/{channelIdentifier}"
}
```

The upgrade path has an associated membership verification method added to the connection interface so that a counterparty may verify that chain has stored and committed to a particular set of upgrade parameters.

```typescript
// Connection VerifyChannelUpgrade method
function verifyChannelUpgrade(
  connection: ConnectionEnd,
  height: Height,
  proof: CommitmentProof,
  counterpartyPortIdentifier: Identifier,
  counterpartyChannelIdentifier: Identifier,
  upgrade: Upgrade
) {
  clientState = queryClientState(connection.clientIdentifier)
  path = applyPrefix(
    connection.counterpartyPrefix, 
    channelUpgradePath(counterpartyPortIdentifier, counterpartyChannelIdentifier)
  )
  return verifyMembership(clientState, height, 0, 0, proof, path, upgrade)
}
```

#### CounterpartyUpgradeTimeout Path

The chain must store the counterparty's `upgradeTimeout`. This will be stored in the `counterpartyUpgradeTimeout` path on the private store.

```typescript
function counterpartyUpgradeTimeout(portIdentifier: Identifier, channelIdentifier: Identifier): Path {
    return "channelUpgrades/counterpartyUpgradeTimeout/ports/{portIdentifier}/channels/{channelIdentifier}"
}
```

#### Upgrade Error Path

The upgrade error path is a public path that can signal an error of the upgrade to the counterparty for the given upgrade attempt. It does not store anything in the successful case, but it will store the `ErrorReceipt` in the case that a chain does not accept the proposed upgrade.

```typescript
function channelUpgradeErrorPath(portIdentifier: Identifier, channelIdentifier: Identifier): Path {
    return "channelUpgrades/upgradeError/ports/{portIdentifier}/channels/{channelIdentifier}"
}
```

The upgrade error MUST have an associated verification membership and non-membership function added to the connection interface so that a counterparty may verify that chain has stored a non-empty error in the upgrade error path.

```typescript
// Connection VerifyChannelUpgradeError method
function verifyChannelUpgradeError(
  connection: ConnectionEnd,
  height: Height,
  proof: CommitmentProof,
  counterpartyPortIdentifier: Identifier,
  counterpartyChannelIdentifier: Identifier,
  upgradeErrorReceipt: ErrorReceipt
) {
  clientState = queryClientState(connection.clientIdentifier)
  path = applyPrefix(
    connection.counterpartyPrefix, 
    channelUpgradeErrorPath(counterpartyPortIdentifier, counterpartyChannelIdentifier)
  )
  return verifyMembership(clientState, height, 0, 0, proof, path, upgradeErrorReceipt)
}
```

## Sub-Protocols

The channel upgrade process consists of the following sub-protocols: `initUpgradeHandshake`, `startFlushUpgradeHandshake`, `openUpgradeHandshake`, `cancelChannelUpgrade`, and `timeoutChannelUpgrade`. In the case where both chains approve of the proposed upgrade, the upgrade handshake protocol should complete successfully and the `ChannelEnd` should upgrade to the new parameters in `OPEN` state.

### Utility Functions

`initUpgradeHandshake` is a sub-protocol that will initialize the channel end for the upgrade handshake. It will validate the upgrade parameters and store the channel upgrade. All packet processing will continue according to the original channel parameters, as this is a signalling mechanism that can remain indefinitely. The new proposed upgrade will be stored in the provable store for counterparty verification. If it is called again before the handshake starts, then the current proposed upgrade will be replaced with the new one and the channel upgrade sequence will be incremented.

```typescript
// initUpgradeHandshake will verify that the channel is in the
// correct precondition to call the initUpgradeHandshake protocol.
// it will verify the new upgrade field parameters, and make the
// relevant state changes for initializing a new upgrade:
// - store channel upgrade
// - incrementing upgrade sequence
function initUpgradeHandshake(
  portIdentifier: Identifier,
  channelIdentifier: Identifier,
  proposedUpgradeFields: UpgradeFields,
): uint64 {
  // current channel must be OPEN
  // If channel already has an upgrade but isn't in FLUSHING,
  // then this will override the previous upgrade attempt
  channel = provableStore.get(channelPath(portIdentifier, channelIdentifier))
  abortTransactionUnless(channel.state === OPEN)

  // new channel version must be nonempty
  abortTransactionUnless(proposedUpgradeFields.Version !== "")

  // proposedConnection must exist and be in OPEN state for 
  // channel upgrade to be accepted
  proposedConnection = provableStore.get(connectionPath(proposedUpgradeFields.connectionHops[0]))
  abortTransactionUnless(proposedConnection !== null && proposedConnection.state === OPEN)

  // new order must be supported by the new connection
  abortTransactionUnless(isSupported(proposedConnection, proposedUpgradeFields.ordering))

  // timeout will be filled when we move to FLUSHING
  upgrade = Upgrade{
    fields: proposedUpgradeFields,
  }

  // store upgrade in provable store for counterparty proof verification
  provableStore.set(channelUpgradePath(portIdentifier, channelIdentifier), upgrade)

  channel.upgradeSequence = channel.upgradeSequence + 1
  provableStore.set(channelPath(portIdentifier, channelIdentifier), channel)
  return channel.upgradeSequence
}
```

`isCompatibleUpgradeFields` will return true if two upgrade field structs are mutually compatible as counterparties, and false otherwise. The first field must be the upgrade fields on the executing chain, the second field must be the counterparty upgrade fields. This function will also check that the proposed connection hops exists, is `OPEN`, and is mutually compatible with the counterparty connection hops.

```typescript
function isCompatibleUpgradeFields(
  proposedUpgradeFields: UpgradeFields,
  counterpartyUpgradeFields: UpgradeFields,
): boolean {
  if (proposedUpgradeFields.ordering != counterpartyUpgradeFields.ordering) {
    return false
  }
  if (proposedUpgradeFields.version != counterpartyUpgradeFields.version) {
    return false
  }

  // connectionHops can change in a channel upgrade, however both sides must
  // still be each other's counterparty. Since connection hops may be provided
  // by relayer, we will abort to avoid changing state based on relayer-provided value
  // Note: If the proposed connection came from an existing upgrade, then the 
  // off-chain authority is responsible for replacing one side's upgrade fields
  // to be compatible so that the upgrade handshake can proceed
  proposedConnection = provableStore.get(connectionPath(proposedUpgradeFields.connectionHops[0]))
  if (proposedConnection == null || proposedConnection.state != OPEN) {
    return false
  }
  if (counterpartyUpgradeFields.connectionHops[0] != proposedConnection.counterpartyConnectionIdentifier) {
    return false
  }
  return true
}
```

`startFlushUpgradeHandshake` will block the upgrade from continuing until all in-flight packets have been flushed. It will set the channel state to `FLUSHING` and block `sendPacket`. During this time; `receivePacket`, `acknowledgePacket` and `timeoutPacket` will still be allowed and processed according to the original channel parameters. The state machine will set a timer for how long the other side can take before it completes flushing and moves to `FLUSHCOMPLETE`. The new proposed upgrade will be stored in the public store for counterparty verification.

```typescript
// startFlushUpgradeHandshake will verify that the channel
// is in a valid precondition for calling the startFlushUpgradeHandshake.
// it will set the channel to flushing state.
// it will store the upgrade timeout in the upgrade state.
function startFlushUpgradeHandshake(
  portIdentifier: Identifier,
  channelIdentifier: Identifier,
) {
  channel = provableStore.get(channelPath(portIdentifier, channelIdentifier))
  abortTransactionUnless(channel.state === OPEN)

  upgrade = provableStore.get(channelUpgradePath(portIdentifier, channelIdentifier))
  abortTransactionUnless(upgrade !== null)

  channel.state = FLUSHING

  upgradeTimeout = getUpgradeTimeout(channel.portIdentifier, channel.channelIdentifier)
  // either timeout height or timestamp must be non-zero
  abortTransactionUnless(upgradeTimeout.timeoutHeight != 0 || upgradeTimeout.timeoutTimestamp != 0)

  upgrade.timeout = upgradeTimeout
  
  // store upgrade in public store for counterparty proof verification
  provableStore.set(channelPath(portIdentifier, channelIdentifier), channel)
  provableStore.set(channelUpgradePath(portIdentifier, channelIdentifier), upgrade)
}
```

`openUpgradeHandshake` will open the channel and switch the existing channel parameters to the newly agreed-upon upgraded channel fields.

```typescript
// openUpgradeHandshake will switch the channel fields 
// over to the agreed upon upgrade fields.
// it will reset the channel state to OPEN.
// it will delete auxiliary upgrade state.
// caller must do all relevant checks before calling this function.
function openUpgradeHandshake(
  portIdentifier: Identifier,
  channelIdentifier: Identifier
) {
  channel = provableStore.get(channelPath(portIdentifier, channelIdentifier))
  upgrade = provableStore.get(channelUpgradePath(portIdentifier, channelIdentifier))

  // switch channel fields to upgrade fields
  // and set channel state to OPEN
  channel.ordering = upgrade.fields.ordering
  channel.version = upgrade.fields.version
  channel.connectionHops = upgrade.fields.connectionHops
  channel.state = OPEN
  provableStore.set(channelPath(portIdentifier, channelIdentifier), channel)

  // delete auxiliary state
  provableStore.delete(channelUpgradePath(portIdentifier, channelIdentifier))
  privateStore.delete(channelCounterpartyUpgradeTimeout(portIdentifier, channelIdentifier))
}
```

`restoreChannel` will write an `ErrorReceipt`, set the channel back to its original state and delete upgrade information when the executing channel needs to abort the upgrade handshake and return to the original parameters.

```typescript
// restoreChannel will restore the channel state to its pre-upgrade state
// and delete upgrade auxiliary state so that upgrade is aborted.
// it writes an error receipt to state so counterparty can restore as well.
// NOTE: this function signature may be modified by implementors to take a custom error
function restoreChannel(
  portIdentifier: Identifier,
  channelIdentifier: Identifier,
) {
  channel = provableStore.get(channelPath(portIdentifier, channelIdentifier))
  errorReceipt = ErrorReceipt{
    channel.upgradeSequence,
    "upgrade handshake is aborted", // constant string changeable by implementation
  }
  provableStore.set(channelUpgradeErrorPath(portIdentifier, channelIdentifier), errorReceipt)
  channel.state = OPEN
  provableStore.set(channelPath(portIdentifier, channelIdentifier), channel)

  // delete auxiliary state
  provableStore.delete(channelUpgradePath(portIdentifier, channelIdentifier))
  privateStore.delete(channelCounterpartyUpgradeTimeout(portIdentifier, channelIdentifier))

  // call modules onChanUpgradeRestore callback
  module = lookupModule(portIdentifier)
  // restore callback must not return error since counterpart
  // successfully restored previous channelEnd
  module.onChanUpgradeRestore(
    portIdentifer,
    channelIdentifier
  )
}
```

`pendingInflightPackets` will return the list of in-flight packet sequences sent from this `ChannelEnd`. This can be monitored since the packet commitments are deleted when the packet lifecycle is complete. Thus if the packet commitment exists on the sender chain, the packet lifecycle is incomplete. The pseudocode is not provided in this spec since it will be dependent on the state machine in-question. The ibc-go implementation will use the store iterator to implement this functionality. The function signature is provided below:

```typescript
// pendingInflightPacketSequences returns the packet sequences sent on 
// this end that have not had their lifecycle completed
function pendingInflightPacketSequences(
  portIdentifier: Identifier,
  channelIdentifier: Identifier
): [uint64]
```

`isAuthorizedUpgrader` will return true if the provided address is authorized to initialize, modify, and cancel upgrades. Chains may permission a set of addresses that can signal which upgrade a channel is willing to upgrade to.

```typescript
// isAuthorizedUpgrader
function isAuthorizedUpgrader(address: string): boolean
```

`getUpgradeTimeout` will return the upgrade timeout specified for the given channel. This may be a chain-wide parameter, or it can be a parameter chosen per channel. This is an implementation-level detail, so only the function signature is specified here. Note this should retrieve some stored timeout delta for the channel and add it to the current height and time to get the absolute timeout values.

```typescript
// getUpgradeTimeout
function getUpgradeTimeout(portIdentifier: string, channelIdentifier: string) UpgradeTimeout {
}
```

### Upgrade Handshake

The upgrade handshake defines seven datagrams: *ChanUpgradeInit*, *ChanUpgradeTry*, *ChanUpgradeAck*, *ChanUpgradeConfirm*, *ChanUpgradeOpen*, *ChanUpgradeTimeout*, and *ChanUpgradeCancel*

A successful protocol execution flows as follows (note that all calls are made through modules per [ICS 25](../ics-025-handler-interface)):

| Initiator | Datagram             | Chain acted upon | Prior state (A, B)                 | Posterior state (A, B)                                |
| --------- | -------------------- | ---------------- | ---------------------------------- | ----------------------------------------------------- |
| Actor     | `ChanUpgradeInit`    | A                | (OPEN, OPEN)                       | (OPEN, OPEN)                                          |
| Relayer   | `ChanUpgradeTry`     | B                | (OPEN, OPEN)                       | (OPEN, FLUSHING)                                      |
| Relayer   | `ChanUpgradeAck`     | A                | (OPEN, FLUSHING)                   | (FLUSHING/FLUSHCOMPLETE, FLUSHING)                    |
| Relayer   | `ChanUpgradeConfirm` | B                | (FLUSHING/FLUSHCOMPLETE, FLUSHING) | (FLUSHING/FLUSHCOMPLETE, FLUSHING/FLUSHCOMPLETE/OPEN) |

Once both states are in `FLUSHING` and both sides have stored each others upgrade timeouts, both sides can move to `FLUSHCOMPLETE` by clearing their in-flight packets. Once both sides have complete flushing, a relayer may submit a `ChanUpgradeOpen` datagram to both ends proving that the counterparty has also completed flushing in order to move the channelEnd to `OPEN`.

`ChanUpgradeOpen` is only necessary to call on chain B if the chain was not moved to `OPEN` on `ChanUpgradeConfirm` which may happen if all packets on both ends are already flushed.

At the end of a successful upgrade handshake between two chains implementing the sub-protocol, the following properties hold:

- Each chain is running their new upgraded channel end and is processing upgraded logic and state according to the upgraded parameters.
- Each chain has knowledge of and has agreed to the counterparty's upgraded channel parameters.
- All packets sent before the handshake have been completely flushed (acked or timed out) with the old parameters.
- All packets sent after a channel end moves to OPEN will either timeout using new parameters on sending channelEnd or will be received by the counterparty using new parameters.

If a chain does not agree to the proposed counterparty upgraded `ChannelEnd`, it may abort the upgrade handshake by writing an `ErrorReceipt` into the `channelUpgradeErrorPath` and restoring the original channel. The `ErrorReceipt` must contain the current upgrade sequence on the erroring chain's channel end.

`channelUpgradeErrorPath(portID, channelID) => ErrorReceipt(sequence, msg)`

A relayer may then submit a `ChanUpgradeCancel` datagram to the counterparty. Upon receiving this message a chain must verify that the counterparty wrote an `ErrorReceipt` into its `channelUpgradeErrorPath` with a sequence greater than or equal to its own `ChannelEnd`'s upgrade sequence. If successful, it will restore its original channel as well, thus cancelling the upgrade.

If a chain does not reach `FLUSHCOMPLETE` within the counterparty specified timeout, then it MUST NOT move to `FLUSHCOMPLETE` and should instead abort the upgrade. A relayer may submit a proof of this to the counterparty chain in a `ChanUpgradeTimeout` datagram so that counterparty cancels the upgrade and restores its original channel as well.

```typescript
function chanUpgradeInit(
  portIdentifier: Identifier,
  channelIdentifier: Identifier,
  proposedUpgradeFields: UpgradeFields,
  msgSender: string,
) {
  // chanUpgradeInit may only be called by addresses authorized by executing chain
  abortTransactionUnless(isAuthorizedUpgrader(msgSender))

  upgradeSequence = initUpgradeHandshake(portIdentifier, channelIdentifier, proposedUpgradeFields)

  // call modules onChanUpgradeInit callback
  module = lookupModule(portIdentifier)
  version, err = module.onChanUpgradeInit(
    portIdentifier,
    channelIdentifier,
    upgradeSequence,
    proposedUpgradeFields.ordering,
    proposedUpgradeFields.connectionHops,
    proposedUpgradeFields.version
  )
  // abort transaction if callback returned error
  abortTransactionUnless(err === null)

  // replace channel upgrade version with the version returned by application
  // in case it was modified
  upgrade = provableStore.get(channelUpgradePath(portIdentifier, channelIdentifier))
  upgrade.fields.version = version
  provableStore.set(channelUpgradePath(portIdentifier, channelIdentifier), upgrade)
}
```

NOTE: It is up to individual implementations how they will provide access-control to the `chanUpgradeInit` function. E.g. chain governance, permissioned actor, DAO, etc.

```typescript
function chanUpgradeTry(
  portIdentifier: Identifier,
  channelIdentifier: Identifier,
  counterpartyUpgrade: Upgrade,
  counterpartyUpgradeSequence: uint64,
  proposedConnectionHops: [Identifier],
  proofChannel: CommitmentProof,
  proofUpgrade: CommitmentProof,
  proofHeight: Height
) {
  // current channel must be OPEN (i.e. not in FLUSHING)
  channel = provableStore.get(channelPath(portIdentifier, channelIdentifier))
  abortTransactionUnless(channel.state === OPEN)

  // create upgrade fields for this chain from counterparty upgrade and 
  // relayer-provided information version may be mutated by application callback
  upgradeFields = Upgrade{
    ordering: counterpartyUpgrade.fields.ordering,
    connectionHops: proposedConnectionHops,
    version: counterpartyUpgrade.fields.version,
  }

  existingUpgrade = provableStore.get(channelUpgradePath(portIdentifier, channelIdentifier))

  // current upgrade either doesn't exist (non-crossing hello case),
  // we initialize the upgrade with constructed upgradeFields
  // if it does exist, we are in crossing hellos and must assert
  // that the upgrade fields are the same for crossing-hellos case
  if (existingUpgrade == null) {
    // if the counterparty sequence is greater than the current sequence,
    // we fast forward to the counterparty sequence so that both channel 
    // ends are using the same sequence for the current upgrade.
    // initUpgradeHandshake will increment the sequence so after that call
    // both sides will have the same upgradeSequence
    if (counterpartyUpgradeSequence > channel.upgradeSequence) {
      channel.upgradeSequence = counterpartyUpgradeSequence - 1
    }

    initUpgradeHandshake(portIdentifier, channelIdentifier, upgradeFields)
  } else {
    // we must use the existing upgrade fields
    upgradeFields = existingUpgrade.fields
  }

  abortTransactionUnless(isCompatibleUpgradeFields(upgradeFields, counterpartyUpgradeFields))

  // get counterpartyHops for given connection
  connection = provableStore.get(connectionPath(channel.connectionHops[0]))
  counterpartyHops = [connection.counterpartyConnectionIdentifier]

  // construct counterpartyChannel from existing information and provided
  // counterpartyUpgradeSequence
  counterpartyChannel = ChannelEnd{
    state: OPEN,
    ordering: channel.ordering,
    counterpartyPortIdentifier: portIdentifier,
    counterpartyChannelIdentifier: channelIdentifier,
    connectionHops: counterpartyHops,
    version: channel.version,
    sequence: counterpartyUpgradeSequence,
  }

  // verify proofs of counterparty state
  abortTransactionUnless(
    verifyChannelState(
      connection,
      proofHeight,
      proofChannel,
      channel.counterpartyPortIdentifier,
      channel.counterpartyChannelIdentifier,
      counterpartyChannel
    )
  )
  abortTransactionUnless(
    verifyChannelUpgrade(
      connection,
      proofHeight,
      proofUpgrade,
      channel.counterpartyPortIdentifier,
      channel.counterpartyChannelIdentifier,
      counterpartyUpgrade
    )
  )

  // if the counterparty sequence is less than the current sequence,
  // then either the counterparty chain is out-of-sync or the message
  // is out-of-sync and we write an error receipt with our sequence - 1
  // so that the counterparty can update their sequence as well.
  if counterpartyUpgradeSequence < channel.upgradeSequence {     
    errorReceipt = ErrorReceipt{
      channel.upgradeSequence - 1,
      "sequence out of sync", // constant string changeable by implementation
    }
    provableStore.set(channelUpgradeErrorPath(portIdentifier, channelIdentifier), errorReceipt)
    return
  }

  // call startFlushUpgradeHandshake to move channel to FLUSHING, which will block
  // upgrade from progressing to OPEN until flush completes on both ends
  startFlushUpgradeHandshake(portIdentifier, channelIdentifier)

  // refresh channel to get latest state
  channel = provableStore.get(channelPath(portIdentifier, channelIdentifier))

  // call modules onChanUpgradeTry callback
  module = lookupModule(portIdentifier)
  version, err = module.onChanUpgradeTry(
    portIdentifier,
    channelIdentifer,
    channel.upgradeSequence,
    upgradeFields.ordering,
    upgradeFields.connectionHops,
    upgradeFields.version
  )
  // abort the transaction if the callback returns an error and
  // there was no existing upgrade. This will allow the counterparty upgrade
  // to continue existing while this chain may add support for it in the future
  abortTransactionUnless(err === null)

  // replace channel version with the version returned by application
  // in case it was modified
  upgrade = provableStore.get(channelUpgradePath(portIdentifier, channelIdentifier))
  upgrade.fields.version = version
  provableStore.set(channelUpgradePath(portIdentifier, channelIdentifier), upgrade)
}
```

NOTE: Implementations that want to explicitly permission upgrades should enforce crossing hellos. i.e. Both parties must have called `ChanUpgradeInit` with mutually compatible parameters in order for `ChanUpgradeTry` to succeed. Implementations that want to be permissive towards counterparty-initiated upgrades may allow moving from `OPEN` to `FLUSHING` without having an upgrade previously stored on the executing chain.

```typescript
function chanUpgradeAck(
  portIdentifier: Identifier,
  channelIdentifier: Identifier,
  counterpartyUpgrade: Upgrade,
  proofChannel: CommitmentProof,
  proofUpgrade: CommitmentProof,
  proofHeight: Height
) {
  // current channel is OPEN or FLUSHING (crossing hellos)
  channel = provableStore.get(channelPath(portIdentifier, channelIdentifier))
  abortTransactionUnless(channel.state == OPEN || channel.state == FLUSHING)

  connection = provableStore.get(connectionPath(channel.connectionHops[0]))
  counterpartyHops = [connection.counterpartyConnectionIdentifier]

  // construct counterpartyChannel from existing information
  counterpartyChannel = ChannelEnd{
    state: FLUSHING,
    ordering: channel.ordering,
    counterpartyPortIdentifier: portIdentifier,
    counterpartyChannelIdentifier: channelIdentifier,
    connectionHops: counterpartyHops,
    version: channel.version,
    sequence: channel.upgradeSequence,
  }

  // verify proofs of counterparty state
  abortTransactionUnless(
    verifyChannelState(
      connection,
      proofHeight,
      proofChannel,
      channel.counterpartyPortIdentifier,
      channel.counterpartyChannelIdentifier,
      counterpartyChannel
    )
  )
  abortTransactionUnless(
    verifyChannelUpgrade(
      connection,
      proofHeight,
      proofUpgrade,
      channel.counterpartyPortIdentifier,
      channel.counterpartyChannelIdentifier,
      counterpartyUpgrade
    )
  )

  existingUpgrade = provableStore.get(channelUpgradePath(portIdentifier, channelIdentifier))

  // optimistically accept version that TRY chain proposes and pass this to callback for confirmation.
  // in the crossing hello case, we do not modify version that our TRY call returned and instead 
  // enforce that both TRY calls returned the same version
  if (channel.state == OPEN) {
    existingUpgrade.fields.version == counterpartyUpgrade.fields.version
  }
  // if upgrades are not compatible by ACK step, then we restore the channel
  if (!isCompatibleUpgradeFields(existingUpgrade.fields, counterpartyUpgrade.fields)) {
    restoreChannel(portIdentifier, channelIdentifier)
    return
  }

  if (channel.state == OPEN) {
    // prove counterparty and move our own state to flushing
    // if we are already at flushing, then no state changes occur
    // upgrade is blocked on this channelEnd from progressing until flush completes on its end
    startFlushUpgradeHandshake(portIdentifier, channelIdentifier)
    // startFlushUpgradeHandshake sets the timeout for the upgrade
    // so retrieve upgrade again here and use that timeout value
    upgrade = provableStore.get(channelUpgradePath(portIdentifier, channelIdentifier))
    existingUpgrade.timeout = upgrade.timeout
  }

  timeout = counterpartyUpgrade.timeout
  
  // counterparty-specified timeout must not have exceeded
  // if it has, then restore the channel and abort upgrade handshake
  if ((timeout.timeoutHeight != 0 && currentHeight() >= timeout.timeoutHeight) ||
      (timeout.timeoutTimestamp != 0 && currentTimestamp() >= timeout.timeoutTimestamp )) {
        restoreChannel(portIdentifier, channelIdentifier)
        return
  }

  // if there are no in-flight packets on our end, we can automatically go to FLUSHCOMPLETE
  // otherwise store counterparty timeout so packet handlers can check before going to FLUSHCOMPLETE
  if (pendingInflightPackets(portIdentifier, channelIdentifier) == null) {
    channel.state = FLUSHCOMPLETE
  } else {
    privateStore.set(counterpartyUpgradeTimeout(portIdentifier, channelIdentifier), timeout)
  }

  provableStore.set(channelPath(portIdentifier, channelIdentifier), channel)

  // call modules onChanUpgradeAck callback
  // module can error on counterparty version
  // ACK should not change state to the new parameters yet
  // as that will happen on the onChanUpgradeOpen callback
  module = lookupModule(portIdentifier)
  err = module.onChanUpgradeAck(
    portIdentifier,
    channelIdentifier,
    counterpartyUpgrade.fields.version
  )
  // restore channel if callback returned error
  if (err != null) {
    restoreChannel(portIdentifier, channelIdentifier)
    return
  }

  // if no error, agree on final version
  provableStore.set(channelUpgradePath(portIdentifier, channelIdentifier), existingUpgrade)
}
```

`chanUpgradeConfirm` is called on the chain which is on `FLUSHING` **after** `chanUpgradeAck` is called on the counterparty. This will inform the TRY chain of the timeout set on ACK by the counterparty. If the timeout has already exceeded, we will write an error receipt and restore. If packets on both sides have already been flushed and timeout is not exceeded, then we can open the channel. Otherwise, we set the counterparty timeout in the private store and wait for packet flushing to complete.

```typescript
function chanUpgradeConfirm(
  portIdentifier: Identifier,
  channelIdentifier: Identifier,
  counterpartyChannelState: state,
  counterpartyUpgrade: Upgrade,
  proofChannel: CommitmentProof,
  proofUpgrade: CommitmentProof,
  proofHeight: Height,
) {
  // current channel is in FLUSHING
  channel = provableStore.get(channelPath(portIdentifier, channelIdentifier))
  abortTransactionUnless(channel.state === FLUSHING)

  // counterparty channel is either FLUSHING or FLUSHCOMPLETE
  abortTransactionUnless(counterpartyChannelState === FLUSHING || counterpartyChannelState === FLUSHCOMPLETE)

  connection = provableStore.get(connectionPath(channel.connectionHops[0]))
  counterpartyHops = [connection.counterpartyConnectionIdentifier]

  counterpartyChannel = ChannelEnd{
    state: counterpartyChannelState,
    ordering: channel.ordering,
    counterpartyPortIdentifier: portIdentifier,
    counterpartyChannelIdentifier: channelIdentifier,
    connectionHops: counterpartyHops,
    version: channel.version,
    sequence: channel.upgradeSequence,
  }

  // verify proofs of counterparty state
  abortTransactionUnless(
    verifyChannelState(
      connection,
      proofHeight,
      proofChannel,
      channel.counterpartyPortIdentifier,
      channel.counterpartyChannelIdentifier,
      counterpartyChannel
    )
  )
  abortTransactionUnless(
    verifyChannelUpgrade(
      connection,
      proofHeight,
      proofUpgrade, 
      channel.counterpartyPortIdentifier,
      channel.counterpartyChannelIdentifier,
      counterpartyUpgrade
    )
  )

  timeout = counterpartyUpgrade.timeout
  
  // counterparty-specified timeout must not have exceeded
  // if it has, then restore the channel and abort upgrade handshake
  if ((timeout.timeoutHeight != 0 && currentHeight() >= timeout.timeoutHeight) ||
      (timeout.timeoutTimestamp != 0 && currentTimestamp() >= timeout.timeoutTimestamp)) {
        restoreChannel(portIdentifier, channelIdentifier)
        return
  }

  // if there are no in-flight packets on our end, we can automatically go to FLUSHCOMPLETE
  if (pendingInflightPackets(portIdentifier, channelIdentifier) == null) {
    channel.state = FLUSHCOMPLETE
    provableStore.set(channelPath(portIdentifier, channelIdentifier), channel)
  } else {
    privateStore.set(counterpartyUpgradeTimeout(portIdentifier, channelIdentifier), timeout)
  }

  // if both chains are already in flushcomplete we can move to OPEN
  if (channel.state == FLUSHCOMPLETE && counterpartyChannelState == FLUSHCOMPLETE) {
    openUpgradelHandshake(portIdentifier, channelIdentifier)
    module.onChanUpgradeOpen(portIdentifier, channelIdentifier)
  }
}
```

`chanUpgradeOpen` may only be called once both sides have moved to `FLUSHCOMPLETE`. If there exists unprocessed packets in the queue when the handshake goes into `FLUSHING` mode, then the packet handlers must move the channel end to `FLUSHCOMPLETE` once the last packet on the channel end has been processed.

```typescript
function chanUpgradeOpen(
  portIdentifier: Identifier,
  channelIdentifier: Identifier,
  counterpartyChannelState: ChannelState,
  proofChannel: CommitmentProof,
  proofHeight: Height,
) {
  // channel must have completed flushing
  channel = provableStore.get(channelPath(portIdentifier, channelIdentifier))
  abortTransactionUnless(channel.state === FLUSHCOMPLETE)

  // get connection for proof verification
  connection = provableStore.get(connectionPath(channel.connectionHops[0]))

  // counterparty must be in OPEN or FLUSHCOMPLETE state
  if (counterpartyChannelState == OPEN) {
    // get upgrade since counterparty should have upgraded to these parameters
    upgrade = provableStore.get(channelUpgradePath(portIdentifier, channelIdentifier))

    // get the counterparty's connection hops for the proposed upgrade connection
    proposedConnection = provableStore.get(connectionPath(upgrade.fields.connectionHops))
    counterpartyHops = [proposedConnection.counterpartyConnectionIdentifier]

    counterpartyChannel = ChannelEnd{
      state: OPEN,
      ordering: upgrade.fields.ordering,
      counterpartyPortIdentifier: portIdentifier,
      counterpartyChannelIdentifier: channelIdentifier,
      connectionHops: counterpartyHops,
      version: upgrade.fields.version,
      sequence: channel.upgradeSequence,
    }
  } else if (counterpartyChannelState == FLUSHCOMPLETE) {
    counterpartyHops = [connection.counterpartyConnectionIdentifier]
    counterpartyChannel = ChannelEnd{
      state: FLUSHCOMPLETE,
      ordering: channel.ordering,
      counterpartyPortIdentifier: portIdentifier,
      counterpartyChannelIdentifier: channelIdentifier,
      connectionHops: counterpartyHops,
      version: channel.version,
      sequence: channel.upgradeSequence,
    }
  } else {
    abortTransactionUnless(false)
  }

  abortTransactionUnless(
    verifyChannelState(
      connection, 
      proofHeight, 
      proofChannel, 
      channel.counterpartyPortIdentifier, 
      channel.counterpartyChannelIdentifier, 
      counterpartyChannel
    )
  )

  // move channel to OPEN and adopt upgrade parameters
  openUpgradeHandshake(portIdentifier, channelIdentifier)

  // call modules onChanUpgradeOpen callback
  module = lookupModule(portIdentifier)
  // open callback must not return error since counterparty successfully upgraded
  module.onChanUpgradeOpen(
    portIdentifer,
    channelIdentifier
  )
}
```

### Cancel Upgrade Process

During the upgrade handshake a chain may cancel the upgrade by writing an error receipt into the upgrade error path and restoring the original channel to `OPEN`. The counterparty must then restore its channel to `OPEN` as well. A relayer can facilitate this by sending `ChanUpgradeCancel` datagram to the handler:

```typescript
function cancelChannelUpgrade(
  portIdentifier: Identifier,
  channelIdentifier: Identifier,
  errorReceipt: ErrorReceipt,
  proofUpgradeError: CommitmentProof,
  proofHeight: Height,
  msgSender: string,
) {
  // current channel has an upgrade stored
  upgrade = provableStore.get(channelUpgradePath(portIdentifier, channelIdentifier))
  abortTransactionUnless(upgrade !== null)

  channel = provableStore.get(channelPath(portIdentifier, channelIdentifier))
  // if the msgSender is authorized to make and cancel upgrades AND 
  // the current channel has not already reached FLUSHCOMPLETE,
  // then we can restore immediately without any additional checks
  // otherwise, we can only cancel if the counterparty wrote an
  // error receipt during the upgrade handshake
  if (!(isAuthorizedUpgrader(msgSender) && channel.state != FLUSHCOMPLETE)) {
    abortTransactionUnless(!isEmpty(errorReceipt))

    // If counterparty sequence is less than the current sequence,
    // abort transaction since this error receipt is from a previous upgrade
    abortTransactionUnless(errorReceipt.sequence >= channel.upgradeSequence)

    // get underlying connection for proof verification
    connection = provableStore.get(connectionPath(channel.connectionHops[0]))
    // verify that the provided error receipt is written to the upgradeError path with the counterparty sequence
    abortTransactionUnless(
      verifyChannelUpgradeError(
        connection,
        proofHeight,
        proofUpgradeError,
        channel.counterpartyPortIdentifier,
        channel.counterpartyChannelIdentifier,
        errorReceipt
      )
    )
  }

  // cancel upgrade and write error receipt
  restoreChannel(portIdentifier, channelIdentifier)
}
```

### Timeout Upgrade Process

It is possible for the channel upgrade process to stall indefinitely while trying to flush the existing packets. To protect against this, each chain sets a timeout when it moves into `FLUSHING`. If the counterparty has not completed flushing within the expected time window, then the relayer can submit a timeout message to restore the channel to `OPEN` with the original parameters. It will also write an error receipt so that the counterparty which has not moved to `FLUSHCOMPLETE` can also restore channel to `OPEN` with the original parameters.

```typescript
function timeoutChannelUpgrade(
  portIdentifier: Identifier,
  channelIdentifier: Identifier,
  counterpartyChannel: ChannelEnd,
  proofChannel: CommitmentProof,
  proofHeight: Height,
) {
  // current channel must have an upgrade that is FLUSHING or FLUSHCOMPLETE
  upgrade = provableStore.get(channelUpgradePath(portIdentifier, channelIdentifier))
  abortTransactionUnless(upgrade !== null)
  channel = provableStore.get(channelPath(portIdentifier, channelIdentifier))
  abortTransactionUnless(channel.state === FLUSHING || channel.state === FLUSHCOMPLETE)

  upgradeTimeout = upgrade.timeout

  // proof must be from a height after timeout has elapsed. 
  // Either timeoutHeight or timeoutTimestamp must be defined.
  // if timeoutHeight is defined and proof is from before 
  // timeout height then abort transaction
  abortTransactionUnless(
    upgradeTimeout.timeoutHeight.IsZero() || 
    proofHeight >= upgradeTimeout.timeoutHeight
  )
  // if timeoutTimestamp is defined then the consensus time 
  // from proof height must be greater than timeout timestamp
  connection = provableStore.get(connectionPath(channel.connectionHops[0]))
  abortTransactionUnless(
    upgradeTimeout.timeoutTimestamp.IsZero() || 
    getTimestampAtHeight(connection, proofHeight) >= upgradeTimeout.timestamp
  )

  // counterparty channel must be proved to not have completed flushing after timeout has passed
  abortTransactionUnless(counterpartyChannel.state !== FLUSHCOMPLETE)
  // if counterparty channel state is OPEN, we should abort the tx
  // only if the counterparty has successfully completed upgrade
  if (counterpartyChannel.state == OPEN) {
    // get upgrade since counterparty should have upgraded to these parameters
    upgrade = provableStore.get(channelUpgradePath(portIdentifier, channelIdentifier))

    // get counterparty hops of the proposed connection
    proposedConnection = provableStore.get(connectionPath(upgrade.fields.connectionHops))
    counterpartyHops = [proposedConnection.counterpartyConnectionIdentifier]

    // check that the channel did not upgrade successfully
    if ((upgrade.fields.version == counterpartyChannel.version) &&
        (upgrade.fields.order == counterpartyChannel.order) &&
        (counterpartyHops == counterpartyChannel.connectionHops)) {
          // counterparty has already successfully upgraded so we cannot timeout
          abortTransactionUnless(false)
    }
  }
  abortTransactionUnless(counterpartyChannel.upgradeSequence >= channel.upgradeSequence)
  abortTransactionUnless(
    verifyChannelState(
      connection,
      proofHeight,
      proofChannel,
      channel.counterpartyPortIdentifier,
      channel.counterpartyChannelIdentifier,
      counterpartyChannel
    )
  )

  // we must restore the channel since the timeout verification has passed
  // error receipt is written for this sequence, counterparty can call cancelUpgradeHandshake
  restoreChannel(portIdentifier, channelIdentifier)

  // call modules onChanUpgradeRestore callback
  module = lookupModule(portIdentifier)
  // restore callback must not return error since counterparty 
  // successfully restored previous channelEnd
  module.onChanUpgradeRestore(
    portIdentifer,
    channelIdentifier
  )
}
```

Both parties must not complete the upgrade handshake and move to `FLUSHCOMPLETE` if the counterparty upgrade timeout has already passed. This will prevent the channel ends from reaching incompatible states.

### Considerations

Note that a channel upgrade handshake may never complete successfully if the in-flight packets cannot successfully be cleared. This can happen if the timeout value of a packet is too large, or an acknowledgement never arrives, or if there is a bug that makes acknowledging or timing out a packet impossible. In these cases, some out-of-protocol mechanism (e.g. governance) must step in to clear the packets "manually" perhaps by forcefully clearing the packet commitments before restarting the upgrade handshake.

### Migrations

A chain may have to update its internal state to be consistent with the new upgraded channel. In this case, a migration handler should be a part of the chain binary before the upgrade process so that the chain can properly migrate its state once the upgrade is successful. If a migration handler is necessary for a given upgrade but is not available, then the executing chain must reject the upgrade so as not to enter into an invalid state. This state migration will not be verified by the counterparty since it will just assume that if the channel is upgraded to a particular channel version, then the auxiliary state on the counterparty will also be updated to match the specification for the given channel version. The migration must only run once the upgrade has successfully completed and the new channel is `OPEN` (ie. on `ChanUpgradeConfirm` or `ChanUpgradeOpen`).<|MERGE_RESOLUTION|>--- conflicted
+++ resolved
@@ -38,13 +38,8 @@
 
 - In `ChanUpgradeInit`, the initializing chain that is proposing the upgrade should store the channel upgrade.
 - The counterparty chain executing `ChanUpgradeTry` that accepts the upgrade should store the channel upgrade, set the channel state from `OPEN` to `FLUSHING`, and start the flushing timer by storing an upgrade timeout.
-<<<<<<< HEAD
 - Once the initiating chain verifies the counterparty is in `FLUSHING`, it must also move to `FLUSHING` unless all in-flight packets are already flushed on its end, in which case it must move directly to `FLUSHCOMPLETE`. The initiator will also store the counterparty timeout to ensure it does not move to `FLUSHCOMPLETE` after the counterparty timeout has passed.
 - The counterparty chain must prove that the initiator is also in `FLUSHING` or completed flushing in `FLUSHCOMPLETE`. The counterparty will store the initiator timeout to ensure it does not move to `FLUSHCOMPLETE` after the initiator timeout has passed.
-=======
-- Once the initiating chain verifies the counterparty is in `FLUSHING`, it must also move to `FLUSHING` unless all in-flight packets are already flushed on both ends, in which case it must move directly to `FLUSHCOMPLETE`. The initiator will also store the counterparty timeout to ensure it does not move to `FLUSHCOMPLETE` after the counterparty timeout has passed.
-- The counterparty chain must prove that the initiator is  also in `FLUSHING` or completed flushing in `FLUSHCOMPLETE`. The counterparty will store the initiator timeout to ensure it does not move to `FLUSHCOMPLETE` after the initiator timeout has passed.
->>>>>>> 7e9fd7d5
 
 `FLUSHING` is a "blocking" state that prevents a channel end from advancing to `FLUSHCOMPLETE`, halting the upgrade handshake process, until the in-flight packets on its channel end are flushed. Once both sides have moved to `FLUSHCOMPLETE`, a relayer can prove this on both ends with `ChanUpgradeOpen` to open the channel on both sides with the new parameters.
 
