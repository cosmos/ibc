# Upgrading Channels

## Synopsis

This standard document specifies the interfaces and state machine logic that IBC implementations must implement in order to enable existing channels to upgrade after the initial channel handshake.

## Motivation

As new features get added to IBC, chains may wish to take advantage of new channel features without abandoning the accumulated state and network effect(s) of an already existing channel. The upgrade protocol proposed would allow chains to renegotiate an existing channel to take advantage of new features without having to create a new channel, thus preserving all existing packet state processed on the channel.

## Desired Properties

- Both chains MUST agree to the renegotiated channel parameters.
- Channel state and logic on both chains SHOULD either be using the old parameters or the new parameters, but MUST NOT be in an in-between state, e.g., it MUST NOT be possible for an application to run v2 logic, while its counterparty is still running v1 logic.
- The channel upgrade protocol is atomic, i.e., 
  - either it is unsuccessful and then the channel MUST fall-back to the original channel parameters; 
  - or it is successful and then both channel ends MUST adopt the new channel parameters and the applications must process packet data appropriately.
- Packets sent under the previously negotiated parameters must be processed under the previously negotiated parameters, packets sent under the newly negotiated parameters must be processed under the newly negotiated parameters. Thus, in-flight packets sent before the upgrade handshake is complete will be processed according to the original parameters.
- The channel upgrade protocol MUST NOT modify the channel identifiers.

## Technical Specification

### Data Structures

The `ChannelState` and `ChannelEnd` are defined in [ICS-4](./README.md), they are reproduced here for the reader's convenience. `FLUSHING` and `FLUSHCOMPLETE` are additional states added to enable the upgrade feature.

#### `ChannelState`

```typescript
enum ChannelState {
  INIT,
  TRYOPEN,
  OPEN,
  FLUSHING,
  FLUSHCOMPLETE,
}
```

- In `ChanUpgradeInit`, the initializing chain that is proposing the upgrade should store the channel upgrade.
- The counterparty chain executing `ChanUpgradeTry` that accepts the upgrade should store the channel upgrade, set the channel state from `OPEN` to `FLUSHING`, and start the flushing timer by storing an upgrade timeout.
- Once the initiating chain verifies the counterparty is in `FLUSHING`, it must also move to `FLUSHING` unless all in-flight packets are already flushed on its end, in which case it must move directly to `FLUSHCOMPLETE`. The initiator will also store the counterparty timeout to ensure it does not move to `FLUSHCOMPLETE` after the counterparty timeout has passed.
- The counterparty chain must prove that the initiator is also in `FLUSHING` or completed flushing in `FLUSHCOMPLETE`. The counterparty will store the initiator timeout to ensure it does not move to `FLUSHCOMPLETE` after the initiator timeout has passed.

<<<<<<< HEAD
`FLUSHING` is a "blocking" state that prevents a channel end from advancing to `FLUSHCOMPLETE`, halting the upgrade handshake process, until the in-flight packets on its channel end are flushed. Once both sides have moved to `FLUSHCOMPLETE`, a relayer can prove this on both ends with `ChanUpgradeOpen` to open the channel on both sides with the new parameters.
=======
`FLUSHING` is a "blocking" state in that they will prevent the upgrade handshake from proceeding until the in-flight packets on both channel ends are flushed. Once both sides have moved to `FLUSHCOMPLETE`, a relayer can prove this on both ends with `ChanUpgradeOpen` to open the channel on both sides with the new parameters.
>>>>>>> c0711a09

#### `ChannelEnd`

```typescript
interface ChannelEnd {
  state: ChannelState
  ordering: ChannelOrder
  counterpartyPortIdentifier: Identifier
  counterpartyChannelIdentifier: Identifier
  connectionHops: [Identifier]
  version: string
  upgradeSequence: uint64
}
```

- `state`: The state is specified by the handshake steps of the upgrade protocol and will be mutated in place during the handshake. It will be in `FLUSHING` mode when the channel end is flushing in-flight packets. The state will change to `FLUSHCOMPLETE` once there are no in-flight packets left and the channelEnd is ready to move to `OPEN`.
- `upgradeSequence`: The upgrade sequence will be incremented and agreed upon during the upgrade handshake and will be mutated in place.

All other parameters will remain the same during the upgrade handshake until the upgrade handshake completes. When the channel is reset to `OPEN` on a successful upgrade handshake, the fields on the channel end will be switched over to the `UpgradeFields` specified in the `Upgrade`.

#### `UpgradeFields`

```typescript
interface UpgradeFields {
  version: string
  ordering: ChannelOrder
  connectionHops: [Identifier]
}
```

MAY BE MODIFIED:

- `version`: The version MAY be modified by the upgrade protocol. The same version negotiation that happens in the initial channel handshake can be employed for the upgrade handshake.
- `ordering`: The ordering MAY be modified by the upgrade protocol so long as the new ordering is supported by underlying connection.
- `connectionHops`: The connectionHops MAY be modified by the upgrade protocol.

MUST NOT BE MODIFIED:

- `counterpartyChannelIdentifier`: The counterparty channel identifier MUST NOT be modified by the upgrade protocol.
- `counterpartyPortIdentifier`: The counterparty port identifier MUST NOT be modified by the upgrade protocol

NOTE: If the upgrade adds any fields to the `ChannelEnd` these are by default modifiable, and can be arbitrarily chosen by an Actor (e.g. chain governance) which has permission to initiate the upgrade.

#### `UpgradeTimeout`

```typescript
interface UpgradeTimeout {
  timeoutHeight: Height
  timeoutTimestamp: uint64
}
```

- `timeoutHeight`: Timeout height indicates the height at which the counterparty must no longer proceed with the upgrade handshake. The chains will then preserve their original channel and the upgrade handshake is aborted.
- `timeoutTimestamp`: Timeout timestamp indicates the time on the counterparty at which the counterparty must no longer proceed with the upgrade handshake. The chains will then preserve their original channel and the upgrade handshake is aborted.

At least one of the `timeoutHeight` or `timeoutTimestamp` MUST be non-zero.

#### `Upgrade`

The upgrade type will represent a particular upgrade attempt on a channel end.

```typescript
interface Upgrade {
  fields: UpgradeFields
  timeout: UpgradeTimeout
}
```

The upgrade contains the proposed upgrade for the channel end on the executing chain and the timeout for the upgrade attempt.

#### `ErrorReceipt`

```typescript
interface ErrorReceipt {
  sequence: uint64
  errorMsg: string
}
```

- `sequence` contains the `upgradeSequence` at which the error occurred.
- `errorMsg` contains an arbitrary string which chains may use to provide additional information as to why the upgrade was aborted.

### Store Paths

#### Channel Upgrade Path

The chain must store the proposed upgrade upon initiating an upgrade. The proposed upgrade must be stored in the provable store. It may be deleted once the upgrade is successful or has been aborted.

```typescript
function channelUpgradePath(portIdentifier: Identifier, channelIdentifier: Identifier): Path {
  return "channelUpgrades/upgrades/ports/{portIdentifier}/channels/{channelIdentifier}"
}
```

The upgrade path has an associated membership verification method added to the connection interface so that a counterparty may verify that chain has stored and committed to a particular set of upgrade parameters.

```typescript
// Connection VerifyChannelUpgrade method
function verifyChannelUpgrade(
  connection: ConnectionEnd,
  height: Height,
  proof: CommitmentProof,
  counterpartyPortIdentifier: Identifier,
  counterpartyChannelIdentifier: Identifier,
  upgrade: Upgrade
) {
  clientState = queryClientState(connection.clientIdentifier)
  path = applyPrefix(
    connection.counterpartyPrefix, 
    channelUpgradePath(counterpartyPortIdentifier, counterpartyChannelIdentifier)
  )
  return verifyMembership(clientState, height, 0, 0, proof, path, upgrade)
}
```

#### CounterpartyUpgradeTimeout Path

The chain must store the counterparty's `upgradeTimeout`. This will be stored in the `counterpartyUpgradeTimeout` path on the private store.

```typescript
function counterpartyUpgradeTimeout(portIdentifier: Identifier, channelIdentifier: Identifier): Path {
    return "channelUpgrades/counterpartyUpgradeTimeout/ports/{portIdentifier}/channels/{channelIdentifier}"
}
```

#### Upgrade Error Path

The upgrade error path is a public path that can signal an error of the upgrade to the counterparty for the given upgrade attempt. It does not store anything in the successful case, but it will store the `ErrorReceipt` in the case that a chain does not accept the proposed upgrade.

```typescript
function channelUpgradeErrorPath(portIdentifier: Identifier, channelIdentifier: Identifier): Path {
    return "channelUpgrades/upgradeError/ports/{portIdentifier}/channels/{channelIdentifier}"
}
```

The upgrade error MUST have an associated verification membership and non-membership function added to the connection interface so that a counterparty may verify that chain has stored a non-empty error in the upgrade error path.

```typescript
// Connection VerifyChannelUpgradeError method
function verifyChannelUpgradeError(
  connection: ConnectionEnd,
  height: Height,
  proof: CommitmentProof,
  counterpartyPortIdentifier: Identifier,
  counterpartyChannelIdentifier: Identifier,
  upgradeErrorReceipt: ErrorReceipt
) {
  clientState = queryClientState(connection.clientIdentifier)
  path = applyPrefix(
    connection.counterpartyPrefix, 
    channelUpgradeErrorPath(counterpartyPortIdentifier, counterpartyChannelIdentifier)
  )
  return verifyMembership(clientState, height, 0, 0, proof, path, upgradeErrorReceipt)
}
```

## Sub-Protocols

The channel upgrade process consists of the following sub-protocols: `initUpgradeHandshake`, `startFlushUpgradeHandshake`, `openUpgradeHandshake`, `cancelChannelUpgrade`, and `timeoutChannelUpgrade`. In the case where both chains approve of the proposed upgrade, the upgrade handshake protocol should complete successfully and the `ChannelEnd` should upgrade to the new parameters in `OPEN` state.

### Utility Functions

`initUpgradeHandshake` is a sub-protocol that will initialize the channel end for the upgrade handshake. It will validate the upgrade parameters and store the channel upgrade. All packet processing will continue according to the original channel parameters, as this is a signalling mechanism that can remain indefinitely. The new proposed upgrade will be stored in the provable store for counterparty verification. If it is called again before the handshake starts, then the current proposed upgrade will be replaced with the new one and the channel upgrade sequence will be incremented.

```typescript
// initUpgradeHandshake will verify that the channel is in the
// correct precondition to call the initUpgradeHandshake protocol.
// it will verify the new upgrade field parameters, and make the
// relevant state changes for initializing a new upgrade:
// - store channel upgrade
// - incrementing upgrade sequence
function initUpgradeHandshake(
  portIdentifier: Identifier,
  channelIdentifier: Identifier,
  proposedUpgradeFields: UpgradeFields,
): uint64 {
  // current channel must be OPEN
  // If channel already has an upgrade but isn't in FLUSHING,
  // then this will override the previous upgrade attempt
  channel = provableStore.get(channelPath(portIdentifier, channelIdentifier))
  abortTransactionUnless(channel.state === OPEN)

  // new channel version must be nonempty
  abortTransactionUnless(proposedUpgradeFields.Version !== "")

  // proposedConnection must exist and be in OPEN state for 
  // channel upgrade to be accepted
  proposedConnection = provableStore.get(connectionPath(proposedUpgradeFields.connectionHops[0]))
  abortTransactionUnless(proposedConnection !== null && proposedConnection.state === OPEN)

  // new order must be supported by the new connection
  abortTransactionUnless(isSupported(proposedConnection, proposedUpgradeFields.ordering))

  // timeout will be filled when we move to FLUSHING
  upgrade = Upgrade{
    fields: proposedUpgradeFields,
  }

  // store upgrade in provable store for counterparty proof verification
  provableStore.set(channelUpgradePath(portIdentifier, channelIdentifier), upgrade)

  channel.upgradeSequence = channel.upgradeSequence + 1
  provableStore.set(channelPath(portIdentifier, channelIdentifier), channel)
  return channel.upgradeSequence
}
```

`isCompatibleUpgradeFields` will return true if two upgrade field structs are mutually compatible as counterparties, and false otherwise. The first field must be the upgrade fields on the executing chain, the second field must be the counterparty upgrade fields. This function will also check that the proposed connection hops exists, is `OPEN`, and is mutually compatible with the counterparty connection hops.

```typescript
function isCompatibleUpgradeFields(
  proposedUpgradeFields: UpgradeFields,
  counterpartyUpgradeFields: UpgradeFields,
): boolean {
  if (proposedUpgradeFields.ordering != counterpartyUpgradeFields.ordering) {
    return false
  }
  if (proposedUpgradeFields.version != counterpartyUpgradeFields.version) {
    return false
  }

  // connectionHops can change in a channel upgrade, however both sides must
  // still be each other's counterparty. Since connection hops may be provided
  // by relayer, we will abort to avoid changing state based on relayer-provided value
  // Note: If the proposed connection came from an existing upgrade, then the 
  // off-chain authority is responsible for replacing one side's upgrade fields
  // to be compatible so that the upgrade handshake can proceed
  proposedConnection = provableStore.get(connectionPath(proposedUpgradeFields.connectionHops[0]))
  if (proposedConnection == null || proposedConnection.state != OPEN) {
    return false
  }
  if (counterpartyUpgradeFields.connectionHops[0] != proposedConnection.counterpartyConnectionIdentifier) {
    return false
  }
  return true
}
```

`startFlushUpgradeHandshake` will block the upgrade from continuing until all in-flight packets have been flushed. It will set the channel state to `FLUSHING` and block `sendPacket`. During this time; `receivePacket`, `acknowledgePacket` and `timeoutPacket` will still be allowed and processed according to the original channel parameters. The state machine will set a timer for how long the other side can take before it completes flushing and moves to `FLUSHCOMPLETE`. The new proposed upgrade will be stored in the public store for counterparty verification.

```typescript
// startFlushUpgradeHandshake will verify that the channel
// is in a valid precondition for calling the startFlushUpgradeHandshake.
// it will set the channel to flushing state.
// it will store the upgrade timeout in the upgrade state.
function startFlushUpgradeHandshake(
  portIdentifier: Identifier,
  channelIdentifier: Identifier,
) {
  channel = provableStore.get(channelPath(portIdentifier, channelIdentifier))
  abortTransactionUnless(channel.state === OPEN)

  upgrade = provableStore.get(channelUpgradePath(portIdentifier, channelIdentifier))
  abortTransactionUnless(upgrade !== null)

  channel.state = FLUSHING

  upgradeTimeout = getUpgradeTimeout(channel.portIdentifier, channel.channelIdentifier)
  // either timeout height or timestamp must be non-zero
  abortTransactionUnless(upgradeTimeout.timeoutHeight != 0 || upgradeTimeout.timeoutTimestamp != 0)

  upgrade.timeout = upgradeTimeout
  
  // store upgrade in public store for counterparty proof verification
  provableStore.set(channelPath(portIdentifier, channelIdentifier), channel)
  provableStore.set(channelUpgradePath(portIdentifier, channelIdentifier), upgrade)
}
```

`openUpgradeHandshake` will open the channel and switch the existing channel parameters to the newly agreed-upon upgraded channel fields.

```typescript
// openUpgradeHandshake will switch the channel fields 
// over to the agreed upon upgrade fields.
// it will reset the channel state to OPEN.
// it will delete auxiliary upgrade state.
// caller must do all relevant checks before calling this function.
function openUpgradeHandshake(
  portIdentifier: Identifier,
  channelIdentifier: Identifier
) {
  channel = provableStore.get(channelPath(portIdentifier, channelIdentifier))
  upgrade = provableStore.get(channelUpgradePath(portIdentifier, channelIdentifier))

  // switch channel fields to upgrade fields
  // and set channel state to OPEN
  channel.ordering = upgrade.fields.ordering
  channel.version = upgrade.fields.version
  channel.connectionHops = upgrade.fields.connectionHops
  channel.state = OPEN
  provableStore.set(channelPath(portIdentifier, channelIdentifier), channel)

  // delete auxiliary state
  provableStore.delete(channelUpgradePath(portIdentifier, channelIdentifier))
  privateStore.delete(channelCounterpartyUpgradeTimeout(portIdentifier, channelIdentifier))
}
```

`restoreChannel` will write an `ErrorReceipt`, set the channel back to its original state and delete upgrade information when the executing channel needs to abort the upgrade handshake and return to the original parameters.

```typescript
// restoreChannel will restore the channel state to its pre-upgrade state
// and delete upgrade auxiliary state so that upgrade is aborted.
// it writes an error receipt to state so counterparty can restore as well.
// NOTE: this function signature may be modified by implementors to take a custom error
function restoreChannel(
  portIdentifier: Identifier,
  channelIdentifier: Identifier,
) {
  channel = provableStore.get(channelPath(portIdentifier, channelIdentifier))
  errorReceipt = ErrorReceipt{
    channel.upgradeSequence,
    "upgrade handshake is aborted", // constant string changable by implementation
  }
  provableStore.set(channelUpgradeErrorPath(portIdentifier, channelIdentifier), errorReceipt)
  channel.state = OPEN
  provableStore.set(channelPath(portIdentifier, channelIdentifier), channel)

  // delete auxiliary state
  provableStore.delete(channelUpgradePath(portIdentifier, channelIdentifier))
  privateStore.delete(channelCounterpartyUpgradeTimeout(portIdentifier, channelIdentifier))

  // call modules onChanUpgradeRestore callback
  module = lookupModule(portIdentifier)
  // restore callback must not return error since counterpart
  // successfully restored previous channelEnd
  module.onChanUpgradeRestore(
    portIdentifer,
    channelIdentifier
  )
}
```

`pendingInflightPackets` will return the list of in-flight packet sequences sent from this `ChannelEnd`. This can be monitored since the packet commitments are deleted when the packet lifecycle is complete. Thus if the packet commitment exists on the sender chain, the packet lifecycle is incomplete. The pseudocode is not provided in this spec since it will be dependent on the state machine in-question. The ibc-go implementation will use the store iterator to implement this functionality. The function signature is provided below:

```typescript
// pendingInflightPacketSequences returns the packet sequences sent on 
// this end that have not had their lifecycle completed
function pendingInflightPacketSequences(
  portIdentifier: Identifier,
  channelIdentifier: Identifier
): [uint64]
```

`isAuthorizedUpgrader` will return true if the provided address is authorized to initialize, modify, and cancel upgrades. Chains may permission a set of addresses that can signal which upgrade a channel is willing to upgrade to.

```typescript
// isAuthorizedUpgrader
function isAuthorizedUpgrader(address: string): boolean
```

`getUpgradeTimeout` will return the upgrade timeout specified for the given channel. This may be a chain-wide parameter, or it can be a parameter chosen per channel. This is an implementation-level detail, so only the function signature is specified here. Note this should retrieve some stored timeout delta for the channel and add it to the current height and time to get the absolute timeout values.

```typescript
// getUpgradeTimeout
function getUpgradeTimeout(portIdentifier: string, channelIdentifier: string) UpgradeTimeout {
}
```

### Upgrade Handshake

The upgrade handshake defines seven datagrams: *ChanUpgradeInit*, *ChanUpgradeTry*, *ChanUpgradeAck*, *ChanUpgradeConfirm*, *ChanUpgradeOpen*, *ChanUpgradeTimeout*, and *ChanUpgradeCancel*

A successful protocol execution flows as follows (note that all calls are made through modules per [ICS 25](../ics-025-handler-interface)):

| Initiator | Datagram             | Chain acted upon | Prior state (A, B)                 | Posterior state (A, B)                                |
| --------- | -------------------- | ---------------- | ---------------------------------- | ----------------------------------------------------- |
| Actor     | `ChanUpgradeInit`    | A                | (OPEN, OPEN)                       | (OPEN, OPEN)                                          |
| Relayer   | `ChanUpgradeTry`     | B                | (OPEN, OPEN)                       | (OPEN, FLUSHING)                                      |
| Relayer   | `ChanUpgradeAck`     | A                | (OPEN, FLUSHING)                   | (FLUSHING/FLUSHCOMPLETE, FLUSHING)                    |
| Relayer   | `ChanUpgradeConfirm` | B                | (FLUSHING/FLUSHCOMPLETE, FLUSHING) | (FLUSHING/FLUSHCOMPLETE, FLUSHING/FLUSHCOMPLETE/OPEN) |

Once both states are in `FLUSHING` and both sides have stored each others upgrade timeouts, both sides can move to `FLUSHCOMPLETE` by clearing their in-flight packets. Once both sides have complete flushing, a relayer may submit a `ChanUpgradeOpen` datagram to both ends proving that the counterparty has also completed flushing in order to move the channelEnd to `OPEN`.

`ChanUpgradeOpen` is only necessary to call on chain B if the chain was not moved to `OPEN` on `ChanUpgradeConfirm` which may happen if all packets on both ends are already flushed.

At the end of a successful upgrade handshake between two chains implementing the sub-protocol, the following properties hold:

- Each chain is running their new upgraded channel end and is processing upgraded logic and state according to the upgraded parameters.
- Each chain has knowledge of and has agreed to the counterparty's upgraded channel parameters.
- All packets sent before the handshake have been completely flushed (acked or timed out) with the old parameters.
- All packets sent after a channel end moves to OPEN will either timeout using new parameters on sending channelEnd or will be received by the counterparty using new parameters.

If a chain does not agree to the proposed counterparty upgraded `ChannelEnd`, it may abort the upgrade handshake by writing an `ErrorReceipt` into the `channelUpgradeErrorPath` and restoring the original channel. The `ErrorReceipt` must contain the current upgrade sequence on the erroring chain's channel end.

`channelUpgradeErrorPath(portID, channelID) => ErrorReceipt(sequence, msg)`

A relayer may then submit a `ChanUpgradeCancel` datagram to the counterparty. Upon receiving this message a chain must verify that the counterparty wrote an `ErrorReceipt` into its `channelUpgradeErrorPath` with a sequence greater than or equal to its own `ChannelEnd`'s upgrade sequence. If successful, it will restore its original channel as well, thus cancelling the upgrade.

If a chain does not reach `FLUSHCOMPLETE` within the counterparty specified timeout, then it MUST NOT move to `FLUSHCOMPLETE` and should instead abort the upgrade. A relayer may submit a proof of this to the counterparty chain in a `ChanUpgradeTimeout` datagram so that counterparty cancels the upgrade and restores its original channel as well.

```typescript
function chanUpgradeInit(
  portIdentifier: Identifier,
  channelIdentifier: Identifier,
  proposedUpgradeFields: UpgradeFields,
  msgSender: string,
) {
  // chanUpgradeInit may only be called by addresses authorized by executing chain
  abortTransactionUnless(isAuthorizedUpgrader(msgSender))

  upgradeSequence = initUpgradeHandshake(portIdentifier, channelIdentifier, proposedUpgradeFields)

  // call modules onChanUpgradeInit callback
  module = lookupModule(portIdentifier)
  version, err = module.onChanUpgradeInit(
    portIdentifier,
    channelIdentifier,
    upgradeSequence,
    proposedUpgradeFields.ordering,
    proposedUpgradeFields.connectionHops,
    proposedUpgradeFields.version
  )
  // abort transaction if callback returned error
  abortTransactionUnless(err === null)

  // replace channel upgrade version with the version returned by application
  // in case it was modified
  upgrade = provableStore.get(channelUpgradePath(portIdentifier, channelIdentifier))
  upgrade.fields.version = version
  provableStore.set(channelUpgradePath(portIdentifier, channelIdentifier), upgrade)
}
```

NOTE: It is up to individual implementations how they will provide access-control to the `chanUpgradeInit` function. E.g. chain governance, permissioned actor, DAO, etc.

```typescript
function chanUpgradeTry(
  portIdentifier: Identifier,
  channelIdentifier: Identifier,
  counterpartyUpgrade: Upgrade,
  counterpartyUpgradeSequence: uint64,
  proposedConnectionHops: [Identifier],
  proofChannel: CommitmentProof,
  proofUpgrade: CommitmentProof,
  proofHeight: Height
) {
  // current channel must be OPEN (i.e. not in FLUSHING)
  channel = provableStore.get(channelPath(portIdentifier, channelIdentifier))
  abortTransactionUnless(channel.state === OPEN)

  // create upgrade fields for this chain from counterparty upgrade and 
  // relayer-provided information version may be mutated by application callback
  upgradeFields = Upgrade{
    ordering: counterpartyUpgrade.fields.ordering,
    connectionHops: proposedConnectionHops,
    version: counterpartyUpgrade.fields.version,
  }

  existingUpgrade = provableStore.get(channelUpgradePath(portIdentifier, channelIdentifier))

  // current upgrade either doesn't exist (non-crossing hello case),
  // we initialize the upgrade with constructed upgradeFields
  // if it does exist, we are in crossing hellos and must assert
  // that the upgrade fields are the same for crossing-hellos case
  if (existingUpgrade == null) {
    // if the counterparty sequence is greater than the current sequence,
    // we fast forward to the counterparty sequence so that both channel 
    // ends are using the same sequence for the current upgrade.
    // initUpgradeHandshake will increment the sequence so after that call
    // both sides will have the same upgradeSequence
    if (counterpartyUpgradeSequence > channel.upgradeSequence) {
      channel.upgradeSequence = counterpartyUpgradeSequence - 1
    }

    initUpgradeHandshake(portIdentifier, channelIdentifier, upgradeFields)
  } else {
    // we must use the existing upgrade fields
    upgradeFields = existingUpgrade.fields
  }

  abortTransactionUnless(isCompatibleUpgradeFields(upgradeFields, counterpartyUpgradeFields))

  // get counterpartyHops for given connection
  connection = provableStore.get(connectionPath(channel.connectionHops[0]))
  counterpartyHops = [connection.counterpartyConnectionIdentifier]

  // construct counterpartyChannel from existing information and provided
  // counterpartyUpgradeSequence
  counterpartyChannel = ChannelEnd{
    state: OPEN,
    ordering: channel.ordering,
    counterpartyPortIdentifier: portIdentifier,
    counterpartyChannelIdentifier: channelIdentifier,
    connectionHops: counterpartyHops,
    version: channel.version,
    sequence: counterpartyUpgradeSequence,
  }

  // verify proofs of counterparty state
  abortTransactionUnless(
    verifyChannelState(
      connection,
      proofHeight,
      proofChannel,
      channel.counterpartyPortIdentifier,
      channel.counterpartyChannelIdentifier,
      counterpartyChannel
    )
  )
  abortTransactionUnless(
    verifyChannelUpgrade(
      connection,
      proofHeight,
      proofUpgrade,
      channel.counterpartyPortIdentifier,
      channel.counterpartyChannelIdentifier,
      counterpartyUpgrade
    )
  )

  // if the counterparty sequence is less than the current sequence,
  // then either the counterparty chain is out-of-sync or the message
  // is out-of-sync and we write an error receipt with our sequence - 1
  // so that the counterparty can update their sequence as well.
  if counterpartyUpgradeSequence < channel.upgradeSequence {     
    errorReceipt = ErrorReceipt{
      channel.upgradeSequence - 1,
      "sequence out of sync", // constant string changable by implementation
    }
    provableStore.set(channelUpgradeErrorPath(portIdentifier, channelIdentifier), errorReceipt)
    return
  }

  // call startFlushUpgradeHandshake to move channel to FLUSHING, which will block
  // upgrade from progressing to OPEN until flush completes on both ends
  startFlushUpgradeHandshake(portIdentifier, channelIdentifier)

  // refresh channel to get latest state
  channel = provableStore.get(channelPath(portIdentifier, channelIdentifier))

  // call modules onChanUpgradeTry callback
  module = lookupModule(portIdentifier)
  version, err = module.onChanUpgradeTry(
    portIdentifier,
    channelIdentifer,
    channel.upgradeSequence,
    upgradeFields.ordering,
    upgradeFields.connectionHops,
    upgradeFields.version
  )
  // abort the transaction if the callback returns an error and
  // there was no existing upgrade. This will allow the counterparty upgrade
  // to continue existing while this chain may add support for it in the future
  abortTransactionUnless(err === null)

  // replace channel version with the version returned by application
  // in case it was modified
  upgrade = provableStore.get(channelUpgradePath(portIdentifier, channelIdentifier))
  upgrade.fields.version = version
  provableStore.set(channelUpgradePath(portIdentifier, channelIdentifier), upgrade)
}
```

NOTE: Implementations that want to explicitly permission upgrades should enforce crossing hellos. i.e. Both parties must have called `ChanUpgradeInit` with mutually compatible parameters in order for `ChanUpgradeTry` to succeed. Implementations that want to be permissive towards counterparty-initiated upgrades may allow moving from `OPEN` to `FLUSHING` without having an upgrade previously stored on the executing chain.

```typescript
function chanUpgradeAck(
  portIdentifier: Identifier,
  channelIdentifier: Identifier,
  counterpartyUpgrade: Upgrade,
  proofChannel: CommitmentProof,
  proofUpgrade: CommitmentProof,
  proofHeight: Height
) {
  // current channel is OPEN or FLUSHING (crossing hellos)
  channel = provableStore.get(channelPath(portIdentifier, channelIdentifier))
  abortTransactionUnless(channel.state == OPEN || channel.state == FLUSHING)

  connection = provableStore.get(connectionPath(channel.connectionHops[0]))
  counterpartyHops = [connection.counterpartyConnectionIdentifier]

  // construct counterpartyChannel from existing information
  counterpartyChannel = ChannelEnd{
    state: FLUSHING,
    ordering: channel.ordering,
    counterpartyPortIdentifier: portIdentifier,
    counterpartyChannelIdentifier: channelIdentifier,
    connectionHops: counterpartyHops,
    version: channel.version,
    sequence: channel.upgradeSequence,
  }

  // verify proofs of counterparty state
  abortTransactionUnless(
    verifyChannelState(
      connection,
      proofHeight,
      proofChannel,
      channel.counterpartyPortIdentifier,
      channel.counterpartyChannelIdentifier,
      counterpartyChannel
    )
  )
  abortTransactionUnless(
    verifyChannelUpgrade(
      connection,
      proofHeight,
      proofUpgrade,
      channel.counterpartyPortIdentifier,
      channel.counterpartyChannelIdentifier,
      counterpartyUpgrade
    )
  )

  upgrade = provableStore.get(channelUpgradePath(portIdentifier, channelIdentifier))

  // optimistically accept version that TRY chain proposes and pass this to callback for confirmation.
  // in the crossing hello case, we do not modify version that our TRY call returned and instead 
  // enforce that both TRY calls returned the same version
  if (channel.state == OPEN) {
    upgrade.fields.version == counterpartyUpgrade.fields.version
  }
  // if upgrades are not compatible by ACK step, then we restore the channel
  if (!isCompatibleUpgradeFields(upgrade.fields, counterpartyUpgrade.fields)) {
    restoreChannel(portIdentifier, channelIdentifier)
    return
  }

  if (channel.state == OPEN) {
    // prove counterparty and move our own state to flushing
    // if we are already at flushing, then no state changes occur
    // upgrade is blocked on this channelEnd from progressing until flush completes on both ends
    startFlushUpgradeHandshake(portIdentifier, channelIdentifier)
  }

  timeout = counterpartyUpgrade.timeout
  
  // counterparty-specified timeout must not have exceeded
  // if it has, then restore the channel and abort upgrade handshake
  if ((timeout.timeoutHeight != 0 && currentHeight() >= timeout.timeoutHeight) ||
      (timeout.timeoutTimestamp != 0 && currentTimestamp() >= timeout.timeoutTimestamp )) {
        restoreChannel(portIdentifier, channelIdentifier)
        return
  }

  // if there are no in-flight packets on our end, we can automatically go to FLUSHCOMPLETE
  // otherwise store counterparty timeout so packet handlers can check before going to FLUSHCOMPLETE
  if (pendingInflightPackets(portIdentifier, channelIdentifier) == null) {
    channel.state = FLUSHCOMPLETE
  } else {
    privateStore.set(counterpartyUpgradeTimeout(portIdentifier, channelIdentifier), timeout)
  }

  provableStore.set(channelPath(portIdentifier, channelIdentifier), channel)

  // call modules onChanUpgradeAck callback
  // module can error on counterparty version
  // ACK should not change state to the new parameters yet
  // as that will happen on the onChanUpgradeOpen callback
  module = lookupModule(portIdentifier)
  err = module.onChanUpgradeAck(
    portIdentifier,
    channelIdentifier,
    counterpartyUpgrade.fields.version
  )
  // restore channel if callback returned error
  if (err != null) {
    restoreChannel(portIdentifier, channelIdentifier)
    return
  }

  // if no error, agree on final version
  provableStore.set(channelUpgradePath(portIdentifier, channelIdentifier), upgrade)
}
```

`chanUpgradeConfirm` is called on the chain which is on `FLUSHING` **after** `chanUpgradeAck` is called on the counterparty. This will inform the TRY chain of the timeout set on ACK by the counterparty. If the timeout has already exceeded, we will write an error receipt and restore. If packets on both sides have already been flushed and timeout is not exceeded, then we can open the channel. Otherwise, we set the counterparty timeout in the private store and wait for packet flushing to complete.

```typescript
function chanUpgradeConfirm(
  portIdentifier: Identifier,
  channelIdentifier: Identifier,
  counterpartyChannelState: state,
  counterpartyUpgrade: Upgrade,
  proofChannel: CommitmentProof,
  proofUpgrade: CommitmentProof,
  proofHeight: Height,
) {
  // current channel is in FLUSHING
  channel = provableStore.get(channelPath(portIdentifier, channelIdentifier))
  abortTransactionUnless(channel.state === FLUSHING)

  // counterparty channel is either FLUSHING or FLUSHCOMPLETE
  abortTransactionUnless(counterpartyChannelState === FLUSHING || counterpartyChannelState === FLUSHCOMPLETE)

  connection = provableStore.get(connectionPath(channel.connectionHops[0]))
  counterpartyHops = [connection.counterpartyConnectionIdentifier]

  counterpartyChannel = ChannelEnd{
    state: counterpartyChannelState,
    ordering: channel.ordering,
    counterpartyPortIdentifier: portIdentifier,
    counterpartyChannelIdentifier: channelIdentifier,
    connectionHops: counterpartyHops,
    version: channel.version,
    sequence: channel.upgradeSequence,
  }

  // verify proofs of counterparty state
  abortTransactionUnless(
    verifyChannelState(
      connection,
      proofHeight,
      proofChannel,
      channel.counterpartyPortIdentifier,
      channel.counterpartyChannelIdentifier,
      counterpartyChannel
    )
  )
  abortTransactionUnless(
    verifyChannelUpgrade(
      connection,
      proofHeight,
      proofUpgrade, 
      channel.counterpartyPortIdentifier,
      channel.counterpartyChannelIdentifier,
      counterpartyUpgrade
    )
  )

  timeout = counterpartyUpgrade.timeout
  
  // counterparty-specified timeout must not have exceeded
  // if it has, then restore the channel and abort upgrade handshake
  if ((timeout.timeoutHeight != 0 && currentHeight() >= timeout.timeoutHeight) ||
      (timeout.timeoutTimestamp != 0 && currentTimestamp() >= timeout.timeoutTimestamp)) {
        restoreChannel(portIdentifier, channelIdentifier)
        return
  }

  // if there are no in-flight packets on our end, we can automatically go to FLUSHCOMPLETE
  if (pendingInflightPackets(portIdentifier, channelIdentifier) == null) {
    channel.state = FLUSHCOMPLETE
    provableStore.set(channelPath(portIdentifier, channelIdentifier), channel)
  } else {
    privateStore.set(counterpartyUpgradeTimeout(portIdentifier, channelIdentifier), timeout)
  }

  // if both chains are already in flushcomplete we can move to OPEN
  if (channel.state == FLUSHCOMPLETE && counterpartyChannelState == FLUSHCOMPLETE) {
    openUpgradelHandshake(portIdentifier, channelIdentifier)
    module.onChanUpgradeOpen(portIdentifier, channelIdentifier)
  }
}
```

`chanUpgradeOpen` may only be called once both sides have moved to `FLUSHCOMPLETE`. If there exists unprocessed packets in the queue when the handshake goes into `FLUSHING` mode, then the packet handlers must move the channel end to `FLUSHCOMPLETE` once the last packet on the channel end has been processed.

```typescript
function chanUpgradeOpen(
  portIdentifier: Identifier,
  channelIdentifier: Identifier,
  counterpartyChannelState: ChannelState,
  proofChannel: CommitmentProof,
  proofHeight: Height,
) {
  // channel must have completed flushing
  channel = provableStore.get(channelPath(portIdentifier, channelIdentifier))
  abortTransactionUnless(channel.state === FLUSHCOMPLETE)

  // get connection for proof verification
  connection = provableStore.get(connectionPath(channel.connectionHops[0]))

  // counterparty must be in OPEN or FLUSHCOMPLETE state
  if (counterpartyChannelState == OPEN) {
    // get upgrade since counterparty should have upgraded to these parameters
    upgrade = provableStore.get(channelUpgradePath(portIdentifier, channelIdentifier))

    // get the counterparty's connection hops for the proposed upgrade connection
    proposedConnection = provableStore.get(connectionPath(upgrade.fields.connectionHops))
    counterpartyHops = [proposedConnection.counterpartyConnectionIdentifier]

    counterpartyChannel = ChannelEnd{
      state: OPEN,
      ordering: upgrade.fields.ordering,
      counterpartyPortIdentifier: portIdentifier,
      counterpartyChannelIdentifier: channelIdentifier,
      connectionHops: counterpartyHops,
      version: upgrade.fields.version,
      sequence: channel.upgradeSequence,
    }
  } else if (counterpartyChannelState == FLUSHCOMPLETE) {
    counterpartyHops = [connection.counterpartyConnectionIdentifier]
    counterpartyChannel = ChannelEnd{
      state: FLUSHCOMPLETE,
      ordering: channel.ordering,
      counterpartyPortIdentifier: portIdentifier,
      counterpartyChannelIdentifier: channelIdentifier,
      connectionHops: counterpartyHops,
      version: channel.version,
      sequence: channel.upgradeSequence,
    }
  } else {
    abortTransactionUnless(false)
  }

  abortTransactionUnless(
    verifyChannelState(
      connection, 
      proofHeight, 
      proofChannel, 
      channel.counterpartyPortIdentifier, 
      channel.counterpartyChannelIdentifier, 
      counterpartyChannel
    )
  )

  // move channel to OPEN and adopt upgrade parameters
  openUpgradeHandshake(portIdentifier, channelIdentifier)

  // call modules onChanUpgradeOpen callback
  module = lookupModule(portIdentifier)
  // open callback must not return error since counterparty successfully upgraded
  module.onChanUpgradeOpen(
    portIdentifer,
    channelIdentifier
  )
}
```

### Cancel Upgrade Process

During the upgrade handshake a chain may cancel the upgrade by writing an error receipt into the upgrade error path and restoring the original channel to `OPEN`. The counterparty must then restore its channel to `OPEN` as well. A relayer can facilitate this by sending `ChanUpgradeCancel` datagram to the handler:

```typescript
function cancelChannelUpgrade(
  portIdentifier: Identifier,
  channelIdentifier: Identifier,
  errorReceipt: ErrorReceipt,
  proofUpgradeError: CommitmentProof,
  proofHeight: Height,
  msgSender: string,
) {
  // current channel has an upgrade stored
  upgrade = provableStore.get(channelUpgradePath(portIdentifier, channelIdentifier))
  abortTransactionUnless(upgrade !== null)

  channel = provableStore.get(channelPath(portIdentifier, channelIdentifier))
  // if the msgSender is authorized to make and cancel upgrades AND 
  // the current channel has not already reached FLUSHCOMPLETE,
  // then we can restore immediately without any additional checks
  // otherwise, we can only cancel if the counterparty wrote an
  // error receipt during the upgrade handshake
  if (!(isAuthorizedUpgrader(msgSender) && channel.state != FLUSHCOMPLETE)) {
    abortTransactionUnless(!isEmpty(errorReceipt))

    // If counterparty sequence is less than the current sequence,
    // abort transaction since this error receipt is from a previous upgrade
    abortTransactionUnless(errorReceipt.sequence >= channel.upgradeSequence)

    // get underlying connection for proof verification
    connection = provableStore.get(connectionPath(channel.connectionHops[0]))
    // verify that the provided error receipt is written to the upgradeError path with the counterparty sequence
    abortTransactionUnless(
      verifyChannelUpgradeError(
        connection,
        proofHeight,
        proofUpgradeError,
        channel.counterpartyPortIdentifier,
        channel.counterpartyChannelIdentifier,
        errorReceipt
      )
    )
  }

  // cancel upgrade and write error receipt
  restoreChannel(portIdentifier, channelIdentifier)
}
```

### Timeout Upgrade Process

It is possible for the channel upgrade process to stall indefinitely while trying to flush the existing packets. To protect against this, each chain sets a timeout when it moves into `FLUSHING`. If the counterparty has not completed flushing within the expected time window, then the relayer can submit a timeout message to restore the channel to `OPEN` with the original parameters. It will also write an error receipt so that the counterparty which has not moved to `FLUSHCOMPLETE` can also restore channel to `OPEN` with the original parameters.

```typescript
function timeoutChannelUpgrade(
  portIdentifier: Identifier,
  channelIdentifier: Identifier,
  counterpartyChannel: ChannelEnd,
  proofChannel: CommitmentProof,
  proofHeight: Height,
) {
  // current channel must have an upgrade that is FLUSHING or FLUSHCOMPLETE
  upgrade = provableStore.get(channelUpgradePath(portIdentifier, channelIdentifier))
  abortTransactionUnless(upgrade !== null)
  channel = provableStore.get(channelPath(portIdentifier, channelIdentifier))
  abortTransactionUnless(channel.state === FLUSHING || channel.state === FLUSHCOMPLETE)

  upgradeTimeout = upgrade.timeout

  // proof must be from a height after timeout has elapsed. 
  // Either timeoutHeight or timeoutTimestamp must be defined.
  // if timeoutHeight is defined and proof is from before 
  // timeout height then abort transaction
  abortTransactionUnless(
    upgradeTimeout.timeoutHeight.IsZero() || 
    proofHeight >= upgradeTimeout.timeoutHeight
  )
  // if timeoutTimestamp is defined then the consensus time 
  // from proof height must be greater than timeout timestamp
  connection = provableStore.get(connectionPath(channel.connectionHops[0]))
  abortTransactionUnless(
    upgradeTimeout.timeoutTimestamp.IsZero() || 
    getTimestampAtHeight(connection, proofHeight) >= upgradeTimeout.timestamp
  )

  // counterparty channel must be proved to not have completed flushing after timeout has passed
  abortTransactionUnless(counterpartyChannel.state !== FLUSHCOMPLETE)
  // if counterparty channel state is OPEN, we should abort the tx
  // only if the counterparty has successfully completed upgrade
  if (counterpartyChannel.state == OPEN) {
    // get upgrade since counterparty should have upgraded to these parameters
    upgrade = provableStore.get(channelUpgradePath(portIdentifier, channelIdentifier))

    // get counterparty hops of the proposed connection
    proposedConnection = provableStore.get(connectionPath(upgrade.fields.connectionHops))
    counterpartyHops = [proposedConnection.counterpartyConnectionIdentifier]

    // check that the channel did not upgrade successfully
    if ((upgrade.fields.version == counterpartyChannel.version) &&
        (upgrade.fields.order == counterpartyChannel.order) &&
        (counterpartyHops == counterpartyChannel.connectionHops)) {
          // counterparty has already successfully upgraded so we cannot timeout
          abortTransactionUnless(false)
    }
  }
  abortTransactionUnless(counterpartyChannel.upgradeSequence >= channel.upgradeSequence)
  abortTransactionUnless(
    verifyChannelState(
      connection,
      proofHeight,
      proofChannel,
      channel.counterpartyPortIdentifier,
      channel.counterpartyChannelIdentifier,
      counterpartyChannel
    )
  )

  // we must restore the channel since the timeout verification has passed
  // error receipt is written for this sequence, counterparty can call cancelUpgradeHandshake
  restoreChannel(portIdentifier, channelIdentifier)

  // call modules onChanUpgradeRestore callback
  module = lookupModule(portIdentifier)
  // restore callback must not return error since counterparty 
  // successfully restored previous channelEnd
  module.onChanUpgradeRestore(
    portIdentifer,
    channelIdentifier
  )
}
```

Both parties must not complete the upgrade handshake and move to `FLUSHCOMPLETE` if the counterparty upgrade timeout has already passed. This will prevent the channel ends from reaching incompatible states.

### Considerations

Note that a channel upgrade handshake may never complete successfully if the in-flight packets cannot successfully be cleared. This can happen if the timeout value of a packet is too large, or an acknowledgement never arrives, or if there is a bug that makes acknowledging or timing out a packet impossible. In these cases, some out-of-protocol mechanism (e.g. governance) must step in to clear the packets "manually" perhaps by forcefully clearing the packet commitments before restarting the upgrade handshake.

### Migrations

A chain may have to update its internal state to be consistent with the new upgraded channel. In this case, a migration handler should be a part of the chain binary before the upgrade process so that the chain can properly migrate its state once the upgrade is successful. If a migration handler is necessary for a given upgrade but is not available, then the executing chain must reject the upgrade so as not to enter into an invalid state. This state migration will not be verified by the counterparty since it will just assume that if the channel is upgraded to a particular channel version, then the auxiliary state on the counterparty will also be updated to match the specification for the given channel version. The migration must only run once the upgrade has successfully completed and the new channel is `OPEN` (ie. on `ChanUpgradeConfirm` or `ChanUpgradeOpen`).<|MERGE_RESOLUTION|>--- conflicted
+++ resolved
@@ -41,11 +41,7 @@
 - Once the initiating chain verifies the counterparty is in `FLUSHING`, it must also move to `FLUSHING` unless all in-flight packets are already flushed on its end, in which case it must move directly to `FLUSHCOMPLETE`. The initiator will also store the counterparty timeout to ensure it does not move to `FLUSHCOMPLETE` after the counterparty timeout has passed.
 - The counterparty chain must prove that the initiator is also in `FLUSHING` or completed flushing in `FLUSHCOMPLETE`. The counterparty will store the initiator timeout to ensure it does not move to `FLUSHCOMPLETE` after the initiator timeout has passed.
 
-<<<<<<< HEAD
 `FLUSHING` is a "blocking" state that prevents a channel end from advancing to `FLUSHCOMPLETE`, halting the upgrade handshake process, until the in-flight packets on its channel end are flushed. Once both sides have moved to `FLUSHCOMPLETE`, a relayer can prove this on both ends with `ChanUpgradeOpen` to open the channel on both sides with the new parameters.
-=======
-`FLUSHING` is a "blocking" state in that they will prevent the upgrade handshake from proceeding until the in-flight packets on both channel ends are flushed. Once both sides have moved to `FLUSHCOMPLETE`, a relayer can prove this on both ends with `ChanUpgradeOpen` to open the channel on both sides with the new parameters.
->>>>>>> c0711a09
 
 #### `ChannelEnd`
 
