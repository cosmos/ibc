--- conflicted
+++ resolved
@@ -192,11 +192,6 @@
 
     // if the sequence doesn't already exist, this call initializes the sequence to 0
     sequence = channelStore.get(nextSequenceSendPath(sourcePort, sourceChannel))
-<<<<<<< HEAD
-    
-=======
-
->>>>>>> 711d4ad2
     // store commitment to the packet data & packet timeout
     channelStore.set(
       packetCommitmentPath(sourcePort, sourceChannel, sequence),
