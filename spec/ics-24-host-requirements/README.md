--- conflicted
+++ resolved
@@ -3,12 +3,8 @@
 title: Host State Machine Requirements
 stage: draft
 category: ibc-core
-<<<<<<< HEAD
+requires: 2
 required-by: 2, 3, 4, 18
-=======
-requires: 2
-required-by: 2, 3, 18
->>>>>>> 168fa4fc
 author: Christopher Goes <cwgoes@tendermint.com>
 created: 2019-04-16
 modified: 2019-05-11
