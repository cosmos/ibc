--- conflicted
+++ resolved
@@ -292,11 +292,7 @@
   }
 - `vscId: uint64` is a monotonic strictly increasing and positive ID that is used to uniquely identify the VSCs sent to the consumer chains. 
   Note that `0` is used as a special ID for the mapping from consumer heights to provider heights.
-<<<<<<< HEAD
-- `initH: Map<string, Height>` is a mapping from consumer chain IDs to the heights on the provider chain. 
-=======
 - `initialHeights: Map<string, Height>` is a mapping from consumer chain IDs to the heights on the provider chain. 
->>>>>>> 6a045664
   For every consumer chain, the mapping stores the height when the CCV channel to that consumer chain is established. 
   Note that the provider validator set at this height matches the validator set at the height when the first VSC is provided to that consumer chain.
   It enables the mapping from consumer heights to provider heights.
@@ -746,13 +742,8 @@
     // set channel mappings
     chainToChannel[clientState.chainId] = channelIdentifier
     channelToChain[channelIdentifier] = clientState.chainId
-<<<<<<< HEAD
-    // set initH for this consumer chain
-    initH[chainId] = getCurrentHeight()
-=======
     // set initialHeights for this consumer chain
     initialHeights[chainId] = getCurrentHeight()
->>>>>>> 6a045664
 }
 ```
 - **Caller**
@@ -767,11 +758,7 @@
     - the transaction is aborted.
   - Otherwise, 
     - the channel mappings are set, i.e., `chainToChannel` and `channelToChain`;
-<<<<<<< HEAD
-    - `initH[chainId]` is set to the current height.
-=======
     - `initialHeights[chainId]` is set to the current height.
->>>>>>> 6a045664
 - **Error Condition**
   - None.
 
@@ -1909,11 +1896,7 @@
     - the channel closing handshake is initiated;
     - an error acknowledgment is returned.
   - Otherwise,
-<<<<<<< HEAD
-    - if `packet.data.vscId == 0`, `infractionHeight` is set to `initH[chainId]`, with `chainId = channelToChain[packet.getDestinationChannel()]`, i.e., the height when the CCV channel to this consumer chain is established;
-=======
     - if `packet.data.vscId == 0`, `infractionHeight` is set to `initialHeights[chainId]`, with `chainId = channelToChain[packet.getDestinationChannel()]`, i.e., the height when the CCV channel to this consumer chain is established;
->>>>>>> 6a045664
     - otherwise, `infractionHeight` is set to `VSCtoH[packet.data.vscId]`, i.e., the height at which the voting power was last updated by the validator updates in the VSC with ID `packet.data.vscId`;
     - a request is made to the Slashing module to slash the validator with address `packet.data.valAddress` for misbehaving at height `infractionHeight`;
     - a request is made to the Slashing module to jail the validator with address `packet.data.valAddress` for a period `data.jailTime`;
