<!-- omit in toc -->
# CCV: Technical Specification
[&uparrow; Back to main document](./README.md)

<!-- omit in toc -->
## Outline
- [Placing CCV within an ABCI Application](#placing-ccv-within-an-abci-application)
- [Data Structures](#data-structures)
  - [External Data Structures](#external-data-structures)
  - [CCV Data Structures](#ccv-data-structures)
  - [CCV Packets](#ccv-packets)
  - [CCV State](#ccv-state)
- [Sub-protocols](#sub-protocols)
  - [Initialization](#initialization)
  - [Channel Closing Handshake](#channel-closing-handshake)
  - [Packet Relay](#packet-relay)
  - [Validator Set Update](#validator-set-update)
  - [Consumer Initiated Slashing](#consumer-initiated-slashing)

## Placing CCV within an ABCI Application
[&uparrow; Back to Outline](#outline)

Before describing the data structures and sub-protocols of the CCV protocol, we provide a short overview of the interfaces the CCV module implements and the interactions with the other ABCI application modules.

<!-- omit in toc -->
### Implemented Interfaces

- CCV is an **ABCI application module**, which means it MUST implement the logic to handle some of the messages received from the consensus engine via ABCI, e.g., `InitChain`, `EndBlock` 
  (for more details, take a look at the [ABCI specification](https://github.com/tendermint/spec/tree/v0.7.1/spec/abci)). 
  In this specification we define the following methods that handle messages that are of particular interest to the CCV protocol:
  - `InitGenesis()` -- Called when the chain is first started, on receiving an `InitChain` message from the consensus engine. 
    This is also where the application can inform the underlying consensus engine of the initial validator set.
  - `BeginBlock()` -- Contains logic that is automatically triggered at the beginning of each block. 
  - `EndBlock()` -- Contains logic that is automatically triggered at the end of each block. 
    This is also where the application can inform the underlying consensus engine of changes in the validator set.

- CCV is an **IBC module**, which means it MUST implement the module callbacks interface defined in [ICS 26](../../core/ics-026-routing-module/README.md#module-callback-interface). The interface consists of a set of callbacks for 
  - channel opening handshake, which we describe in the [Initialization](#initialization) section;
  - channel closing handshake, which we describe in the [Channel Closing Handshake](#channel-closing-handshake) section;
  - and packet relay, which we describe in the [Packet Relay](#packet-relay) section.

<!-- omit in toc -->
### Interfacing Other Modules

- As an ABCI application module, the CCV module interacts with the underlying consensus engine through ABCI:
  - On the provider chain,
    - it initializes the application (e.g., binds to the expected IBC port) in the `InitGenesis()` method.
  - On the consumer chain,
    - it initializes the application (e.g., binds to the expected IBC port, creates a client of the provider chain) in the `InitGenesis()` method;
    - it provides the validator updates in the `EndBlock()` method.

- As an IBC module, the CCV module interacts with Core IBC for functionalities regarding
  - port allocation ([ICS 5](../../core/ics-005-port-allocation)) via `portKeeper`;
  - channels and packet semantics ([ICS 4](../../core/ics-004-channel-and-packet-semantics)) via `channelKeeper`;
  - connection semantics ([ICS 3](../../core/ics-003-connection-semantics)) via `connectionKeeper`;
  - client semantics ([ICS 2](../../core/ics-002-client-semantics)) via `clientKeeper`.

- For the [Initialization sub-protocol](#initialization), the provider CCV module interacts with a Governance module by handling governance proposals to spawn new consumer chains. 
  If such proposals pass, then all validators on the provider chain MUST validate the consumer chain at spawn time; 
  otherwise they get slashed. 
  For an example of how governance proposals work, take a look at the [Governance module documentation](https://docs.cosmos.network/v0.44/modules/gov/) of Cosmos SDK. 

- The provider CCV module interacts with a Staking module on the provider chain. 
  For an example of how staking works, take a look at the [Staking module documentation](https://docs.cosmos.network/v0.44/modules/staking/) of Cosmos SDK. 
  The interaction is defined by the following interface:
  ```typescript 
  interface StakingKeeper {
    // get UnbondingPeriod from the provider Staking module 
    UnbondingTime(): Duration

    // get validator updates from the provider Staking module
    GetValidatorUpdates(): [ValidatorUpdate]

    // notify the Staking module of unboding operations that
    // have matured from the consumer chain's perspective 
    CompleteStoppedUnbonding(id: uint64)
  }
  ```

- The provider CCV modules interact with a Slashing module on the provider chain. 
  For an example of how slashing works, take a look at the [Slashing module documentation](https://docs.cosmos.network/v0.44/modules/slashing/) of Cosmos SDK. 
  The interaction is defined by the following interface:
  ```typescript 
  interface SlashingKeeper {
    // request the Staking module to slash a validator
    Slash(valAddress: string, 
          infractionHeight: int64, 
          power: int64, 
          slashFactor: int64)

    // request the Slashing module to jail a validator until time
    JailUntil(valAddress: string, time: uint64)
  }
  ```

- The following hooks enable the provider CCV module to register operations to be execute when certain events occur within the provider Staking module:
  ```typescript
  // invoked by the Staking module after 
  // initiating an unbonding operation
  function AfterUnbondingOpInitiated(opId: uint64);

  // invoked by the Staking module before 
  // completing an unbonding operation
  function BeforeUnbondingOpCompleted(opId: uint64): Bool;
  ```

- The consumer CCV module defines the following hooks that enable other modules to register operations to execute when certain events have occurred within CCV:
  ```typescript
  // invoked after a new validator is added to the validator set
  function AfterCCValidatorBonded(valAddress: string);

  // invoked after a validator is removed from the validator set
  function AfterCCValidatorBeginUnbonding(valAddress: string);
  ```

## Data Structures

### External Data Structures
[&uparrow; Back to Outline](#outline)

This section describes external data structures used by the CCV module.

The CCV module uses the ABCI `ValidatorUpdate` data structure, which consists of a validator and its power (for more details, take a look at the [ABCI specification](https://github.com/tendermint/spec/blob/v0.7.1/spec/abci/abci.md#data-types)), i.e.,
```typescript
interface ValidatorUpdate {
  pubKey: PublicKey
  power: int64
}
```
The provider chain sends to the consumer chain a list of `ValidatorUpdate`s, containing an entry for every validator that had its power updated. 

The data structures required for creating clients (i.e., `ClientState`, `ConsensusState`) are defined in [ICS 7](../../client/ics-007-tendermint-client).

### CCV Data Structures
[&uparrow; Back to Outline](#outline)

The CCV module is initialized through the `InitGenesis` method when the chain is first started. The initialization is done from a genesis state. This is the case for both provider and consumer chains:
- On the provider chain, the genesis state is described by the following interface:
  ```typescript
  interface ProviderGenesisState {
    // a list of existing consumer chains
    consumerStates: [ConsumerState]
  }
  ```
  with `ConsumerState` defined as
  ```typescript
  interface ConsumerState {
    chainId: string
    channelId: Identifier
  }
  ```
- On the consumer chain, the genesis state is described by the following interface:
  ```typescript
  interface ConsumerGenesisState {
    providerClientState: ClientState
    providerConsensusState: ConsensusState
    initialValSet: [ValidatorUpdate]
  }
  ```

The provider CCV module handles governance proposals to spawn new consumer chains. The structure of these proposals is defined by the `Proposal` interface in the [Governance module documentation](https://docs.cosmos.network/v0.44/modules/gov/). The content of these proposals is described by the following interface (we omit typical fields such as title and description):
  ```typescript
  interface CreateConsumerChainProposal {
    // The proposed chain ID of the new consumer chain.
    // Must be different from all other consumer chain IDs 
    // of the executing proposer chain.
    chainId: string

    // The proposed initial height of new consumer chain.
    // For a completely new chain, this will be {0,1}; 
    // however, it may be different if this is a chain 
    // that is converting to a consumer chain.
    initialHeight: Height

    // Spawn time is the time on the provider chain at which 
    // the consumer chain genesis is finalized and all validators
    // will be responsible for starting their consumer chain 
    // validator node.
    spawnTime: Timestamp

    // the hash of the consumer chain pre-CCV genesis state, i.e.,
    // the genesis state except the consumer CCV module genesis state;  
    // the pre-CCV genesis state MAY be disseminated off-chain
    genesisHash: [byte]
  }
  ```
  Note that `Height` is defined in [ICS 7](../../client/ics-007-tendermint-client).

### CCV Packets
[&uparrow; Back to Outline](#outline)

The structure of the packets sent through the CCV channel is defined by the `Packet` interface in [ICS 4](../../core/ics-004-channel-and-packet-semantics). 
The following packet data types are required by the CCV module:
- `VSCPacketData` contains a list of validator updates, i.e., 
    ```typescript
    interface VSCPacketData {
      // the id of this VSC
      id: uint64 
      // validator updates
      updates: [ValidatorUpdate]
      // slash requests acknowledgements, 
      // i.e., list of validator addresses
      slashAcks: [string]
    }
    ```
- `VSCMaturedPacketData` contains the ID of the VSC that reached maturity, i.e., 
    ```typescript
    interface VSCMaturedPacketData {
      id: uint64 // the id of the VSC that reached maturity
    }
    ```
- `SlashPacketData` contains a request to slash a validator, i.e.,
  ```typescript
    interface SlashPacketData {
      valAddress: string // validator address, i.e., the hash of its public key
      valPower: int64
      vscId: uint64
      slashFactor: int64
      jailTime: uint64
    }
    ```
> Note that for brevity we use e.g., `VSCPacket` to refer to a packet with `VSCPacketData` as its data.

Packets are acknowledged by the remote side by sending back an `Acknowledgement` that contains either a result (in case of success) or an error (as defined in [ICS 4](../../core/ics-004-channel-and-packet-semantics/README.md#acknowledgement-envelope)). 
The following acknowledgement types are required by the CCV module:
```typescript
type VSCPacketAcknowledgement = VSCPacketSuccess | VSCPacketError;
type VSCMaturedPacketAcknowledgement = VSCMaturedPacketSuccess | VSCMaturedPacketError;
type SlashPacketAcknowledgement = SlashPacketSuccess | SlashPacketError;
type PacketAcknowledgement = PacketSuccess | PacketError; // general ack
```

### CCV State
[&uparrow; Back to Outline](#outline)

This section describes the internal state of the CCV module. For simplicity, the state is described by a set of variables; for each variable, both the type and a brief description is provided. In practice, all the state (except for hardcoded constants, e.g., `ProviderPortId`) is stored in a key/value store (KVS). The host state machine provides a KVS interface with three functions, i.e., `get()`, `set()`, and `delete()` (as defined in [ICS 24](../../core/ics-024-host-requirements)).

<!-- omit in toc -->
#### State on the provider chain

- `ProviderPortId = "provider"` is the port ID the provider CCV module is expected to bind to.
- `pendingProposals: [CreateConsumerChainProposal]` is a list of pending proposals to spawn new consumer chains. The list exposes the following interface: 
```typescript
  interface [CreateConsumerChainProposal] {
    // append a proposal to the list; the list is modified
    Append(p: CreateConsumerChainProposal) 

    // remove a proposal from the list; the list is modified
    Remove(p: CreateConsumerChainProposal)
  }
  ```
- `chainToClient: Map<string, Identifier>` is a mapping from consumer chain IDs to the associated client IDs.
- `chainToChannel: Map<string, Identifier>` is a mapping from consumer chain IDs to the CCV channel IDs.
- `channelToChain: Map<Identifier, string>` is a mapping from CCV channel IDs to consumer chain IDs.
- `pendingVSCPackets: Map<string, [VSCPacketData]>` is a mapping from consumer chain IDs to a list of pending `VSCPacketData`s that must be sent to the consumer chain once the CCV channel is established. The map exposes the following interface: 
  ```typescript
  interface Map<string, [VSCPacketData]> {
    // append a VSCPacketData to the list mapped to chainId;
    // the list is modified
    Append(chainId: string, data: VSCPacketData) 

    // remove all the VSCPacketData mapped to chainId;
    // the list is modified
    Remove(chainId: string)
  }
- `vscId: uint64` is a monotonic strictly increasing and positive ID that is used to uniquely identify the VSCs sent to the consumer chains. 
  Note that `0` is used as a special ID for the mapping from consumer heights to provider heights.
- `initH: Map<string, Height>` is a mapping from consumer chain IDs to the heights on the provider chain. 
  For every consumer chain, the mapping stores the height when the first VSC was provided to that consumer chain. 
  It enables the mapping from consumer heights to provider heights.
- `VSCtoH: Map<uint64, Height>` is a mapping from VSC IDs to heights on the provider chain. It enables the mapping from consumer heights to provider heights, 
  i.e., the voting power at height `VSCtoH[id]` on the provider chain was last updated by the validator updates contained in the VSC with ID `id`.  
- `unbondingOps: Map<uint64, UnbondingOperation>` is a mapping that enables accessing for every unbonding operation the list of consumer chains that are still unbonding. When unbonding operations are initiated, the Staking module calls the `AfterUnbondingOpInitiated()` [hook](#ccv-pcf-hook-afubopcr1); this leads to the creation of a new `UnbondingOperation`, which is defined as
  ```typescript
  interface UnbondingOperation {
    id: uint64
    // list of consumer chain IDs that are still unbonding
    unbondingChainIds: [string] 
  }
  ```
- `vscToUnbondingOps: Map<(Identifier, uint64), [uint64]>` is a mapping from `(chainId, vscId)` tuples to a list of unbonding operation IDs. 
  It enables the provider CCV module to match a `VSCMaturedPacket{vscId}`, received from a consumer chain with `chainId`, with the corresponding unbonding operations. 
  As a result, `chainId` can be removed from the list of consumer chains that are still unbonding these operations. 
  For more details see how received `VSCMaturedPacket`s [are handled](#ccv-pcf-rcvmat1).
- `slashRequests: Map<(string, [string])>` is a mapping from `chainId`s to lists of validator addresses, 
  i.e., `slashRequests[chainId]` contains all the validator addresses for which the provider chain received slash requests from the consumer chain with `chainId`.

<!-- omit in toc -->
#### State on the consumer chain
- `ConsumerPortId = "consumer"` is the port ID the consumer CCV module is expected to bind to.
- `providerClient: Identifier` identifies the client of the provider chain (on the consumer chain) that the CCV channel is build upon.
- `providerChannel: Identifier` identifies the consumer's channel end of the CCV channel.
- `validatorSet: <string, CrossChainValidator>` is a mapping that stores the validators in the validator set of the consumer chain. Each validator is described by a `CrossChainValidator` data structure, which is defined as
  ```typescript
  interface CrossChainValidator {
    address: string // validator address, i.e., the hash of its public key
    power: int64
  }
  ```
- `pendingChanges: [ValidatorUpdate]` is a list of `ValidatorUpdate`s received, but not yet applied to the validator set. 
  It is emptied on every `EndBlock()`. The list exposes the following interface:
  ```typescript
  interface [ValidatorUpdate] {
    // append updates to the list;
    // the list is modified
    Append(updates: [ValidatorUpdate]) 

    // return an aggregated list of updates, i.e., 
    // keep only the latest update per validator;
    // the original list is not modified
    Aggregate(): [ValidatorUpdate]

    // remove all the updates from the list;
    // the list is modified
    RemoveAll()
  }
  ```
- `HtoVSC: Map<Height, uint64>` is a mapping from consumer chain heights to VSC IDs. It enables the mapping from consumer heights to provider heights., i.e.,
  - if `HtoVSC[h] == 0`, then the voting power on the consumer chain at height `h` was setup at genesis during Channel Initialization;
  - otherwise, the voting power on the consumer chain at height `h` was updated by the VSC with ID `HtoVSC[h]`.
- `maturingVSCs: [(uint64, uint64)]` is a list of `(id, ts)` tuples, where `id` is the ID of a VSC received via a `VSCPacket` and `ts` is the timestamp at which the VSC reaches maturity on the consumer chain. 
  The list is used to keep track of when unbonding operations are matured on the consumer chain. It exposes the following interface:
  ```typescript
  interface [(uint64, uint64)] {
    // add a VSC id with its maturity timestamp to the list;
    // the list is modified
    Add(id: uint64, ts: uint64)

    // return the list sorted by the maturity timestamps;
    // the original list is not modified
    SortedByMaturityTime(): [(uint64, uint64)]

    // remove (id, ts) from the list;
    // the list is modified
    Remove(id: uint64, ts: uint64)
  }
  ```
- `pendingSlashRequests: [SlashRequest]` is a list of pending `SlashRequest`s that must be sent to the provider chain once the CCV channel is established. A `SlashRequest` consist of a `SlashPacketData` and a flag indicating whether the request is for downtime slashing. The list exposes the following interface: 
  ```typescript
  interface SlashRequest {
    data: SlashPacketData
    downtime: Bool
  }
  interface [SlashRequest] {
    // append a SlashRequest to the list;
    // the list is modified
    Append(data: SlashRequest) 

    // return the reverse list, i.e., latest SlashRequest first;
    // the original list is not modified
    Reverse(): [SlashRequest]

    // remove all the SlashRequest;
    // the list is modified
    RemoveAll()
  }
  ```
- `outstandingDowntime: <string, Bool>` is a mapping from validator addresses to boolean values. 
  `outstandingDowntime[valAddr] == TRUE` entails that the consumer chain sent a request to slash for downtime the validator with address `valAddr`. 
  `outstandingDowntime[valAddr]` is set to false once the consumer chain receives a confirmation that the slash request was received by the provider chain, i.e., a `VSCPacket` that contains `valAddr` in `slashAcks`. 
  The mapping enables the consumer CCV module to avoid sending to the provider chain multiple slashing requests for the same downtime infraction.
 
## Sub-protocols

To express the error conditions, the following specification of the sub-protocols uses the exception system of the host state machine, which is exposed through two functions (as defined in [ICS 24](../../core/ics-024-host-requirements)): `abortTransactionUnless` and `abortSystemUnless`.

### Initialization
[&uparrow; Back to Outline](#outline)

The *initialization* sub-protocol enables a provider chain and a consumer chain to create a CCV channel -- a unique, ordered IBC channel for exchanging packets. As a prerequisite, the initialization sub-protocol MUST create two IBC clients, one on the provider chain to the consumer chain and one on the consumer chain to the provider chain. This is necessary to verify the identity of the two chains (as long as the clients are trusted). 

<!-- omit in toc -->
#### **[CCV-PCF-INITG.1]**
```typescript
// PCF: Provider Chain Function
// implements the AppModule interface
function InitGenesis(state: ProviderGenesisState): [ValidatorUpdate] {
  // bind to ProviderPortId port 
  err = portKeeper.BindPort(ProviderPortId)
  // check whether the capability for the port can be claimed
  abortSystemUnless(err == nil)

  foreach cs in state.consumerStates {
    abortSystemUnless(validateChannelIdentifier(cs.channelId))
    chainToChannel[cs.chainId] = cs.channelId
    channelToChain[cs.channelId] = cc.chainId
  }

  // do not return anything to the consensus engine 
  return []
}
```
- **Caller**
  - The ABCI application.
- **Trigger Event**
  - An `InitChain` message is received from the consensus engine; the `InitChain` message is sent when the provider chain is first started. 
- **Precondition**
  - The provider CCV module is in the initial state. 
- **Postcondition**
  - The capability for the port `ProviderPortId` is claimed.
  - For each consumer state in the `ProviderGenesisState`, the initial state is set, i.e., the following mappings `chainToChannel`, `channelToChain` are set.
- **Error Condition**
  - The capability for the port `ProviderPortId` cannot be claimed.
  - For any consumer state in the `ProviderGenesisState`, the channel ID is not valid (cf. the validation function defined in [ICS 4](../../core/ics-004-channel-and-packet-semantics)).

<!-- omit in toc -->
#### **[CCV-PCF-CCPROP.1]**
```typescript
// PCF: Provider Chain Function
// implements governance proposal Handler 
function CreateConsumerChainProposal(p: CreateConsumerChainProposal) {
  if currentTimestamp() > p.spawnTime {
    CreateConsumerClient(p)
  }
  else {
    // store the proposal as a pending proposal
    pendingProposals.Append(p)
  }
}
```
- **Caller**
  - `EndBlock()` method of Governance module.
- **Trigger Event**
  - A governance proposal with `CreateConsumerChainProposal` as content has passed (i.e., it got the necessary votes).
- **Precondition** 
  - True. 
- **Postcondition** 
<<<<<<< HEAD
  - If the spawn time has already passed, `CreateConsumerClient(p)` is invoked, with `p` the `CreateConsumerChainProposal`. 
  - Otherwise, the proposal is appended to the list of pending proposals, i.e., `pendingProposals`.
- **Error Condition**
  - None.

<!-- omit in toc -->
#### **[CCV-PCF-CRCLIENT.1]**
```typescript
// PCF: Provider Chain Function
// Utility method
function CreateConsumerClient(p: CreateConsumerChainProposal) {
  // get UnbondingPeriod from provider Staking module
  // TODO governance and CCV params
  // see https://github.com/cosmos/ibc/issues/673
  unbondingTime = stakingKeeper.UnbondingTime()

  // create client state as defined in ICS 7
  clientState = ClientState{
    chainId: p.chainId,
    trustLevel: DefaultTrustLevel, // i.e., 1/3
    trustingPeriod: unbondingTime/2,
    unbondingPeriod: unbondingTime,
    latestHeight: p.initialHeight,
  }

  // create consensus state as defined in ICS 7;
  // SentinelRoot is used as a stand-in root value for 
  // the consensus state set at the upgrade height;
  // the validator set is the same as the validator set 
  // from own consensus state at current height
  ownConsensusState = getConsensusState(getCurrentHeight())
  consensusState = ConsensusState{
    timestamp: currentTimestamp(),
    commitmentRoot: SentinelRoot,
    validatorSet: ownConsensusState.validatorSet,
  }

  // create consumer chain client and store it
  clientId = clientKeeper.CreateClient(clientState, consensusState)
  chainToClient[p.chainId] = clientId
}
```
- **Caller**
  - Either `CreateConsumerChainProposal` (see [CCV-PCF-CCPROP.1](#ccv-pcf-ccprop1)) or `BeginBlock()` (see [CCV-PCF-BBLOCK.1](#ccv-pcf-bblock1)).
- **Trigger Event**
  - A governance proposal with `CreateConsumerChainProposal` as content has passed (i.e., it got the necessary votes).
- **Precondition** 
  - `currentTimestamp() > spawnTime`, where `spawnTime` is contained by the `CreateConsumerChainProposal`.
- **Postcondition** 
  - `UnbondingPeriod` is retrieved from the provider Staking module.
  - A client state is created (as defined in [ICS 7](../../core/ics-002-client-semantics)).
  - A consensus state is created (as defined in [ICS 7](../../core/ics-002-client-semantics)).
  - A client of the consumer chain is created and the client ID is added to `chainToClient`.
=======
  - If the spawn time has already passed,
    - `UnbondingPeriod` is retrieved from the provider Staking module;
    - a client state is created;
    - a consensus state is created;
    - a client of the consumer chain is created and the client ID is added to `chainToClient`.
  - Otherwise, the client is stored in `pendingClient` as a pending client.
>>>>>>> 28d46eed
- **Error Condition**
  - None.

> **Note:** Creating a client of a remote chain requires a `ClientState` and a `ConsensusState` (as defined in [ICS 7](../../core/ics-002-client-semantics)).
> `ConsensusState` requires setting a validator set of the remote chain. 
> The provider chain uses the fact that the validator set of the consumer chain is the same as its own validator set. 
> The rest of information to create a `ClientState` it receives through the governance proposal.

<!-- omit in toc -->
#### **[CCV-PCF-COINIT.1]**
```typescript
// PCF: Provider Chain Function
// implements the ModuleCallbacks interface defined in ICS26
function onChanOpenInit(
  order: ChannelOrder,
  connectionHops: [Identifier],
  portIdentifier: Identifier,
  channelIdentifier: Identifier,
  counterpartyPortIdentifier: Identifier,
  counterpartyChannelIdentifier: Identifier,
  version: string) {
    // the channel handshake MUST be initiated by consumer chain
    abortTransactionUnless(FALSE)
}
```
- **Caller**
  - The provider IBC routing module.
- **Trigger Event**
  - The provider IBC routing module receives a `ChanOpenInit` message on a port the provider CCV module is bounded to.
- **Precondition**
  - True.
- **Postcondition** 
  - The transaction is always aborted; hence, the state is not changed.
- **Error Condition**
  - None.

<!-- omit in toc -->
#### **[CCV-PCF-COTRY.1]**
```typescript
// PCF: Provider Chain Function
// implements the ModuleCallbacks interface defined in ICS26
function onChanOpenTry(
  order: ChannelOrder,
  connectionHops: [Identifier],
  portIdentifier: Identifier,
  channelIdentifier: Identifier,
  counterpartyPortIdentifier: Identifier,
  counterpartyChannelIdentifier: Identifier,
  version: string,
  counterpartyVersion: string) {
    // validate parameters:
    // - only ordered channels allowed
    abortTransactionUnless(order == ORDERED)
    // - require the portIdentifier to be the port ID the CCV module is bound to
    abortTransactionUnless(portIdentifier == ProviderPortId)
    // - require the version to be the expected version
    abortTransactionUnless(version == "1")

    // assert that the counterpartyPortIdentifier matches 
    // the expected consumer port ID
    abortTransactionUnless(counterpartyPortIdentifier == ConsumerPortId)

    // assert that the counterpartyVersion matches the local version
    abortTransactionUnless(counterpartyVersion == version)
    
    // get the client state associated with this client ID in order 
    // to get access to the consumer chain ID
    clientId = getClient(channelIdentifier)
    clientState = clientKeeper.GetClientState(clientId)
    
    // require the CCV channel to be built on top 
    // of the expected client of the consumer chain
    abortTransactionUnless(chainToClient[clientState.chainId] == clientId)

    // require that no other CCV channel exists for this consumer chain
    abortTransactionUnless(clientState.chainId NOTIN chainToChannel.Keys())
}
```
- **Caller**
  - The provider IBC routing module.
- **Trigger Event**
  - The provider IBC routing module receives a `ChanOpenTry` message on a port the provider CCV module is bounded to.
- **Precondition** 
  - True.
- **Postcondition**
  - The transaction is aborted if any of the following conditions are true:
    - the channel is not ordered;
    - `portIdentifier != ProviderPortId`;
    - `version` is not the expected version;
    - `counterpartyPortIdentifier != ConsumerPortId`;
    - `counterpartyVersion != version`;
    - the channel is not built on top of the client created for this consumer chain;
    - another CCV channel for this consumer chain already exists.
  - The state is not changed.
- **Error Condition**
  - None.

<!-- omit in toc -->
#### **[CCV-PCF-COACK.1]**
```typescript
// PCF: Provider Chain Function
// implements the ModuleCallbacks interface defined in ICS26
function onChanOpenAck(
  portIdentifier: Identifier,
  channelIdentifier: Identifier,
  counterpartyVersion: string) {
    // the channel handshake MUST be initiated by consumer chain
    abortTransactionUnless(FALSE)
}
```
- **Caller**
  - The provider IBC routing module.
- **Trigger Event**
  - The provider IBC routing module receives a `ChanOpenAck` message on a port the provider CCV module is bounded to.
- **Precondition**
  - True.
- **Postcondition** 
  - The transaction is always aborted; hence, the state is not changed.
- **Error Condition**
  - None.

<!-- omit in toc -->
#### **[CCV-PCF-COCONFIRM.1]**
```typescript
// PCF: Provider Chain Function
// implements the ModuleCallbacks interface defined in ICS26
function onChanOpenConfirm(
  portIdentifier: Identifier,
  channelIdentifier: Identifier) {
    // get the client state associated with this client ID in order 
    // to get access to the consumer chain ID
    clientId = getClient(channelIdentifier)
    clientState = clientKeeper.GetClientState(clientId)

    // Verify that there isn't already a CCV channel for the consumer chain
    // If there is, then close the channel.
    if clientState.chainId IN chainToChannel {
      channelKeeper.ChanCloseInit(channelIdentifier)
      abortTransactionUnless(FALSE)
    }

    // set channel mappings
    chainToChannel[clientState.chainId] = channelIdentifier
    channelToChain[channelIdentifier] = clientState.chainId
}
```
- **Caller**
  - The provider IBC routing module.
- **Trigger Event**
  - The provider IBC routing module receives a `ChanOpenConfirm` message on a port the provider CCV module is bounded to.
- **Precondition** 
  - True.
- **Postcondition**
  - If a CCV channel for this consumer chain already exists, then 
    - the channel closing handshake is initiated for the underlying channel;
    - the transaction is aborted.
  - Otherwise, the channel mappings are set, i.e., `chainToChannel` and `channelToChain`.
- **Error Condition**
  - None.

---

<!-- omit in toc -->
#### **[CCV-CCF-INITG.1]**
```typescript
// CCF: Consumer Chain Function
// implements the AppModule interface
function InitGenesis(gs: ConsumerGenesisState): [ValidatorUpdate] {
  // ValidateGenesis
  // - contains a valid providerClientState  
  abortSystemUnless(gs.providerClientState != nil AND gs.providerClientState.Valid())
  // - contains a valid providerConsensusState
  abortSystemUnless(gs.providerConsensusState != nil AND gs.providerConsensusState.Valid())
  // - contains a non-empty initial validator set
  abortSystemUnless(gs.initialValSet NOT empty)
  // - contains an initial validator set that matches 
  //   the validator set in the providerConsensusState (see ICS 7)
  abortSystemUnless(gs.initialValSet == gs.providerConsensusState.validatorSet)

  // bind to ConsumerPortId port 
  err = portKeeper.BindPort(ConsumerPortId)
  // check whether the capability for the port can be claimed
  abortSystemUnless(err == nil)

  // create client of the provider chain 
  clientId = clientKeeper.CreateClient(gs.providerClientState, gs.providerConsensusState)

  // store the ID of the client of the provider chain
  providerClient = clientId

  // set default value for HtoVSC
  HtoVSC[getCurrentHeight()] = 0

  // set the initial validator set for the consumer chain
  foreach val IN gs.initialValSet {
    ccVal := CrossChainValidator{
      address: hash(val.pubKey),
      power: val.power
    }
    validatorSet[ccVal.address] = ccVal
  }

  return gs.initialValSet
}
```
- **Caller**
  - The ABCI application.
- **Trigger Event**
  - An `InitChain` message is received from the consensus engine; the `InitChain` message is sent when the consumer chain is first started. 
- **Precondition**
  - The consumer CCV module is in the initial state.  
- **Postcondition**
  - The capability for the port `ConsumerPortId` is claimed.
  - A client of the provider chain is created and the client ID is stored into `providerClient`.
  - `HtoVSC` for the current block is set to `0`.
  - The `validatorSet` mapping is populated with the initial validator set.
  - The initial validator set is returned to the consensus engine.
- **Error Condition**
  - The genesis state contains no valid provider client state, where the validity is defined as in [ICS 7](../../client/ics-007-tendermint-client).
  - The genesis state contains no valid provider consensus state, where the validity is defined as in [ICS 7](../../client/ics-007-tendermint-client).
  - The genesis state contains an empty initial validator set.
  - The genesis state contains an initial validator set that does not match the validator set in the provider consensus state.
  - The capability for the port `ConsumerPortId` cannot be claimed.

> **Note**: CCV assumes that the _same_ consumer chain genesis state is disseminated to all the correct validators in the initial validator set of the consumer chain. 
> Although the mechanism of disseminating the genesis state is outside the scope of this specification, a possible approach would entail the following steps:
> - the process `P` creating a governance proposal `Prop` to spawn the new consumer chain creates the genesis state `S` of the entire consumer ABCI application without the genesis state of the consumer CCV module, i.e., without `ConsumerGenesisState`; 
> - `P` adds a hash of `S` to the proposal `Prop` (see `CreateConsumerChainProposal`);
> - `P` disseminates `S` via the gossip network;
> - when handling `Prop`, the provider chain creates and store in its state the `ConsumerGenesisState` using the information that the validator set of the consumer chain matches the validator set of the provider chain;
> - finally, each validator in the initial validator set of the consumer chain obtains the remainder of the genesis state (i.e., `ConsumerGenesisState`) by querying the provider chain.

<!-- omit in toc -->
#### **[CCV-CCF-COINIT.1]**
```typescript
// CCF: Consumer Chain Function
// implements the ModuleCallbacks interface defined in ICS26
function onChanOpenInit(
  order: ChannelOrder,
  connectionHops: [Identifier],
  portIdentifier: Identifier,
  channelIdentifier: Identifier,
  counterpartyPortIdentifier: Identifier,
  counterpartyChannelIdentifier: Identifier,
  version: string) {
    // ensure provider channel hasn't already been created
    abortTransactionUnless(providerChannel == "")

    // validate parameters:
    // - only ordered channels allowed
    abortTransactionUnless(order == ORDERED)
    // - require the portIdentifier to be the port ID the CCV module is bound to
    abortTransactionUnless(portIdentifier == ConsumerPortId)
    // - require the version to be the expected version
    abortTransactionUnless(version == "1")

    // assert that the counterpartyPortIdentifier matches 
    // the expected consumer port ID
    abortTransactionUnless(counterpartyPortIdentifier == ProviderPortId)
   
    // require that the client ID of the client associated 
    // with this channel matches the expected provider client id
    clientId = getClient(channelIdentifier)   
    abortTransactionUnless(providerClient != clientId)
}
```
- **Caller**
  - The consumer IBC routing module.
- **Trigger Event**
  - The consumer IBC routing module receives a `ChanOpenInit` message on a port the consumer CCV module is bounded to.
- **Precondition**
  - True.
- **Postcondition** 
  - The transaction is aborted if any of the following conditions are true:
    - `providerChannel` is already set;
    - `portIdentifier != ConsumerPortId`;
    - `version` is not the expected version;
    - `counterpartyPortIdentifier != ProviderPortId`;
    - the client associated with this channel is not the expected provider client.
  - The state is not changed.
- **Error Condition**
  - None.

<!-- omit in toc -->
#### **[CCV-CCF-COTRY.1]**
```typescript
// CCF: Consumer Chain Function
// implements the ModuleCallbacks interface defined in ICS26
function onChanOpenTry(
  order: ChannelOrder,
  connectionHops: [Identifier],
  portIdentifier: Identifier,
  channelIdentifier: Identifier,
  counterpartyPortIdentifier: Identifier,
  counterpartyChannelIdentifier: Identifier,
  version: string,
  counterpartyVersion: string) {
    // the channel handshake MUST be initiated by consumer chain
    abortTransactionUnless(FALSE)
}
```
- **Caller**
  - The consumer IBC routing module.
- **Trigger Event**
  - The consumer IBC routing module receives a `ChanOpenTry` message on a port the consumer CCV module is bounded to.
- **Precondition**
  - True.
- **Postcondition** 
  - The transaction is always aborted; hence, the state is not changed.
- **Error Condition**
  - None.

<!-- omit in toc -->
#### **[CCV-CCF-COACK.1]**
```typescript
// CCF: Consumer Chain Function
// implements the ModuleCallbacks interface defined in ICS26
function onChanOpenAck(
  portIdentifier: Identifier,
  channelIdentifier: Identifier,
  counterpartyVersion: string) {
    // ensure provider channel hasn't already been created
    abortTransactionUnless(providerChannel == "")

    // assert that the counterpartyVersion matches the local version
    abortTransactionUnless(counterpartyVersion == version)
}
```
- **Caller**
  - The consumer IBC routing module.
- **Trigger Event**
  - The consumer IBC routing module receives a `ChanOpenAck` message on a port the consumer CCV module is bounded to.
- **Precondition**
  - True.
- **Postcondition**
  - The transaction is aborted if any of the following conditions are true:
    - `providerChannel` is already set;
    - `counterpartyVersion != version`.
  - The state is not changed.
- **Error Condition**
  - None.

> **Note:** The initialization sub-protocol on the consumer chain finalizes on receiving the first `VSCPacket` and setting `providerChannel` to the ID of the channel on which it receives the packet (see `onRecvVSCPacket` method).

<!-- omit in toc -->
#### **[CCV-CCF-COCONFIRM.1]**
```typescript
// CCF: Consumer Chain Function
// implements the ModuleCallbacks interface defined in ICS26
function onChanOpenConfirm(
  portIdentifier: Identifier,
  channelIdentifier: Identifier) {
    // the channel handshake MUST be initiated by consumer chain
    abortTransactionUnless(FALSE)
}
```
- **Caller**
  - The consumer IBC routing module.
- **Trigger Event**
  - The consumer IBC routing module receives a `ChanOpenConfirm` message on a port the consumer CCV module is bounded to.
- **Precondition**
  - True.
- **Postcondition** 
  - The transaction is always aborted; hence, the state is not changed.
- **Error Condition**
  - None.

### Channel Closing Handshake
[&uparrow; Back to Outline](#outline)

<!-- omit in toc -->
#### **[CCV-PCF-CCINIT.1]**
```typescript
// PCF: Provider Chain Function
// implements the ModuleCallbacks interface defined in ICS26
function onChanCloseInit(
  portIdentifier: Identifier,
  channelIdentifier: Identifier) {
    // Disallow user-initiated channel closing
    abortTransactionUnless(FALSE)
}
```
- **Caller**
  - The provider IBC routing module.
- **Trigger Event**
  - The provider IBC routing module receives a `ChanCloseInit` message on a port the provider CCV module is bounded to.
- **Precondition**
  - True.
- **Postcondition** 
  - The transaction is always aborted; hence, the state is not changed.
- **Error Condition**
  - None.

<!-- omit in toc -->
#### **[CCV-PCF-CCCONFIRM.1]**
```typescript
// PCF: Provider Chain Function
// implements the ModuleCallbacks interface defined in ICS26
function onChanCloseConfirm(
  portIdentifier: Identifier,
  channelIdentifier: Identifier) {
    // do nothing
}
```
- **Caller**
  - The provider IBC routing module.
- **Trigger Event**
  - The provider IBC routing module receives a `ChanCloseConfirm` message on a port the provider CCV module is bounded to.
- **Precondition**
  - True.
- **Postcondition** 
  - The state is not changed.
- **Error Condition**
  - None.

---

<!-- omit in toc -->
#### **[CCV-CCF-CCINIT.1]**
```typescript
// CCF: Consumer Chain Function
// implements the ModuleCallbacks interface defined in ICS26
function onChanCloseInit(
  portIdentifier: Identifier,
  channelIdentifier: Identifier) {
    // allow relayers to close duplicate OPEN channels, 
    // if the provider channel has already been established
    if providerChannel == "" || providerChannel == channelIdentifier {
      // user cannot close channel
      abortTransactionUnless(FALSE)
    }
}
```
- **Caller**
  - The consumer IBC routing module.
- **Trigger Event**
  - The consumer IBC routing module receives a `ChanCloseInit` message on a port the consumer CCV module is bounded to.
- **Precondition**
  - True.
- **Postcondition** 
  - If `providerChannel` is not set or `providerChannel` matches the ID of the channel the `ChanCloseInit` message was received on, then the transaction is aborted. 
  - The state is not changed.
- **Error Condition**
  - None.

<!-- omit in toc -->
#### **[CCV-CCF-CCCONFIRM.1]**
```typescript
// CCF: Consumer Chain Function
// implements the ModuleCallbacks interface defined in ICS26
function onChanCloseConfirm(
  portIdentifier: Identifier,
  channelIdentifier: Identifier) {
    // do nothing
}
```
- **Caller**
  - The consumer IBC routing module.
- **Trigger Event**
  - The consumer IBC routing module receives a `ChanCloseConfirm` message on a port the consumer CCV module is bounded to.
- **Precondition**
  - True.
- **Postcondition** 
  - The state is not changed.
- **Error Condition**
  - None.

### Packet Relay
[&uparrow; Back to Outline](#outline)

<!-- omit in toc -->
#### **[CCV-PCF-RCVP.1]**
```typescript
// PCF: Provider Chain Function
// implements the ModuleCallbacks interface defined in ICS26
function onRecvPacket(packet: Packet): bytes {
  switch typeof(packet.data) {
    case VSCMaturedPacketData:
      return onRecvVSCMaturedPacket(packet)
    case SlashPacketData:
      return onRecvSlashPacket(packet)
    default:
      // unexpected packet type
      return PacketError
  }    
}
```
- **Caller**
  - The provider IBC routing module.
- **Trigger Event**
  - The provider IBC routing module receives a packet on a channel owned by the provider CCV module.
- **Precondition**
  - True.
- **Postcondition** 
  - If the packet is a `VSCMaturedPacket`, the acknowledgement obtained from invoking the `onRecvVSCMaturedPacket` method is returned.
  - If the packet is a `SlashPacket`, the acknowledgement obtained from invoking the `onRecvSlashPacket` method is returned.
  - Otherwise, an error acknowledgement is returned.
- **Error Condition**
  - None.

<!-- omit in toc -->
#### **[CCV-PCF-ACKP.1]**
```typescript
// PCF: Provider Chain Function
// implements the ModuleCallbacks interface defined in ICS26
function onAcknowledgePacket(packet: Packet, ack: bytes) {
  switch typeof(packet.data) {
    case VSCPacketData:
      onAcknowledgeVSCPacket(packet, ack)
    default:
      // unexpected packet type
      abortTransactionUnless(FALSE)
  }
}
```
- **Caller**
  - The provider IBC routing module.
- **Trigger Event**
  - The provider IBC routing module receives an acknowledgement on a channel owned by the provider CCV module.
- **Precondition**
  - True.
- **Postcondition** 
  - If the acknowledgement is for a `VSCPacket`, the `onAcknowledgeVSCPacket` method is invoked.
  - Otherwise, the transaction is aborted.
- **Error Condition**
  - None.

<!-- omit in toc -->
#### **[CCV-PCF-TOP.1]**
```typescript
// PCF: Provider Chain Function
// implements the ModuleCallbacks interface defined in ICS26
function onTimeoutPacket(packet Packet) {
  switch typeof(packet.data) {
    case VSCPacketData:
      onTimeoutVSCPacket(packet)
    default:
      // unexpected packet type
      abortTransactionUnless(FALSE) 
  }
}
```
- **Caller**
  - The provider IBC routing module.
- **Trigger Event**
  - The provider IBC routing module receives a timeout on a channel owned by the provider CCV module.
- **Precondition**
  - The Correct Relayer assumption is violated (see the [Assumptions](./system_model_and_properties.md#assumptions) section).
- **Postcondition** 
  - If the timeout is for a `VSCPacket`, the `onTimeoutVSCPacket` method is invoked.
  - Otherwise, the transaction is aborted.
- **Error Condition**
  - None.

---

<!-- omit in toc -->
#### **[CCV-CCF-RCVP.1]**
```typescript
// CCF: Consumer Chain Function
// implements the ModuleCallbacks interface defined in ICS26
function onRecvPacket(packet: Packet): bytes {
  switch typeof(packet.data) {
    case VSCPacketData:
      return onRecvVSCPacket(packet)
    default:
      // unexpected packet type
      return PacketError
  }
}
```
- **Caller**
  - The consumer IBC routing module.
- **Trigger Event**
  - The consumer IBC routing module receives a packet on a channel owned by the consumer CCV module.
- **Precondition**
  - True.
- **Postcondition** 
  - If the packet is a `VSCPacket`, the acknowledgement obtained from invoking the `onRecvVSCPacket` method is returned.
  - Otherwise, an error acknowledgement is returned.
- **Error Condition**
  - None.

<!-- omit in toc -->
#### **[CCV-CCF-ACKP.1]**
```typescript
// CCF: Consumer Chain Function
// implements the ModuleCallbacks interface defined in ICS26
function onAcknowledgePacket(packet: Packet, ack: bytes) {
  switch typeof(packet.data) {
    case VSCMaturedPacketData:
      onAcknowledgeVSCMaturedPacket(packet, ack)
    case SlashPacketData:
      onAcknowledgeSlashPacket(packet, ack)
    default:
      // unexpected packet type
      abortTransactionUnless(FALSE)
  }
}
```
- **Caller**
  - The consumer IBC routing module.
- **Trigger Event**
  - The consumer IBC routing module receives an acknowledgement on a channel owned by the consumer CCV module.
- **Precondition**
  - True.
- **Postcondition** 
  - If the acknowledgement is for a `VSCMaturedPacket`, the `onAcknowledgeVSCMaturedPacket` method is invoked.
  - If the acknowledgement is for a `SlashPacket`, the `onAcknowledgeSlashPacket` method is invoked.
  - Otherwise, the transaction is aborted.
- **Error Condition**
  - None.

<!-- omit in toc -->
#### **[CCV-CCF-TOP.1]**
```typescript
// CCF: Consumer Chain Function
// implements the ModuleCallbacks interface defined in ICS26
function onTimeoutPacket(packet Packet) {
  switch typeof(packet.data) {
    case VSCMaturedPacketData:
      onTimeoutVSCMaturedPacket(packet)
    case SlashPacketData:
      onTimeoutSlashPacket(packet)
    default:
      // unexpected packet type
      abortTransactionUnless(FALSE) 
  }
}
```
- **Caller**
  - The consumer IBC routing module.
- **Trigger Event**
  - The consumer IBC routing module receives a timeout on a channel owned by the consumer CCV module.
- **Precondition**
  - The Correct Relayer assumption is violated (see the [Assumptions](./system_model_and_properties.md#assumptions) section).
- **Postcondition** 
  - If the timeout is for a `VSCMaturedPacket`, the `onTimeoutVSCMaturedPacket` method is invoked.
  - If the timeout is for a `SlashPacket`, the `onTimeoutSlashPacket` method is invoked.
  - Otherwise, the transaction is aborted.
- **Error Condition**
  - None.

### Validator Set Update
[&uparrow; Back to Outline](#outline)

The *validator set update* sub-protocol enables the provider chain 
- to update the consumer chain on the voting power granted to validators on the provider chain
- and to ensure the correct completion of unbonding operations for validators that produce blocks on the consumer chain.

<!-- omit in toc -->
#### **[CCV-PCF-BBLOCK.1]**
```typescript
// CCF: Provider Chain Function
// implements the AppModule interface
function BeginBlock() {
  // iterate over the pending proposals and create 
  // the consumer client if the spawn time has passed
  foreach p IN pendingProposals {
    if currentTimestamp() > p.spawnTime {
      CreateConsumerClient(p)
      pendingProposals.Remove(p)
    }
  }
}
```
- **Caller**
  - The ABCI application.
- **Trigger Event**
  - A `BeginBlock` message is received from the consensus engine; `BeginBlock` messages are sent once per block.
- **Precondition**
  - True. 
- **Postcondition**
<<<<<<< HEAD
  - For each `CreateConsumerChainProposal` `p` in the list of pending proposals `pendingProposals`, if `currentTimestamp() > p.spawnTime`, then
    - `CreateConsumerClient(p)` is invoked;
    - `p` is removed from `pendingProposals`.
=======
  - The state is not changed.
>>>>>>> 28d46eed
- **Error Condition**
  - None.

<!-- omit in toc -->
#### **[CCV-PCF-EBLOCK.1]**
```typescript
// PCF: Provider Chain Function
// implements the AppModule interface
function EndBlock(): [ValidatorUpdate] {
  // get list of validator updates from the provider Staking module
  valUpdates = stakingKeeper.GetValidatorUpdates()

  // iterate over all consumer chains registered with this provider chain
  foreach chainId in chainToClient.Keys() {
    // check whether there are changes in the validator set;
    // note that this also entails unbonding operations 
    // w/o changes in the voting power of the validators in the validator set
    if len(valUpdates) != 0 OR len(vscToUnbondingOps[(chainId, vscId)]) != 0 {
      // create VSCPacket data
      data = VSCPacketData{
        id: vscId, 
        updates: valUpdates,
        slashAcks: slashRequests[chainId]
      }
      slashRequests.Remove(chainId)

      // add VSCPacket data to the list of pending VSCPackets 
      pendingVSCPackets.Append(chainId, data)
    }

    // check whether there is an established CCV channel to the consumer chain
    if chainId IN chainToChannel.Keys() {
      // set initH for this consumer chain (if not done already)
      if chainId NOT IN initH.Keys() {
        initH[chainId] = getCurrentHeight()
      }

      // get the channel ID for the given consumer chain ID
      channelId = chainToChannel[chainId]

      foreach data IN pendingVSCPackets[chainId] {
        // create packet and send it using the interface exposed by ICS-4
        packet = Packet{data: data, destChannel: channelId}
        channelKeeper.SendPacket(packet)
      }

      // remove pending VSCPackets
      pendingVSCPackets.Remove(chainId)
    }
  }
  // set VSCtoH mapping
  VSCtoH[vscId] = getCurrentHeight() + 1
  // increment VSC ID
  vscId++ 

  // do not return anything to the consensus engine
  return []   
}
```
- **Caller**
  - The ABCI application.
- **Trigger Event**
  - An `EndBlock` message is received from the consensus engine; `EndBlock` messages are sent once per block.
- **Precondition**
  - True. 
- **Postcondition**
  - A list of validator updates `valUpdates` is obtained from the provider Staking module.
  - For every consumer chain with `chainId`
    - If either `valUpdates` is not empty or there were unbonding operations initiated during this block, then 
      - a `VSCPacket` data `data` is created such that `data.id = vscId`, `data.updates = valUpdates`, and `data.slashAcks = slashRequests[chainId]`;
      - `slashRequests[chainId]` is emptied;
      - `packetData` is appended to the list of pending `VSCPacket`s associated to `chainId`, i.e., `pendingVSCPackets[chainId]`.
    - If there is an established CCV channel for the the consumer chain with `chainId`, then
      - if `initH[chainId]` is not already set, then `initH[chainId]` is set to the current height;
      - for each `VSCPacketData` in the list of pending VSCPackets associated to `chainId`
        - a packet with the `VSCPacketData` is sent on the channel associated with the consumer chain with `chainId`;
      - all the pending VSCPackets associated to `chainId` are removed.
  - `vscId` is mapped to the height of the subsequent block. 
  - `vscId` is incremented.
- **Error Condition**
  - None.

> **Note**: The provider CCV module expects the provider Staking module to update its view of the validator set before the `EndBlock()` of the provider CCV module is invoked. 
> A solution is for the provider Staking module to update its view during `EndBlock()` and then, the `EndBlock()` of the provider Staking module to be executed before the `EndBlock()` of the provider CCV module.

<!-- omit in toc -->
#### **[CCV-PCF-ACKVSC.1]**
```typescript
// PCF: Provider Chain Function
function onAcknowledgeVSCPacket(packet: Packet, ack: bytes) {
  // providing the VSC with id packet.data.id can fail, 
  // i.e., ack == VSCPacketError, 
  // only if the VSCPacket was sent on a channel 
  // other than the established CCV channel;
  // that should never happen, see EndBlock()
  abortSystemUnless(ack != VSCPacketError)
}
```
- **Caller**
  - The `onAcknowledgePacket()` method.
- **Trigger Event**
  - The provider IBC routing module receives an acknowledgement of a `VSCPacket` on a channel owned by the provider CCV module.
- **Precondition**
  - True.
- **Postcondition**
  - The state is not changed.
- **Error Condition**
  - The acknowledgement is `VSCPacketError`.

<!-- omit in toc -->
#### **[CCV-PCF-TOVSC.1]**
```typescript
// PCF: Provider Chain Function
function onTimeoutVSCPacket(packet Packet) {
  // cleanup state
  abortTransactionUnless(packet.getDestinationChannel() IN channelToChain.Keys())
  chainId = channelToChain[packet.getDestinationChannel()]
  channelToChain.Remove(packet.getDestinationChannel())
  chainToChannel.Remove(chainId)

  // TODO: cleanup, e.g., complete all outstanding unbonding ops
  // see https://github.com/cosmos/ibc/issues/669
}
```
- **Caller**
  - The `onTimeoutPacket()` method.
- **Trigger Event**
  - The provider IBC routing module receives a timeout of a `VSCPacket` on a channel owned by the provider CCV module.
- **Precondition**
  - The Correct Relayer assumption is violated (see the [Assumptions](./system_model_and_properties.md#assumptions) section).
- **Postcondition**
  - The transaction is aborted if the ID of the channel on which the packet was sent is not mapped to a chain ID (in `channelToChain`).
  - The chain ID mapped to `packet.getDestinationChannel()` in `channelToChain` is removed.
  - The channel ID mapped to `chainId` in `chainToChannel` is removed, where `chainId = channelToChain[packet.getDestinationChannel()]`.
- **Error Condition**
  - None

<!-- omit in toc -->
#### **[CCV-PCF-RCVMAT.1]**
```typescript
// PCF: Provider Chain Function
function onRecvVSCMaturedPacket(packet: Packet): bytes {
  // get the ID of the consumer chain mapped to this channel ID
  abortTransactionUnless(packet.getDestinationChannel() IN channelToChain.Keys())
  chainId = channelToChain[packet.getDestinationChannel()]

  // iterate over the unbonding operations mapped to
  // this chainId and vscId (i.e., packet.data.id)
  foreach op in GetUnbondingOpsFromVSC(chainId, packet.data.id) {
    // remove the consumer chain from 
    // the list of consumer chain that are still unbonding
    op.unbondingChainIds.Remove(chainId)
    // if the unbonding operation has unbonded on all consumer chains
    if op.unbondingChainIds.IsEmpty() {
      // attempt to complete unbonding in Staking module
      stakingKeeper.CompleteStoppedUnbonding(op.id)
      // remove unbonding operation
      unbondingOps.Remove(op.id)
    }
  }
  // clean up vscToUnbondingOps mapping
  vscToUnbondingOps.Remove((chainId, vscId))

  return VSCMaturedPacketSuccess
}
```
- **Caller**
  - The `onRecvPacket()` method.
- **Trigger Event**
  - The provider IBC routing module receives a `VSCMaturedPacket` on a channel owned by the provider CCV module.
- **Precondition**
  - True.
- **Postcondition**
  - The transaction is aborted if the channel on which the packet was received is not an established CCV channel (i.e., not in `channelToChain`).
  - `chainId` is set to the ID of the consumer chain mapped to the channel on which the packet was received. 
  - For each unbonding operation `op` returned by `GetUnbondingOpsFromVSC(chainId, packet.data.id)`
    - `chainId` is removed from `op.unbondingChainIds`;
    - if `op.unbondingChainIds` is empty,
      - the `CompleteStoppedUnbonding()` method of the Staking module is invoked;
      - the entry `op` is removed from `unbondingOps`.
  - `(chainId, vscId)` is removed from `vscToUnbondingOps`.
  - A successful acknowledgment is returned.
- **Error Condition**
  - None.

<!-- omit in toc -->
#### **[CCV-PCF-GETUBOPS.1]**
```typescript
// PCF: Provider Chain Function
// Utility method
function GetUnbondingOpsFromVSC(
  chainId: Identifier, 
  _vscId: uint64): [UnbondingOperation] {
    // get all unbonding operations associated with (chainId, _vscId)
    ops = []
    foreach id in vscToUnbondingOps[(chainId, _vscId)] {
      // get the unbonding operation with this ID
      op = unbondingOps[id]
      // append the operation to the list of operations to be returned
      ops.Append(op)
    }
    return ops
}
```
- **Caller**
  - The `onRecvVSCMaturedPacket()` method.
- **Trigger Event**
  - The provider IBC routing module receives a `VSCMaturedPacket` on a channel owned by the provider CCV module.
- **Precondition**
  - The provider CCV module received a `VSCMaturedPacket` `P` from a consumer chain with ID `chainId`, such that `P.data.id == _vscId`.
- **Postcondition**
  - Return the list of unbonding operations mapped to `(chainId, _vscId)`. 
- **Error Condition**
  - None.

<!-- omit in toc -->
#### **[CCV-PCF-HOOK-AFUBOPCR.1]**
```typescript
// PCF: Provider Chain Function
// implements a Staking module hook
function AfterUnbondingOpInitiated(opId: uint64) {
  // get the IDs of all consumer chains registered with this provider chain
  chainIds = chainToClient.Keys()
  // create and store a new unbonding operation
  unbondingOps[opId] = UnbondingOperation{
    id: opId,
    unbondingChainIds: chainIds
  }
  // add the unbonding operation id to vscToUnbondingOps
  foreach chainId in chainIds {
    vscToUnbondingOps[(chainId, vscId)].Append(opId)
  }
}
```
- **Caller**
  - The Staking module.
- **Trigger Event**
  - An unbonding operation with id `opId` is initiated.
- **Precondition**
  - True.
- **Postcondition**
  - An `UnbondingOperation` `op` is created and added to `unbondingOps`, such that `op.id = opId` and `op.unbondingChainIds` is the list of all consumer chains registered with this provider chain, i.e., `chainToClient.Keys()`.
  - The ID of the created unbonding operation is appended to every list in `vscToUnbondingOps[(chainId, vscId)]`, where `chainId` is an ID of a consumer chains registered with this provider chain and `vscId` is the current VSC ID. 
- **Error Condition**
  - None.


<!-- omit in toc -->
#### **[CCV-PCF-HOOK-BFUBOPCO.1]**
```typescript
// PCF: Provider Chain Function
// implements a Staking module hook
function BeforeUnbondingOpCompleted(opId: uint64): Bool {
  if opId in unbondingOps.Keys() {
    // the unbonding operation is still unbonding 
    // on at least one consumer chain
    return true
  }
  return false
}
```
- **Caller**
  - The Staking module.
- **Trigger Event**
  - An unbonding operation with ID `opId` has matured on the provider chain.
- **Precondition**
  - True.
- **Postcondition**
  - If there is an unboding operation with ID `opId` in `unbondingOps`, then true is returned.
  - Otherwise, false is returned.
- **Error Condition**
  - None.

---

<!-- omit in toc -->
#### **[CCV-CCF-BBLOCK.1]**
```typescript
// CCF: Consumer Chain Function
// implements the AppModule interface
function BeginBlock() {
  HtoVSC[getCurrentHeight() + 1] = HtoVSC[getCurrentHeight()]
}
```
- **Caller**
  - The ABCI application.
- **Trigger Event**
  - A `BeginBlock` message is received from the consensus engine; `BeginBlock` messages are sent once per block.
- **Precondition**
  - True. 
- **Postcondition**
  - `HtoVSC` for the subsequent block height is set to the same VSC ID as the current block height.
- **Error Condition**
  - None.

<!-- omit in toc -->
#### **[CCV-CCF-RCVVSC.1]**
```typescript
// CCF: Consumer Chain Function
function onRecvVSCPacket(packet: Packet): bytes {
  // check whether the packet was sent on the CCV channel
  if providerChannel != "" && providerChannel != packet.getDestinationChannel() {
    // packet sent on a channel other than the established provider channel;
    // close channel and return error acknowledgement
    channelKeeper.ChanCloseInit(packet.getDestinationChannel())
    return VSCPacketError
  }

  // set HtoVSC mapping
  HtoVSC[getCurrentHeight() + 1] = packet.data.id
  
  // check whether the CCV channel is established
  if providerChannel == "" {
    // set the channel as the provider channel
    providerChannel = packet.getDestinationChannel()
    // send pending slash requests
    SendPendingSlashRequests()
  }

  // store the list of updates from the packet
  pendingChanges.Append(packet.data.updates)

  // calculate and store the maturity timestamp for the VSC
  maturityTimestamp = currentTimestamp().Add(UnbondingPeriod)
  maturingVSCs.Add(packet.data.id, maturityTimestamp)

  // reset outstandingDowntime for validators in packet.data.slashAcks
  foreach valAddr IN packet.data.slashAcks {
    outstandingDowntime[valAddr] = FALSE
  }

  return VSCPacketSuccess
}
```
- **Caller**
  - The `onRecvPacket()` method.
- **Trigger Event**
  - The consumer IBC routing module receives a `VSCPacket` on a channel owned by the consumer CCV module.
- **Precondition**
  - True.
- **Postcondition**
  - If `providerChannel` is set and does not match the channel (with ID `packet.getDestinationChannel()`) on which the packet was received, then 
    - the closing handshake for the channel with ID `packet.getDestinationChannel()` is initiated;
    - an error acknowledgement is returned.
  - Otherwise,
    - the height of the subsequent block is mapped to `packet.data.id` (i.e., the `HtoVSC` mapping) ;  
    - if `providerChannel` is not set, then 
      - the CCV channel is marked as established, i.e., `providerChannel = packet.getDestinationChannel()`;
      - the pending slash requests are sent to the provider chain (see [CCV-CCF-SNDPESLASH.1](#ccv-ccf-sndpeslash1));
    - `packet.data.updates` are appended to `pendingChanges`;
    - `(packet.data.id, maturityTimestamp)` is added to `maturingVSCs`, where `maturityTimestamp = currentTimestamp() + UnbondingPeriod`;
    - for each `valAddr` in the slash acknowledgments received from the provider chain, `outstandingDowntime[valAddr]` is set to false;
    - a successful acknowledgement is returned.
- **Error Condition**
  - None.

<!-- omit in toc -->
#### **[CCV-CCF-ACKMAT.1]**
```typescript
// CCF: Consumer Chain Function
function onAcknowledgeVSCMaturedPacket(packet: Packet, ack: bytes) {
  // notifications of VSC maturity cannot fail by construction
  abortSystemUnless(ack != VSCMaturedPacketError)
}
```
- **Caller**
  - The `onAcknowledgePacket()` method.
- **Trigger Event**
  - The consumer IBC routing module receives an acknowledgement of a `VSCMaturedPacket` on a channel owned by the consumer CCV module.
- **Precondition**
  - True.
- **Postcondition**
  - The state is not changed.
- **Error Condition**
  - The acknowledgement is `VSCMaturedPacketError`.

<!-- omit in toc -->
#### **[CCV-CCF-TOMAT.1]**
```typescript
// CCF: Consumer Chain Function
function onTimeoutVSCMaturedPacket(packet Packet) {
  // TODO What do we do here? 
  // Do we need to notify the provider to close the channel?
  // What happens w/ the consumer chain once the CCV channel gets closed?
  // see https://github.com/cosmos/ibc/issues/669
}
```
- **Caller**
  - The `onTimeoutPacket()` method.
- **Trigger Event**
  - The consumer IBC routing module receives a timeout of a `VSCPacket` on a channel owned by the consumer CCV module.
- **Precondition**
  - The Correct Relayer assumption is violated (see the [Assumptions](./system_model_and_properties.md#assumptions) section).
- **Postcondition**
  - The state is not changed.
- **Error Condition**
  - None

<!-- omit in toc -->
#### **[CCV-CCF-EBLOCK.1]**
```typescript
// CCF: Consumer Chain Function
// implements the AppModule interface
function EndBlock(): [ValidatorUpdate] {
  if pendingChanges.IsEmpty() {
    // do nothing
    return []
  }
  // aggregate the pending changes
  changes = pendingChanges.Aggregate()
  // Note: in the implementation, the aggregation is done directly 
  // when receiving a VSCPacket via the AccumulateChanges method.

  // remove all pending changes
  pendingChanges.RemoveAll()

  // update validatorSet
  UpdateValidatorSet(changes)

  // unbond mature packets if the CCV channel is established
  if providerChannel != "" {
    UnbondMaturePackets()
  }

  // return the validator set updates to the consensus engine
  return changes
}
```
- **Caller**
  - The ABCI application.
- **Trigger Event**
  - An `EndBlock` message is received from the consensus engine; `EndBlock` messages are sent once per block.
- **Precondition**
  - True. 
- **Postcondition**
  - If `pendingChanges` is empty, the state is not changed.
  - Otherwise,
    - the pending changes are aggregated and stored in `changes`;
    - `pendingChanges` is emptied;
    - `UpdateValidatorSet(changes)` is invoked;
    - if `providerChannel != ""`, `UnbondMaturePackets()` is invoked;
    - `changes` is returned to the consensus engine.
- **Error Condition**
  - None.

<!-- omit in toc -->
#### **[CCV-CCF-UPVALS.1]**
```typescript
// CCF: Consumer Chain Function
function UpdateValidatorSet(changes: [ValidatorUpdate]) {
  foreach update IN changes {
    addr := hash(update.pubKey)
    if addr NOT IN validatorSet.Keys() {
      // new validator bonded
      abortSystemUnless(update.power > 0)
      // add new CrossChainValidator to validator set
      val := CrossChainValidator{
        address: addr,
        power: update.power
      }
      validatorSet[addr] = val
      // call AfterCCValidatorBonded hook
      AfterCCValidatorBonded(addr)
    }
    else if update.power == 0 {
      // existing validator begins unbonding
      validatorSet.Remove(addr)
      // call AfterCCValidatorBeginUnbonding hook
      AfterCCValidatorBeginUnbonding(addr)
    }
    else {
      validatorSet[addr].power = update.power
    }
  }
}
```
- **Caller**
  - The `EndBlock()` method.
- **Trigger Event**
  - An `EndBlock` message is received from the consensus engine.
- **Precondition**
  - `changes` contains the aggregated validator updates from `pendingChanges` before it was emptied. 
- **Postcondition**
  - For each validator `update` in `changes`,
    - if the validator is not in the validator set, then 
      - a new `CrossChainValidator` is added to `validatorSet`;
      - the `AfterCCValidatorBonded` hook is called;
    - otherwise, if the validator's new power is `0`, then,
      - the validator is removed from `validatorSet`;
      - the `AfterCCValidatorBeginUnbonding` hook is called;
    - otherwise, the validator's power is updated.
- **Error Condition**
  - Receiving a validator `update`, such that the validator is not in the validator set and `update.power = 0`.

<!-- omit in toc -->
#### **[CCV-CCF-UMP.1]**
```typescript
// CCF: Consumer Chain Function
function UnbondMaturePackets() {
  foreach (id, ts) in maturingVSCs.SortedByMaturityTime() {
    if currentTimestamp() < ts {
      break // stop loop
    }
    // create VSCMaturedPacketData
    packetData = VSCMaturedPacketData{id: id}

    // create packet and send it using the interface exposed by ICS-4
    packet = Packet{data: packetData, destChannel: providerChannel}
    channelKeeper.SendPacket(packet)
          
    // remove entry from the list
    maturingVSCs.Remove(id, ts)
  }
}
```
- **Caller**
  - The `EndBlock()` method.
- **Trigger Event**
  - An `EndBlock` message is received from the consensus engine.
- **Precondition**
  - The CCV channel to the provider chain is established, i.e., `providerChannel != ""`.
- **Postcondition**
  - For each `(id, ts)` in the list of maturing VSCs sorted by maturity timestamps
    - if `currentTimestamp() < ts`, the loop is stopped;
    - a `VSCMaturedPacketData` packet data is created;
    - a packet with the created `VSCMaturedPacketData` is sent to the provider chain;
    - the tuple `(id, ts)` is removed from `maturingVSCs`.
- **Error Condition**
  - None.

### Consumer Initiated Slashing
[&uparrow; Back to Outline](#outline)

<!-- omit in toc -->
#### **[CCV-PCF-RCVSLASH.1]**
```typescript
// PCF: Provider Chain Function
function onRecvSlashPacket(packet: Packet): bytes {
  // check whether the packet was received on an established CCV channel
  if packet.getDestinationChannel() NOT IN channelToChain.Keys() {
    // packet received on a non-established channel; incorrect behavior
    channelKeeper.ChanCloseInit(packet.getDestinationChannel())
    return SlashPacketError
  }

  // get the height that maps to the VSC ID in the packet data
  if packet.data.vscId == 0 {
    // the infraction happened before sending any VSC to this chain
    chainId = channelToChain[packet.getDestinationChannel()]
    infractionHeight = initH[chainId]
  }
  else {
    infractionHeight = VSCtoH[packet.data.vscId]
  }

  // request the Slashing module to slash the validator
  slashingKeeper.Slash(
    packet.data.valAddress, 
    infractionHeight, 
    packet.data.valPower, 
    packet.data.slashFactor))

  // request the Slashing module to jail the validator
  timestamp = currentTimestamp() + data.jailTime
  slashingKeeper.JailUntil(packet.data.valAddress, timestamp)

  // add validator to list of slash requests for chainId
  slashRequests[chainId].Append(packet.data.valAddress)

  return SlashPacketSuccess
}
```
- **Caller**
  - The `onRecvPacket()` method.
- **Trigger Event**
  - The provider IBC routing module receives a `SlashPacket` on a channel owned by the provider CCV module.
- **Precondition**
  - True.
- **Postcondition**
  - If the channel the packet was received on is not an established CCV channel, then
    - the channel closing handshake is initiated;
    - an error acknowledgment is returned.
  - Otherwise,
    - if `packet.data.vscId == 0`, `infractionHeight` is set to `initH[chainId]`, with `chainId = channelToChain[packet.getDestinationChannel()]`, i.e., the height when the first VSC was provided to this consumer chain;
    - otherwise, `infractionHeight` is set to `VSCtoH[packet.data.vscId]`, i.e., the height at which the voting power was last updated by the validator updates in the VSC with ID `packet.data.vscId`;
    - a request is made to the Slashing module to slash the validator with address `packet.data.valAddress` for misbehaving at height `infractionHeight`;
    - a request is made to the Slashing module to jail the validator with address `packet.data.valAddress` for a period `data.jailTime`;
    - the validator's address `packet.data.valAddress` is added to the list of slash requests from this `chainId`;
    - a successful acknowledgment is returned.
- **Error Condition**
  - None.

---

<!-- omit in toc -->
#### **[CCV-CCF-ACKSLASH.1]**
```typescript
// CCF: Consumer Chain Function
function onAcknowledgeSlashPacket(packet: Packet, ack: bytes) {
  // slash request fail, i.e., ack == SlashPacketError, 
  // only if the SlashPacket was sent on a channel 
  // other than the established CCV channel;
  // that should never happen,
  // see SendSlashRequest() and SendPendingSlashRequests()
  abortSystemUnless(ack != SlashPacketError)
}
```
- **Caller**
  - The `onAcknowledgePacket()` method.
- **Trigger Event**
  - The consumer IBC routing module receives an acknowledgement of a `SlashPacket` on a channel owned by the consumer CCV module.
- **Precondition**
  - True.
- **Postcondition**
  - The state is not changed.
- **Error Condition**
  - The acknowledgement is `SlashPacketError`.

<!-- omit in toc -->
#### **[CCV-CCF-TOSLASH.1]**
```typescript
// CCF: Consumer Chain Function
function onTimeoutSlashPacket(packet Packet) {
  // TODO What do we do here? 
  // Do we need to notify the provider to close the channel?
  // What happens w/ the consumer chain once the CCV channel gets closed?
  // see https://github.com/cosmos/ibc/issues/669
}
```
- **Caller**
  - The `onTimeoutPacket()` method.
- **Trigger Event**
  - The consumer IBC routing module receives a timeout of a `SlashPacket` on a channel owned by the consumer CCV module.
- **Precondition**
  - The Correct Relayer assumption is violated (see the [Assumptions](./system_model_and_properties.md#assumptions) section).
- **Postcondition**
  - The state is not changed.
- **Error Condition**
  - None

<!-- omit in toc -->
#### **[CCV-CCF-SNDSLASH.1]**
```typescript
// CCF: Consumer Chain Function
// Enables consumer initiated slashing
function SendSlashRequest(
  valAddress: string, 
  power: int64, 
  infractionHeight: Height,
  downtime: Bool) {
    if downtime AND outstandingDowntime[data.valAddress] {
      // do not send multiple requests for the same downtime
      return
    }

    // TODO governance and CCV params
    // see https://github.com/cosmos/ibc/issues/673
    slashFactor = TBA
    jailTime = TBA

    // create SlashPacket data
    packetData = SlashPacketData{
      valAddress: valAddress,
      valPower: power,
      vscId: HtoVSC[infractionHeight],
      slashFactor: slashFactor,
      jailTime: jailTime
    }

    // check whether the CCV channel to the provider chain is established
    if providerChannel != "" {
      // create packet and send it using the interface exposed by ICS-4
      packet = Packet{data: packetData, destChannel: providerChannel}
      channelKeeper.SendPacket(packet)

      if downtime {
        // set outstandingDowntime for this validator
        outstandingDowntime[data.valAddress] = TRUE
      }
    }
    else {
      // add SlashPacket data to the list of pending SlashPackets 
      req := SlashRequest{data: packetData, downtime: downtime}
      pendingSlashRequests.Append(req)
    }
}
```
- **Caller**
  - The ABCI application (e.g., the Slashing module).
- **Trigger Event**
  - Evidence of misbehavior for a validator with address `valAddress` was received.
- **Precondition**
  - True.
- **Postcondition**
  - If the request is for downtime and there is an outstanding request to slash this validator for downtime, then the state is not changed.
  - Otherwise, 
    - both `slashFactor` and `jailTime` parameters are set;
    - a `SlashPacket` data `packetData` is created, such that `packetData.vscId = VSCtoH[infractionHeight]`;
    - if the CCV channel to the provider chain is established, then 
      - a packet with the `packetData` is sent to the provider chain;
      - if the request is for downtime, `outstandingDowntime[data.valAddress]` is set to true;
    - otherwise `SlashRequest{data: packetData, downtime: downtime}` is appended to `pendingSlashRequests`.
- **Error Condition**
  - None.

> **Note**: The ABCI application MUST subtract `ValidatorUpdateDelay` from the infraction height before invoking `SendSlashRequest`, 
> where `ValidatorUpdateDelay` is a delay (in blocks) between when validator updates are returned to the consensus-engine and when they are applied 
> (for more details, take a look at the [ABCI specification](https://github.com/tendermint/spec/blob/v0.7.1/spec/abci/abci.md#endblock)). 
> For example, if `ValidatorUpdateDelay = x` and a validator set update is returned with new validators at the end of block `10`, 
> then the new validators are expected to sign blocks beginning at block `11+x`. 
> 
> Consequently, the consumer CCV module expects the `infractionHeight` parameter of the `SendSlashRequest()` to be set accordingly.

> **Note**: In the context of single-chain validation, slashing for downtime is an **_atomic operation_**, i.e., once the downtime is detected, the misbehaving validator is slashed and jailed immediately. 
> Consequently, once a validator is punished for downtime, it is removed from the validator set and cannot be punished again for downtime. 
> Since validators are not automatically added back to the validator set, it entails that the validator is aware of the punishment before it can rejoin and be potentially punished again.
> 
> In the context of CCV, slashing for downtime is no longer atomic, i.e., downtime is detected on the consumer chain, but the jailing happens on the provider chain. 
> To avoid sending multiple slash requests for the same downtime infraction, the consumer CCV module uses an `outstandingDowntime` flag per validator. 
> CCV assumes that the consumer ABCI application (e.g., the slashing module) is not including the downtime of a validator with `outstandingDowntime == TRUE` in the evidence for downtime.

<!-- omit in toc -->
#### **[CCV-CCF-SNDPESLASH.1]**
```typescript
// CCF: Consumer Chain Function
// Utility method
function SendPendingSlashRequests() {
  // iterate over every pending SlashRequest in reverse order
  foreach req IN pendingSlashRequests.Reverse() {
    if !req.downtime OR !outstandingDowntime[req.data.valAddress] {
      // create packet and send it using the interface exposed by ICS-4
      packet = Packet{data: req.data, destChannel: providerChannel}
      channelKeeper.SendPacket(packet)

      if req.downtime {
        // set outstandingDowntime for this validator
        outstandingDowntime[req.data.valAddress] = TRUE
      }
    }
  }
  // remove pending SlashRequest
  pendingSlashRequests.RemoveAll()
}
```
- **Caller**
  - The `onRecvVSCPacket()` method (see [CCV-CCF-RCVVSC.1](#ccv-ccf-rcvvsc1)).
- **Trigger Event**
  - The first `VSCPacket` is received from the provider chain.
- **Precondition**
  - `providerChannel != ""`.
- **Postcondition**
  - For each slash request `req` in `pendingSlashRequests` in reverse order, such that either the slash request is not for downtime or there is no outstanding slash request for downtime,
    - a packet with the data `req.data` is sent to the provider chain;
    - if the request is for downtime, `outstandingDowntime[req.data.valAddress]` is set to true.
  - All the pending `SlashRequest`s are removed.
- **Error Condition**
  - None.

> **Note**: Iterating over pending `SlashRequest`s in reverse order ensures that validators that are down for multiple blocks during channel initialization will be slashed for the latest downtime evidence.  <|MERGE_RESOLUTION|>--- conflicted
+++ resolved
@@ -425,7 +425,6 @@
 - **Precondition** 
   - True. 
 - **Postcondition** 
-<<<<<<< HEAD
   - If the spawn time has already passed, `CreateConsumerClient(p)` is invoked, with `p` the `CreateConsumerChainProposal`. 
   - Otherwise, the proposal is appended to the list of pending proposals, i.e., `pendingProposals`.
 - **Error Condition**
@@ -479,14 +478,6 @@
   - A client state is created (as defined in [ICS 7](../../core/ics-002-client-semantics)).
   - A consensus state is created (as defined in [ICS 7](../../core/ics-002-client-semantics)).
   - A client of the consumer chain is created and the client ID is added to `chainToClient`.
-=======
-  - If the spawn time has already passed,
-    - `UnbondingPeriod` is retrieved from the provider Staking module;
-    - a client state is created;
-    - a consensus state is created;
-    - a client of the consumer chain is created and the client ID is added to `chainToClient`.
-  - Otherwise, the client is stored in `pendingClient` as a pending client.
->>>>>>> 28d46eed
 - **Error Condition**
   - None.
 
@@ -1160,13 +1151,9 @@
 - **Precondition**
   - True. 
 - **Postcondition**
-<<<<<<< HEAD
   - For each `CreateConsumerChainProposal` `p` in the list of pending proposals `pendingProposals`, if `currentTimestamp() > p.spawnTime`, then
     - `CreateConsumerClient(p)` is invoked;
     - `p` is removed from `pendingProposals`.
-=======
-  - The state is not changed.
->>>>>>> 28d46eed
 - **Error Condition**
   - None.
 
