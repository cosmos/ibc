<!-- omit in toc -->
# CCV: Technical Specification
[&uparrow; Back to main document](./README.md)

<!-- omit in toc -->
## Outline
- [Placing CCV within an ABCI Application](#placing-ccv-within-an-abci-application)
- [Data Structures](#data-structures)
  - [External Data Structures](#external-data-structures)
  - [CCV Data Structures](#ccv-data-structures)
  - [CCV Packets](#ccv-packets)
  - [CCV State](#ccv-state)
- [Sub-protocols](#sub-protocols)
  - [Initialization](#initialization)
  - [Channel Closing Handshake](#channel-closing-handshake)
  - [Packet Relay](#packet-relay)
  - [Validator Set Update](#validator-set-update)
  - [Consumer Initiated Slashing](#consumer-initiated-slashing)
  - [Reward Distribution](#reward-distribution)

## Placing CCV within an ABCI Application
[&uparrow; Back to Outline](#outline)

Before describing the data structures and sub-protocols of the CCV protocol, we provide a short overview of the interfaces the CCV module implements and the interactions with the other ABCI application modules.

<!-- omit in toc -->
### Implemented Interfaces

- CCV is an **ABCI application module**, which means it MUST implement the logic to handle some of the messages received from the consensus engine via ABCI, e.g., `InitChain`, `EndBlock` 
  (for more details, take a look at the [ABCI specification](https://github.com/tendermint/spec/tree/v0.7.1/spec/abci)). 
  In this specification we define the following methods that handle messages that are of particular interest to the CCV protocol:
  - `InitGenesis()` -- Called when the chain is first started, on receiving an `InitChain` message from the consensus engine. 
    This is also where the application can inform the underlying consensus engine of the initial validator set.
  - `BeginBlock()` -- Contains logic that is automatically triggered at the beginning of each block. 
  - `EndBlock()` -- Contains logic that is automatically triggered at the end of each block. 
    This is also where the application can inform the underlying consensus engine of changes in the validator set.

- CCV is an **IBC module**, which means it MUST implement the module callbacks interface defined in [ICS 26](../../core/ics-026-routing-module/README.md#module-callback-interface). The interface consists of a set of callbacks for 
  - channel opening handshake, which we describe in the [Initialization](#initialization) section;
  - channel closing handshake, which we describe in the [Channel Closing Handshake](#channel-closing-handshake) section;
  - and packet relay, which we describe in the [Packet Relay](#packet-relay) section.

<!-- omit in toc -->
### Interfacing Other Modules

- As an ABCI application module, the CCV module interacts with the underlying consensus engine through ABCI:
  - On the provider chain,
    - it initializes the application (e.g., binds to the expected IBC port) in the `InitGenesis()` method.
  - On the consumer chain,
    - it initializes the application (e.g., binds to the expected IBC port, creates a client of the provider chain) in the `InitGenesis()` method;
    - it provides the validator updates in the `EndBlock()` method.

- As an IBC module, the CCV module interacts with Core IBC for functionalities regarding
  - port allocation ([ICS 5](../../core/ics-005-port-allocation)) via `portKeeper`;
  - channels and packet semantics ([ICS 4](../../core/ics-004-channel-and-packet-semantics)) via `channelKeeper`;
  - connection semantics ([ICS 3](../../core/ics-003-connection-semantics)) via `connectionKeeper`;
  - client semantics ([ICS 2](../../core/ics-002-client-semantics)) via `clientKeeper`.

- The consumer CCV module interacts with the IBC Token Transfer module ([ICS 20](../ics-020-fungible-token-transfer/README.md)) via `transferKeeper`.

- For the [Initialization sub-protocol](#initialization), the provider CCV module interacts with a Governance module by handling governance proposals to spawn new consumer chains. 
  If such proposals pass, then all validators on the provider chain MUST validate the consumer chain at spawn time; 
  otherwise they get slashed. 
  For an example of how governance proposals work, take a look at the [Governance module documentation](https://docs.cosmos.network/v0.44/modules/gov/) of Cosmos SDK. 

- The provider CCV module interacts with a Staking module on the provider chain. 
  For an example of how staking works, take a look at the [Staking module documentation](https://docs.cosmos.network/v0.44/modules/staking/) of Cosmos SDK. 
  The interaction is defined by the following interface:
  ```typescript 
  interface StakingKeeper {
    // get UnbondingPeriod from the provider Staking module 
    UnbondingTime(): Duration

    // get validator updates from the provider Staking module
    GetValidatorUpdates(): [ValidatorUpdate]

    // notify the Staking module of unboding operations that
    // have matured from the consumer chain's perspective 
    CompleteStoppedUnbonding(id: uint64)
  }
  ```

- The provider CCV module interacts with a Slashing module on the provider chain. 
  For an example of how slashing works, take a look at the [Slashing module documentation](https://docs.cosmos.network/v0.44/modules/slashing/) of Cosmos SDK. 
  The interaction is defined by the following interface:
  ```typescript 
  interface SlashingKeeper {
    // request the Staking module to slash a validator
    Slash(valAddress: string, 
          infractionHeight: int64, 
          power: int64, 
          slashFactor: int64)

    // request the Slashing module to jail a validator until time
    JailUntil(valAddress: string, time: uint64)
  }
  ``` 

- The following hooks enable the provider CCV module to register operations to be execute when certain events occur within the provider Staking module:
  ```typescript
  // invoked by the Staking module after 
  // initiating an unbonding operation
  function AfterUnbondingOpInitiated(opId: uint64);

  // invoked by the Staking module before 
  // completing an unbonding operation
  function BeforeUnbondingOpCompleted(opId: uint64): Bool;
  ```

- The consumer CCV module defines the following hooks that enable other modules to register operations to execute when certain events have occurred within CCV:
  ```typescript
  // invoked after a new validator is added to the validator set
  function AfterCCValidatorBonded(valAddress: string);

  // invoked after a validator is removed from the validator set
  function AfterCCValidatorBeginUnbonding(valAddress: string);
  ```

## Data Structures

### External Data Structures
[&uparrow; Back to Outline](#outline)

This section describes external data structures used by the CCV module.

The CCV module uses the ABCI `ValidatorUpdate` data structure, which consists of a validator and its power (for more details, take a look at the [ABCI specification](https://github.com/tendermint/spec/blob/v0.7.1/spec/abci/abci.md#data-types)), i.e.,
```typescript
interface ValidatorUpdate {
  pubKey: PublicKey
  power: int64
}
```
The provider chain sends to the consumer chain a list of `ValidatorUpdate`s, containing an entry for every validator that had its power updated. 

The data structures required for creating clients (i.e., `ClientState`, `ConsensusState`) are defined in [ICS 7](../../client/ics-007-tendermint-client).

### CCV Data Structures
[&uparrow; Back to Outline](#outline)

The CCV module is initialized through the `InitGenesis` method when the chain is first started. The initialization is done from a genesis state. This is the case for both provider and consumer chains:
- On the provider chain, the genesis state is described by the following interface:
  ```typescript
  interface ProviderGenesisState {
    // a list of existing consumer chains
    consumerStates: [ConsumerState]
  }
  ```
  with `ConsumerState` defined as
  ```typescript
  interface ConsumerState {
    chainId: string
    channelId: Identifier
  }
  ```
- On the consumer chain, the genesis state is described by the following interface:
  ```typescript
  interface ConsumerGenesisState {
    providerClientState: ClientState
    providerConsensusState: ConsensusState
    initialValSet: [ValidatorUpdate]
  }
  ```

The provider CCV module handles governance proposals to spawn new consumer chains. 
While the structure of governance proposals is specific to every ABCI application (for an example, see the `Proposal` interface in the [Governance module documentation](https://docs.cosmos.network/v0.44/modules/gov/) of Cosmos SDK),
this specification expects the following fields to be part of every proposal to spawn a new consumer chain:
  ```typescript
  interface CreateConsumerChainProposal {
    chainId: string
    initialHeight: Height
    spawnTime: Timestamp
  }
  ```
  - `chainId` is the proposed chain ID of the new consumer chain. It must be different from all other consumer chain IDs of the executing provider chain.
  - `initialHeight` is the proposed initial height of new consumer chain. Note that `Height` is defined in [ICS 7](../../client/ics-007-tendermint-client). For a completely new chain, `initialHeight = {0,1}`; however, it may be different if the chain converts to a consumer chain.
  - `spawnTime` is the time on the provider chain at which the consumer chain genesis is finalized and all validators will be responsible for starting their consumer chain validator node.
<<<<<<< HEAD

During the CCV channel opening handshake, the provider chain adds the address of its distribution module account to the channel version as metadata (as described in [ICS 4](../../core/ics-004-channel-and-packet-semantics/README.md#definitions)). 
The metadata structure is described by the following interface:
```typescript
interface CCVHandshakeMetadata {
  providerDistributionAccount: string // the account's address
  version: string
}
```
This specification assumes that the provider CCV module has access to the address of the distribution module account through the `GetDistributionAccountAddress()` method. For an example, take a look at the [auth module](https://docs.cosmos.network/v0.44/modules/auth/) of Cosmos SDK. 
=======
>>>>>>> 23227025

### CCV Packets
[&uparrow; Back to Outline](#outline)

The structure of the packets sent through the CCV channel is defined by the `Packet` interface in [ICS 4](../../core/ics-004-channel-and-packet-semantics). 
The following packet data types are required by the CCV module:
- `VSCPacketData` contains a list of validator updates, i.e., 
    ```typescript
    interface VSCPacketData {
      // the id of this VSC
      id: uint64 
      // validator updates
      updates: [ValidatorUpdate]
      // slash requests acknowledgements, 
      // i.e., list of validator addresses
      slashAcks: [string]
    }
    ```
- `VSCMaturedPacketData` contains the ID of the VSC that reached maturity, i.e., 
    ```typescript
    interface VSCMaturedPacketData {
      id: uint64 // the id of the VSC that reached maturity
    }
    ```
- `SlashPacketData` contains a request to slash a validator, i.e.,
  ```typescript
    interface SlashPacketData {
      valAddress: string // validator address, i.e., the hash of its public key
      valPower: int64
      vscId: uint64
      slashFactor: int64
      jailTime: uint64
    }
    ```
> Note that for brevity we use e.g., `VSCPacket` to refer to a packet with `VSCPacketData` as its data.

Packets are acknowledged by the remote side by sending back an `Acknowledgement` that contains either a result (in case of success) or an error (as defined in [ICS 4](../../core/ics-004-channel-and-packet-semantics/README.md#acknowledgement-envelope)). 
The following acknowledgement types are required by the CCV module:
```typescript
type VSCPacketAcknowledgement = VSCPacketSuccess | VSCPacketError;
type VSCMaturedPacketAcknowledgement = VSCMaturedPacketSuccess | VSCMaturedPacketError;
type SlashPacketAcknowledgement = SlashPacketSuccess | SlashPacketError;
type PacketAcknowledgement = PacketSuccess | PacketError; // general ack
```

### CCV State
[&uparrow; Back to Outline](#outline)

This section describes the internal state of the CCV module. For simplicity, the state is described by a set of variables; for each variable, both the type and a brief description is provided. In practice, all the state (except for hardcoded constants, e.g., `ProviderPortId`) is stored in a key/value store (KVS). The host state machine provides a KVS interface with three functions, i.e., `get()`, `set()`, and `delete()` (as defined in [ICS 24](../../core/ics-024-host-requirements)).

- `ccvVersion = "ccv-1"` is the CCV expected version. Both the provider and the consumer chains need to agree on this version.
- `zeroTimeoutHeight = {0,0}` is the `timeoutHeight` (as defined in [ICS 4](../../core/ics-004-channel-and-packet-semantics)) used by CCV for sending packets. Note that CCV uses `ccvTimeoutTimestamp` for sending CCV packets and `transferTimeoutTimestamp` for transferring tokens. 
- `ccvTimeoutTimestamp: uint64` is the `timeoutTimestamp` (as defined in [ICS 4](../../core/ics-004-channel-and-packet-semantics)) for sending CCV packets. The CCV protocol is responsible of setting `ccvTimeoutTimestamp` such that the *Correct Relayer* assumption is feasible.
- `transferTimeoutTimestamp: uint64` is the `timeoutTimestamp` (as defined in [ICS 4](../../core/ics-004-channel-and-packet-semantics)) for transferring tokens. 

<!-- omit in toc -->
#### State on the provider chain

- `ProviderPortId = "provider"` is the port ID the provider CCV module is expected to bind to.
- `pendingProposals: [CreateConsumerChainProposal]` is a list of pending proposals to spawn new consumer chains. The list exposes the following interface: 
```typescript
  interface [CreateConsumerChainProposal] {
    // append a proposal to the list; the list is modified
    Append(p: CreateConsumerChainProposal) 

    // remove a proposal from the list; the list is modified
    Remove(p: CreateConsumerChainProposal)
  }
  ```
- `chainToClient: Map<string, Identifier>` is a mapping from consumer chain IDs to the associated client IDs.
- `chainToChannel: Map<string, Identifier>` is a mapping from consumer chain IDs to the CCV channel IDs.
- `channelToChain: Map<Identifier, string>` is a mapping from CCV channel IDs to consumer chain IDs.
- `pendingVSCPackets: Map<string, [VSCPacketData]>` is a mapping from consumer chain IDs to a list of pending `VSCPacketData`s that must be sent to the consumer chain once the CCV channel is established. The map exposes the following interface: 
  ```typescript
  interface Map<string, [VSCPacketData]> {
    // append a VSCPacketData to the list mapped to chainId;
    // the list is modified
    Append(chainId: string, data: VSCPacketData) 

    // remove all the VSCPacketData mapped to chainId;
    // the list is modified
    Remove(chainId: string)
  }
- `vscId: uint64` is a monotonic strictly increasing and positive ID that is used to uniquely identify the VSCs sent to the consumer chains. 
  Note that `0` is used as a special ID for the mapping from consumer heights to provider heights.
- `initH: Map<string, Height>` is a mapping from consumer chain IDs to the heights on the provider chain. 
  For every consumer chain, the mapping stores the height when the first VSC was provided to that consumer chain. 
  It enables the mapping from consumer heights to provider heights.
- `VSCtoH: Map<uint64, Height>` is a mapping from VSC IDs to heights on the provider chain. It enables the mapping from consumer heights to provider heights, 
  i.e., the voting power at height `VSCtoH[id]` on the provider chain was last updated by the validator updates contained in the VSC with ID `id`.  
- `unbondingOps: Map<uint64, UnbondingOperation>` is a mapping that enables accessing for every unbonding operation the list of consumer chains that are still unbonding. When unbonding operations are initiated, the Staking module calls the `AfterUnbondingOpInitiated()` [hook](#ccv-pcf-hook-afubopcr1); this leads to the creation of a new `UnbondingOperation`, which is defined as
  ```typescript
  interface UnbondingOperation {
    id: uint64
    // list of consumer chain IDs that are still unbonding
    unbondingChainIds: [string] 
  }
  ```
- `vscToUnbondingOps: Map<(Identifier, uint64), [uint64]>` is a mapping from `(chainId, vscId)` tuples to a list of unbonding operation IDs. 
  It enables the provider CCV module to match a `VSCMaturedPacket{vscId}`, received from a consumer chain with `chainId`, with the corresponding unbonding operations. 
  As a result, `chainId` can be removed from the list of consumer chains that are still unbonding these operations. 
  For more details see how received `VSCMaturedPacket`s [are handled](#ccv-pcf-rcvmat1).
- `slashRequests: Map<(string, [string])>` is a mapping from `chainId`s to lists of validator addresses, 
  i.e., `slashRequests[chainId]` contains all the validator addresses for which the provider chain received slash requests from the consumer chain with `chainId`.

<!-- omit in toc -->
#### State on the consumer chain
- `ConsumerPortId = "consumer"` is the port ID the consumer CCV module is expected to bind to.
- `providerClient: Identifier` identifies the client of the provider chain (on the consumer chain) that the CCV channel is build upon.
- `providerChannel: Identifier` identifies the consumer's channel end of the CCV channel.
- `validatorSet: <string, CrossChainValidator>` is a mapping that stores the validators in the validator set of the consumer chain. Each validator is described by a `CrossChainValidator` data structure, which is defined as
  ```typescript
  interface CrossChainValidator {
    address: string // validator address, i.e., the hash of its public key
    power: int64
  }
  ```
- `pendingChanges: [ValidatorUpdate]` is a list of `ValidatorUpdate`s received, but not yet applied to the validator set. 
  It is emptied on every `EndBlock()`. The list exposes the following interface:
  ```typescript
  interface [ValidatorUpdate] {
    // append updates to the list;
    // the list is modified
    Append(updates: [ValidatorUpdate]) 

    // return an aggregated list of updates, i.e., 
    // keep only the latest update per validator;
    // the original list is not modified
    Aggregate(): [ValidatorUpdate]

    // remove all the updates from the list;
    // the list is modified
    RemoveAll()
  }
  ```
- `HtoVSC: Map<Height, uint64>` is a mapping from consumer chain heights to VSC IDs. It enables the mapping from consumer heights to provider heights., i.e.,
  - if `HtoVSC[h] == 0`, then the voting power on the consumer chain at height `h` was setup at genesis during Channel Initialization;
  - otherwise, the voting power on the consumer chain at height `h` was updated by the VSC with ID `HtoVSC[h]`.
- `maturingVSCs: [(uint64, uint64)]` is a list of `(id, ts)` tuples, where `id` is the ID of a VSC received via a `VSCPacket` and `ts` is the timestamp at which the VSC reaches maturity on the consumer chain. 
  The list is used to keep track of when unbonding operations are matured on the consumer chain. It exposes the following interface:
  ```typescript
  interface [(uint64, uint64)] {
    // add a VSC id with its maturity timestamp to the list;
    // the list is modified
    Add(id: uint64, ts: uint64)

    // return the list sorted by the maturity timestamps;
    // the original list is not modified
    SortedByMaturityTime(): [(uint64, uint64)]

    // remove (id, ts) from the list;
    // the list is modified
    Remove(id: uint64, ts: uint64)
  }
  ```
- `pendingSlashRequests: [SlashRequest]` is a list of pending `SlashRequest`s that must be sent to the provider chain once the CCV channel is established. A `SlashRequest` consist of a `SlashPacketData` and a flag indicating whether the request is for downtime slashing. The list exposes the following interface: 
  ```typescript
  interface SlashRequest {
    data: SlashPacketData
    downtime: Bool
  }
  interface [SlashRequest] {
    // append a SlashRequest to the list;
    // the list is modified
    Append(data: SlashRequest) 

    // return the reverse list, i.e., latest SlashRequest first;
    // the original list is not modified
    Reverse(): [SlashRequest]

    // remove all the SlashRequest;
    // the list is modified
    RemoveAll()
  }
  ```
- `outstandingDowntime: <string, Bool>` is a mapping from validator addresses to boolean values. 
  `outstandingDowntime[valAddr] == TRUE` entails that the consumer chain sent a request to slash for downtime the validator with address `valAddr`. 
  `outstandingDowntime[valAddr]` is set to false once the consumer chain receives a confirmation that the slash request was received by the provider chain, i.e., a `VSCPacket` that contains `valAddr` in `slashAcks`. 
  The mapping enables the consumer CCV module to avoid sending to the provider chain multiple slashing requests for the same downtime infraction.
- `providerDistributionAccount: string` is the address of the distribution module account on the provider chain. It enables the consumer chain to transfer rewards to the provider chain.
- `distributionChannelId: Identifier` is the ID of the distribution token transfer channel used for sending rewards to the provider chain.
- `BlocksPerDistributionTransfer: int64` is the interval (in number of blocks) between two distribution token transfers. 
- `lastDistributionTransferHeight: Height` is the block height of the last distribution token transfer.
- `ccvAccount: string` is the address of the CCV module account where a fraction of the consumer chain rewards are collected before being transferred to the provider chain. 
 
## Sub-protocols

To express the error conditions, the following specification of the sub-protocols uses the exception system of the host state machine, which is exposed through two functions (as defined in [ICS 24](../../core/ics-024-host-requirements)): `abortTransactionUnless` and `abortSystemUnless`.

### Initialization
[&uparrow; Back to Outline](#outline)

The *initialization* sub-protocol enables a provider chain and a consumer chain to create a CCV channel -- a unique, ordered IBC channel for exchanging packets. As a prerequisite, the initialization sub-protocol MUST create two IBC clients, one on the provider chain to the consumer chain and one on the consumer chain to the provider chain. This is necessary to verify the identity of the two chains (as long as the clients are trusted). 

<!-- omit in toc -->
#### **[CCV-PCF-INITG.1]**
```typescript
// PCF: Provider Chain Function
// implements the AppModule interface
function InitGenesis(state: ProviderGenesisState): [ValidatorUpdate] {
  // bind to ProviderPortId port 
  err = portKeeper.BindPort(ProviderPortId)
  // check whether the capability for the port can be claimed
  abortSystemUnless(err == nil)

  foreach cs in state.consumerStates {
    abortSystemUnless(validateChannelIdentifier(cs.channelId))
    chainToChannel[cs.chainId] = cs.channelId
    channelToChain[cs.channelId] = cc.chainId
  }

  // do not return anything to the consensus engine 
  return []
}
```
- **Caller**
  - The ABCI application.
- **Trigger Event**
  - An `InitChain` message is received from the consensus engine; the `InitChain` message is sent when the provider chain is first started. 
- **Precondition**
  - The provider CCV module is in the initial state. 
- **Postcondition**
  - The capability for the port `ProviderPortId` is claimed.
  - For each consumer state in the `ProviderGenesisState`, the initial state is set, i.e., the following mappings `chainToChannel`, `channelToChain` are set.
- **Error Condition**
  - The capability for the port `ProviderPortId` cannot be claimed.
  - For any consumer state in the `ProviderGenesisState`, the channel ID is not valid (cf. the validation function defined in [ICS 4](../../core/ics-004-channel-and-packet-semantics)).

<!-- omit in toc -->
#### **[CCV-PCF-CCPROP.1]**
```typescript
// PCF: Provider Chain Function
// implements governance proposal Handler 
function CreateConsumerChainProposal(p: CreateConsumerChainProposal) {
  if currentTimestamp() > p.spawnTime {
    CreateConsumerClient(p)
  }
  else {
    // store the proposal as a pending proposal
    pendingProposals.Append(p)
  }
}
```
- **Caller**
  - `EndBlock()` method of Governance module.
- **Trigger Event**
  - A governance proposal `CreateConsumerChainProposal` has passed (i.e., it got the necessary votes).
- **Precondition** 
  - True. 
- **Postcondition** 
  - If the spawn time has already passed, `CreateConsumerClient(p)` is invoked, with `p` the `CreateConsumerChainProposal`. 
  - Otherwise, the proposal is appended to the list of pending proposals, i.e., `pendingProposals`.
- **Error Condition**
<<<<<<< HEAD
  - None.

<!-- omit in toc -->
#### **[CCV-PCF-CRCLIENT.1]**
```typescript
// PCF: Provider Chain Function
// Utility method
function CreateConsumerClient(p: CreateConsumerChainProposal) {
  // get UnbondingPeriod from provider Staking module
  // TODO governance and CCV params
  // see https://github.com/cosmos/ibc/issues/673
  unbondingTime = stakingKeeper.UnbondingTime()

  // create client state as defined in ICS 7
  clientState = ClientState{
    chainId: p.chainId,
    trustLevel: DefaultTrustLevel, // i.e., 1/3
    trustingPeriod: unbondingTime/2,
    unbondingPeriod: unbondingTime,
    latestHeight: p.initialHeight,
  }

  // create consensus state as defined in ICS 7;
  // SentinelRoot is used as a stand-in root value for 
  // the consensus state set at the upgrade height;
  // the validator set is the same as the validator set 
  // from own consensus state at current height
  ownConsensusState = getConsensusState(getCurrentHeight())
  consensusState = ConsensusState{
    timestamp: currentTimestamp(),
    commitmentRoot: SentinelRoot,
    validatorSet: ownConsensusState.validatorSet,
  }

  // create consumer chain client and store it
  clientId = clientKeeper.CreateClient(clientState, consensusState)
  chainToClient[p.chainId] = clientId
}
```
- **Caller**
  - Either `CreateConsumerChainProposal` (see [CCV-PCF-CCPROP.1](#ccv-pcf-ccprop1)) or `BeginBlock()` (see [CCV-PCF-BBLOCK.1](#ccv-pcf-bblock1)).
- **Trigger Event**
  - A governance proposal `CreateConsumerChainProposal` `p` has passed (i.e., it got the necessary votes).
- **Precondition** 
  - `currentTimestamp() > p.spawnTime`.
- **Postcondition** 
  - `UnbondingPeriod` is retrieved from the provider Staking module.
  - A client state is created (as defined in [ICS 7](../../client/ics-007-tendermint-client)).
  - A consensus state is created (as defined in [ICS 7](../../client/ics-007-tendermint-client)).
  - A client of the consumer chain is created and the client ID is added to `chainToClient`.
- **Error Condition**
  - None.

=======
  - None.

<!-- omit in toc -->
#### **[CCV-PCF-CRCLIENT.1]**
```typescript
// PCF: Provider Chain Function
// Utility method
function CreateConsumerClient(p: CreateConsumerChainProposal) {
  // get UnbondingPeriod from provider Staking module
  // TODO governance and CCV params
  // see https://github.com/cosmos/ibc/issues/673
  unbondingTime = stakingKeeper.UnbondingTime()

  // create client state as defined in ICS 7
  clientState = ClientState{
    chainId: p.chainId,
    trustLevel: DefaultTrustLevel, // i.e., 1/3
    trustingPeriod: unbondingTime/2,
    unbondingPeriod: unbondingTime,
    latestHeight: p.initialHeight,
  }

  // create consensus state as defined in ICS 7;
  // SentinelRoot is used as a stand-in root value for 
  // the consensus state set at the upgrade height;
  // the validator set is the same as the validator set 
  // from own consensus state at current height
  ownConsensusState = getConsensusState(getCurrentHeight())
  consensusState = ConsensusState{
    timestamp: currentTimestamp(),
    commitmentRoot: SentinelRoot,
    validatorSet: ownConsensusState.validatorSet,
  }

  // create consumer chain client and store it
  clientId = clientKeeper.CreateClient(clientState, consensusState)
  chainToClient[p.chainId] = clientId
}
```
- **Caller**
  - Either `CreateConsumerChainProposal` (see [CCV-PCF-CCPROP.1](#ccv-pcf-ccprop1)) or `BeginBlock()` (see [CCV-PCF-BBLOCK.1](#ccv-pcf-bblock1)).
- **Trigger Event**
  - A governance proposal `CreateConsumerChainProposal` `p` has passed (i.e., it got the necessary votes).
- **Precondition** 
  - `currentTimestamp() > p.spawnTime`.
- **Postcondition** 
  - `UnbondingPeriod` is retrieved from the provider Staking module.
  - A client state is created (as defined in [ICS 7](../../client/ics-007-tendermint-client)).
  - A consensus state is created (as defined in [ICS 7](../../client/ics-007-tendermint-client)).
  - A client of the consumer chain is created and the client ID is added to `chainToClient`.
- **Error Condition**
  - None.

>>>>>>> 23227025
> **Note:** Creating a client of a remote chain requires a `ClientState` and a `ConsensusState` (as defined in [ICS 7](../../client/ics-007-tendermint-client)).
> `ConsensusState` requires setting a validator set of the remote chain. 
> The provider chain uses the fact that the validator set of the consumer chain is the same as its own validator set. 
> The rest of information to create a `ClientState` it receives through the governance proposal.

<!-- omit in toc -->
#### **[CCV-PCF-COINIT.1]**
```typescript
// PCF: Provider Chain Function
// implements the ModuleCallbacks interface defined in ICS26
function onChanOpenInit(
  order: ChannelOrder,
  connectionHops: [Identifier],
  portIdentifier: Identifier,
  channelIdentifier: Identifier,
  counterpartyPortIdentifier: Identifier,
  counterpartyChannelIdentifier: Identifier,
  version: string): string {
    // the channel handshake MUST be initiated by consumer chain
    abortTransactionUnless(FALSE)
}
```
- **Caller**
  - The provider IBC routing module.
- **Trigger Event**
  - The provider IBC routing module receives a `ChanOpenInit` message on a port the provider CCV module is bounded to.
- **Precondition**
  - True.
- **Postcondition** 
  - The transaction is always aborted; hence, the state is not changed.
- **Error Condition**
  - None.

<!-- omit in toc -->
#### **[CCV-PCF-COTRY.1]**
```typescript
// PCF: Provider Chain Function
// implements the ModuleCallbacks interface defined in ICS26
function onChanOpenTry(
  order: ChannelOrder,
  connectionHops: [Identifier],
  portIdentifier: Identifier,
  channelIdentifier: Identifier,
  counterpartyPortIdentifier: Identifier,
  counterpartyChannelIdentifier: Identifier,
  counterpartyVersion: string):  string {
    // validate parameters:
    // - only ordered channels allowed
    abortTransactionUnless(order == ORDERED)
    // - require the portIdentifier to be the port ID the CCV module is bound to
    abortTransactionUnless(portIdentifier == ProviderPortId)

    // assert that the counterpartyPortIdentifier matches 
    // the expected consumer port ID
    abortTransactionUnless(counterpartyPortIdentifier == ConsumerPortId)

    // assert that the counterpartyVersion matches the expected version
    abortTransactionUnless(counterpartyVersion == ccvVersion)
    
    // get the client state associated with this client ID in order 
    // to get access to the consumer chain ID
    clientId = getClient(channelIdentifier)
    clientState = clientKeeper.GetClientState(clientId)
    
    // require the CCV channel to be built on top 
    // of the expected client of the consumer chain
    abortTransactionUnless(chainToClient[clientState.chainId] == clientId)

    // require that no other CCV channel exists for this consumer chain
    abortTransactionUnless(clientState.chainId NOTIN chainToChannel.Keys())

    return CCVHandshakeMetadata{
      providerDistributionAccount: GetDistributionAccountAddress(),
      version: ccvVersion
    }
}
```
- **Caller**
  - The provider IBC routing module.
- **Trigger Event**
  - The provider IBC routing module receives a `ChanOpenTry` message on a port the provider CCV module is bounded to.
- **Precondition** 
  - True.
- **Postcondition**
  - The transaction is aborted if any of the following conditions are true:
    - the channel is not ordered;
    - `portIdentifier != ProviderPortId`;
<<<<<<< HEAD
    - `counterpartyPortIdentifier != ConsumerPortId`;
    - `counterpartyVersion != ccvVersion`;
    - the channel is not built on top of the client created for this consumer chain;
    - another CCV channel for this consumer chain already exists.
  - A `CCVHandshakeMetadata` is returned, with `providerDistributionAccount` set to the the address of the distribution module account on the provider chain and `version` set to `ccvVersion`.
=======
    - `version` is not the expected version;
    - `counterpartyPortIdentifier != ConsumerPortId`;
    - `counterpartyVersion != version`;
    - the channel is not built on top of the client created for this consumer chain;
    - another CCV channel for this consumer chain already exists.
>>>>>>> 23227025
  - The state is not changed.
- **Error Condition**
  - None.

<!-- omit in toc -->
#### **[CCV-PCF-COACK.1]**
```typescript
// PCF: Provider Chain Function
// implements the ModuleCallbacks interface defined in ICS26
function onChanOpenAck(
  portIdentifier: Identifier,
  channelIdentifier: Identifier,
  counterpartyVersion: string) {
    // the channel handshake MUST be initiated by consumer chain
    abortTransactionUnless(FALSE)
}
```
- **Caller**
  - The provider IBC routing module.
- **Trigger Event**
  - The provider IBC routing module receives a `ChanOpenAck` message on a port the provider CCV module is bounded to.
- **Precondition**
  - True.
- **Postcondition** 
  - The transaction is always aborted; hence, the state is not changed.
- **Error Condition**
  - None.

<!-- omit in toc -->
#### **[CCV-PCF-COCONFIRM.1]**
```typescript
// PCF: Provider Chain Function
// implements the ModuleCallbacks interface defined in ICS26
function onChanOpenConfirm(
  portIdentifier: Identifier,
  channelIdentifier: Identifier) {
    // get the client state associated with this client ID in order 
    // to get access to the consumer chain ID
    clientId = getClient(channelIdentifier)
    clientState = clientKeeper.GetClientState(clientId)

    // Verify that there isn't already a CCV channel for the consumer chain
    // If there is, then close the channel.
    if clientState.chainId IN chainToChannel {
      channelKeeper.ChanCloseInit(channelIdentifier)
      abortTransactionUnless(FALSE)
    }

    // set channel mappings
    chainToChannel[clientState.chainId] = channelIdentifier
    channelToChain[channelIdentifier] = clientState.chainId
}
```
- **Caller**
  - The provider IBC routing module.
- **Trigger Event**
  - The provider IBC routing module receives a `ChanOpenConfirm` message on a port the provider CCV module is bounded to.
- **Precondition** 
  - True.
- **Postcondition**
  - If a CCV channel for this consumer chain already exists, then 
    - the channel closing handshake is initiated for the underlying channel;
    - the transaction is aborted.
  - Otherwise, the channel mappings are set, i.e., `chainToChannel` and `channelToChain`.
- **Error Condition**
  - None.

---

<!-- omit in toc -->
#### **[CCV-CCF-INITG.1]**
```typescript
// CCF: Consumer Chain Function
// implements the AppModule interface
function InitGenesis(gs: ConsumerGenesisState): [ValidatorUpdate] {
  // ValidateGenesis
  // - contains a valid providerClientState  
  abortSystemUnless(gs.providerClientState != nil AND gs.providerClientState.Valid())
  // - contains a valid providerConsensusState
  abortSystemUnless(gs.providerConsensusState != nil AND gs.providerConsensusState.Valid())
  // - contains a non-empty initial validator set
  abortSystemUnless(gs.initialValSet NOT empty)
  // - contains an initial validator set that matches 
  //   the validator set in the providerConsensusState (see ICS 7)
  abortSystemUnless(gs.initialValSet == gs.providerConsensusState.validatorSet)

  // bind to ConsumerPortId port 
  err = portKeeper.BindPort(ConsumerPortId)
  // check whether the capability for the port can be claimed
  abortSystemUnless(err == nil)

  // create client of the provider chain 
  clientId = clientKeeper.CreateClient(gs.providerClientState, gs.providerConsensusState)

  // store the ID of the client of the provider chain
  providerClient = clientId

  // set default value for HtoVSC
  HtoVSC[getCurrentHeight()] = 0

  // set the initial validator set for the consumer chain
  foreach val IN gs.initialValSet {
    ccVal := CrossChainValidator{
      address: hash(val.pubKey),
      power: val.power
    }
    validatorSet[ccVal.address] = ccVal
  }

  return gs.initialValSet
}
```
- **Caller**
  - The ABCI application.
- **Trigger Event**
  - An `InitChain` message is received from the consensus engine; the `InitChain` message is sent when the consumer chain is first started. 
- **Precondition**
  - The consumer CCV module is in the initial state.  
- **Postcondition**
  - The capability for the port `ConsumerPortId` is claimed.
  - A client of the provider chain is created and the client ID is stored into `providerClient`.
  - `HtoVSC` for the current block is set to `0`.
  - The `validatorSet` mapping is populated with the initial validator set.
  - The initial validator set is returned to the consensus engine.
- **Error Condition**
  - The genesis state contains no valid provider client state, where the validity is defined as in [ICS 7](../../client/ics-007-tendermint-client).
  - The genesis state contains no valid provider consensus state, where the validity is defined as in [ICS 7](../../client/ics-007-tendermint-client).
  - The genesis state contains an empty initial validator set.
  - The genesis state contains an initial validator set that does not match the validator set in the provider consensus state.
  - The capability for the port `ConsumerPortId` cannot be claimed.

> **Note**: CCV assumes that all the correct validators in the initial validator set of the consumer chain receive the _same_ consumer chain binary and consumer chain genesis state. 
> Although the mechanism of disseminating the binary and the genesis state is outside the scope of this specification, a possible approach would entail including this information in the governance proposal on the provider chain.

<!-- omit in toc -->
#### **[CCV-CCF-COINIT.1]**
```typescript
// CCF: Consumer Chain Function
// implements the ModuleCallbacks interface defined in ICS26
function onChanOpenInit(
  order: ChannelOrder,
  connectionHops: [Identifier],
  portIdentifier: Identifier,
  channelIdentifier: Identifier,
  counterpartyPortIdentifier: Identifier,
  counterpartyChannelIdentifier: Identifier,
  version: string): string {
    // ensure provider channel hasn't already been created
    abortTransactionUnless(providerChannel == "")

    // validate parameters:
    // - only ordered channels allowed
    abortTransactionUnless(order == ORDERED)
    // - require the portIdentifier to be the port ID the CCV module is bound to
    abortTransactionUnless(portIdentifier == ConsumerPortId)
    // - require the version to be the expected version
    abortTransactionUnless(version == "" OR version == ccvVersion)

    // assert that the counterpartyPortIdentifier matches 
    // the expected consumer port ID
    abortTransactionUnless(counterpartyPortIdentifier == ProviderPortId)
   
    // require that the client ID of the client associated 
    // with this channel matches the expected provider client id
    clientId = getClient(channelIdentifier)   
    abortTransactionUnless(providerClient != clientId)

    return ccvVersion
}
```
- **Caller**
  - The consumer IBC routing module.
- **Trigger Event**
  - The consumer IBC routing module receives a `ChanOpenInit` message on a port the consumer CCV module is bounded to.
- **Precondition**
  - True.
- **Postcondition** 
  - The transaction is aborted if any of the following conditions are true:
    - `providerChannel` is already set;
    - `portIdentifier != ConsumerPortId`;
<<<<<<< HEAD
    - `version` is set but not to the expected version;
    - `counterpartyPortIdentifier != ProviderPortId`;
    - the client associated with this channel is not the expected provider client.
  - `ccvVersion` is returned.
=======
    - `version` is not the expected version;
    - `counterpartyPortIdentifier != ProviderPortId`;
    - the client associated with this channel is not the expected provider client.
>>>>>>> 23227025
  - The state is not changed.
- **Error Condition**
  - None.

<!-- omit in toc -->
#### **[CCV-CCF-COTRY.1]**
```typescript
// CCF: Consumer Chain Function
// implements the ModuleCallbacks interface defined in ICS26
function onChanOpenTry(
  order: ChannelOrder,
  connectionHops: [Identifier],
  portIdentifier: Identifier,
  channelIdentifier: Identifier,
  counterpartyPortIdentifier: Identifier,
  counterpartyChannelIdentifier: Identifier,
  counterpartyVersion: string):  string {
    // the channel handshake MUST be initiated by consumer chain
    abortTransactionUnless(FALSE)
}
```
- **Caller**
  - The consumer IBC routing module.
- **Trigger Event**
  - The consumer IBC routing module receives a `ChanOpenTry` message on a port the consumer CCV module is bounded to.
- **Precondition**
  - True.
- **Postcondition** 
  - The transaction is always aborted; hence, the state is not changed.
- **Error Condition**
  - None.

<!-- omit in toc -->
#### **[CCV-CCF-COACK.1]**
```typescript
// CCF: Consumer Chain Function
// implements the ModuleCallbacks interface defined in ICS26
function onChanOpenAck(
  portIdentifier: Identifier,
  channelIdentifier: Identifier,
  counterpartyVersion: string) {
    // ensure provider channel hasn't already been created
    abortTransactionUnless(providerChannel == "")

    // the version must be encoded in JSON format (as defined in ICS4)
    md = UnmarshalJSON(counterpartyVersion)

    // assert that the counterpartyVersion matches the expected version
    abortTransactionUnless(md.version == ccvVersion)

    // set the address of the distribution module account on the provider chain
    providerDistributionAccount = md.providerDistributionAccount

    // initiate opening handshake for the distribution token transfer channel
    // over the same connection as the CCV channel
    // i.e., ChanOpenInit (as required by ICS20)
    distributionChannelId = channelKeeper.ChanOpenInit(
      UNORDERED, // order
      channelKeeper.GetConnectionHops(channelIdentifier), // connectionHops: same as the CCV channel
      "transfer", // portIdentifier
      "transfer", // counterpartyPortIdentifier
      "ics20-1" // version
    )
}
```
- **Caller**
  - The consumer IBC routing module.
- **Trigger Event**
  - The consumer IBC routing module receives a `ChanOpenAck` message on a port the consumer CCV module is bounded to.
- **Precondition**
  - True.
- **Postcondition**
<<<<<<< HEAD
  - `counterpartyVersion` is unmarshaled into a `CCVHandshakeMetadata` structure `md`. 
  - The transaction is aborted if any of the following conditions are true:
    - `providerChannel` is already set;
    - `md.version != ccvVersion`.
  - The address of the distribution module account on the provider chain is set to `md.providerDistributionAccount`.
  - The distribution token transfer channel opening handshake is initiated and `distributionChannelId` is set to the resulting channel ID.
=======
  - The transaction is aborted if any of the following conditions are true:
    - `providerChannel` is already set;
    - `counterpartyVersion != version`.
  - The state is not changed.
>>>>>>> 23227025
- **Error Condition**
  - None.

> **Note:** The initialization sub-protocol on the consumer chain finalizes on receiving the first `VSCPacket` and setting `providerChannel` to the ID of the channel on which it receives the packet (see `onRecvVSCPacket` method).

<!-- omit in toc -->
#### **[CCV-CCF-COCONFIRM.1]**
```typescript
// CCF: Consumer Chain Function
// implements the ModuleCallbacks interface defined in ICS26
function onChanOpenConfirm(
  portIdentifier: Identifier,
  channelIdentifier: Identifier) {
    // the channel handshake MUST be initiated by consumer chain
    abortTransactionUnless(FALSE)
}
```
- **Caller**
  - The consumer IBC routing module.
- **Trigger Event**
  - The consumer IBC routing module receives a `ChanOpenConfirm` message on a port the consumer CCV module is bounded to.
- **Precondition**
  - True.
- **Postcondition** 
  - The transaction is always aborted; hence, the state is not changed.
- **Error Condition**
  - None.

### Channel Closing Handshake
[&uparrow; Back to Outline](#outline)

<!-- omit in toc -->
#### **[CCV-PCF-CCINIT.1]**
```typescript
// PCF: Provider Chain Function
// implements the ModuleCallbacks interface defined in ICS26
function onChanCloseInit(
  portIdentifier: Identifier,
  channelIdentifier: Identifier) {
    // Disallow user-initiated channel closing
    abortTransactionUnless(FALSE)
}
```
- **Caller**
  - The provider IBC routing module.
- **Trigger Event**
  - The provider IBC routing module receives a `ChanCloseInit` message on a port the provider CCV module is bounded to.
- **Precondition**
  - True.
- **Postcondition** 
  - The transaction is always aborted; hence, the state is not changed.
- **Error Condition**
  - None.

<!-- omit in toc -->
#### **[CCV-PCF-CCCONFIRM.1]**
```typescript
// PCF: Provider Chain Function
// implements the ModuleCallbacks interface defined in ICS26
function onChanCloseConfirm(
  portIdentifier: Identifier,
  channelIdentifier: Identifier) {
    // do nothing
}
```
- **Caller**
  - The provider IBC routing module.
- **Trigger Event**
  - The provider IBC routing module receives a `ChanCloseConfirm` message on a port the provider CCV module is bounded to.
- **Precondition**
  - True.
- **Postcondition** 
  - The state is not changed.
- **Error Condition**
  - None.

---

<!-- omit in toc -->
#### **[CCV-CCF-CCINIT.1]**
```typescript
// CCF: Consumer Chain Function
// implements the ModuleCallbacks interface defined in ICS26
function onChanCloseInit(
  portIdentifier: Identifier,
  channelIdentifier: Identifier) {
    // allow relayers to close duplicate OPEN channels, 
    // if the provider channel has already been established
    if providerChannel == "" || providerChannel == channelIdentifier {
      // user cannot close channel
      abortTransactionUnless(FALSE)
    }
}
```
- **Caller**
  - The consumer IBC routing module.
- **Trigger Event**
  - The consumer IBC routing module receives a `ChanCloseInit` message on a port the consumer CCV module is bounded to.
- **Precondition**
  - True.
- **Postcondition** 
  - If `providerChannel` is not set or `providerChannel` matches the ID of the channel the `ChanCloseInit` message was received on, then the transaction is aborted. 
  - The state is not changed.
- **Error Condition**
  - None.

<!-- omit in toc -->
#### **[CCV-CCF-CCCONFIRM.1]**
```typescript
// CCF: Consumer Chain Function
// implements the ModuleCallbacks interface defined in ICS26
function onChanCloseConfirm(
  portIdentifier: Identifier,
  channelIdentifier: Identifier) {
    // do nothing
}
```
- **Caller**
  - The consumer IBC routing module.
- **Trigger Event**
  - The consumer IBC routing module receives a `ChanCloseConfirm` message on a port the consumer CCV module is bounded to.
- **Precondition**
  - True.
- **Postcondition** 
  - The state is not changed.
- **Error Condition**
  - None.

### Packet Relay
[&uparrow; Back to Outline](#outline)

<!-- omit in toc -->
#### **[CCV-PCF-RCVP.1]**
```typescript
// PCF: Provider Chain Function
// implements the ModuleCallbacks interface defined in ICS26
function onRecvPacket(packet: Packet): bytes {
  switch typeof(packet.data) {
    case VSCMaturedPacketData:
      return onRecvVSCMaturedPacket(packet)
    case SlashPacketData:
      return onRecvSlashPacket(packet)
    default:
      // unexpected packet type
      return PacketError
  }    
}
```
- **Caller**
  - The provider IBC routing module.
- **Trigger Event**
  - The provider IBC routing module receives a packet on a channel owned by the provider CCV module.
- **Precondition**
  - True.
- **Postcondition** 
  - If the packet is a `VSCMaturedPacket`, the acknowledgement obtained from invoking the `onRecvVSCMaturedPacket` method is returned.
  - If the packet is a `SlashPacket`, the acknowledgement obtained from invoking the `onRecvSlashPacket` method is returned.
  - Otherwise, an error acknowledgement is returned.
- **Error Condition**
  - None.

<!-- omit in toc -->
#### **[CCV-PCF-ACKP.1]**
```typescript
// PCF: Provider Chain Function
// implements the ModuleCallbacks interface defined in ICS26
function onAcknowledgePacket(packet: Packet, ack: bytes) {
  switch typeof(packet.data) {
    case VSCPacketData:
      onAcknowledgeVSCPacket(packet, ack)
    default:
      // unexpected packet type
      abortTransactionUnless(FALSE)
  }
}
```
- **Caller**
  - The provider IBC routing module.
- **Trigger Event**
  - The provider IBC routing module receives an acknowledgement on a channel owned by the provider CCV module.
- **Precondition**
  - True.
- **Postcondition** 
  - If the acknowledgement is for a `VSCPacket`, the `onAcknowledgeVSCPacket` method is invoked.
  - Otherwise, the transaction is aborted.
- **Error Condition**
  - None.

<!-- omit in toc -->
#### **[CCV-PCF-TOP.1]**
```typescript
// PCF: Provider Chain Function
// implements the ModuleCallbacks interface defined in ICS26
function onTimeoutPacket(packet Packet) {
  switch typeof(packet.data) {
    case VSCPacketData:
      onTimeoutVSCPacket(packet)
    default:
      // unexpected packet type
      abortTransactionUnless(FALSE) 
  }
}
```
- **Caller**
  - The provider IBC routing module.
- **Trigger Event**
  - The provider IBC routing module receives a timeout on a channel owned by the provider CCV module.
- **Precondition**
  - The Correct Relayer assumption is violated (see the [Assumptions](./system_model_and_properties.md#assumptions) section).
- **Postcondition** 
  - If the timeout is for a `VSCPacket`, the `onTimeoutVSCPacket` method is invoked.
  - Otherwise, the transaction is aborted.
- **Error Condition**
  - None.

---

<!-- omit in toc -->
#### **[CCV-CCF-RCVP.1]**
```typescript
// CCF: Consumer Chain Function
// implements the ModuleCallbacks interface defined in ICS26
function onRecvPacket(packet: Packet): bytes {
  switch typeof(packet.data) {
    case VSCPacketData:
      return onRecvVSCPacket(packet)
    default:
      // unexpected packet type
      return PacketError
  }
}
```
- **Caller**
  - The consumer IBC routing module.
- **Trigger Event**
  - The consumer IBC routing module receives a packet on a channel owned by the consumer CCV module.
- **Precondition**
  - True.
- **Postcondition** 
  - If the packet is a `VSCPacket`, the acknowledgement obtained from invoking the `onRecvVSCPacket` method is returned.
  - Otherwise, an error acknowledgement is returned.
- **Error Condition**
  - None.

<!-- omit in toc -->
#### **[CCV-CCF-ACKP.1]**
```typescript
// CCF: Consumer Chain Function
// implements the ModuleCallbacks interface defined in ICS26
function onAcknowledgePacket(packet: Packet, ack: bytes) {
  switch typeof(packet.data) {
    case VSCMaturedPacketData:
      onAcknowledgeVSCMaturedPacket(packet, ack)
    case SlashPacketData:
      onAcknowledgeSlashPacket(packet, ack)
    default:
      // unexpected packet type
      abortTransactionUnless(FALSE)
  }
}
```
- **Caller**
  - The consumer IBC routing module.
- **Trigger Event**
  - The consumer IBC routing module receives an acknowledgement on a channel owned by the consumer CCV module.
- **Precondition**
  - True.
- **Postcondition** 
  - If the acknowledgement is for a `VSCMaturedPacket`, the `onAcknowledgeVSCMaturedPacket` method is invoked.
  - If the acknowledgement is for a `SlashPacket`, the `onAcknowledgeSlashPacket` method is invoked.
  - Otherwise, the transaction is aborted.
- **Error Condition**
  - None.

<!-- omit in toc -->
#### **[CCV-CCF-TOP.1]**
```typescript
// CCF: Consumer Chain Function
// implements the ModuleCallbacks interface defined in ICS26
function onTimeoutPacket(packet Packet) {
  switch typeof(packet.data) {
    case VSCMaturedPacketData:
      onTimeoutVSCMaturedPacket(packet)
    case SlashPacketData:
      onTimeoutSlashPacket(packet)
    default:
      // unexpected packet type
      abortTransactionUnless(FALSE) 
  }
}
```
- **Caller**
  - The consumer IBC routing module.
- **Trigger Event**
  - The consumer IBC routing module receives a timeout on a channel owned by the consumer CCV module.
- **Precondition**
  - The Correct Relayer assumption is violated (see the [Assumptions](./system_model_and_properties.md#assumptions) section).
- **Postcondition** 
  - If the timeout is for a `VSCMaturedPacket`, the `onTimeoutVSCMaturedPacket` method is invoked.
  - If the timeout is for a `SlashPacket`, the `onTimeoutSlashPacket` method is invoked.
  - Otherwise, the transaction is aborted.
- **Error Condition**
  - None.

### Validator Set Update
[&uparrow; Back to Outline](#outline)

The *validator set update* sub-protocol enables the provider chain 
- to update the consumer chain on the voting power granted to validators on the provider chain
- and to ensure the correct completion of unbonding operations for validators that produce blocks on the consumer chain.

<!-- omit in toc -->
#### **[CCV-PCF-BBLOCK.1]**
```typescript
// CCF: Provider Chain Function
// implements the AppModule interface
function BeginBlock() {
  // iterate over the pending proposals and create 
  // the consumer client if the spawn time has passed
  foreach p IN pendingProposals {
    if currentTimestamp() > p.spawnTime {
      CreateConsumerClient(p)
      pendingProposals.Remove(p)
    }
  }
}
```
- **Caller**
  - The ABCI application.
- **Trigger Event**
  - A `BeginBlock` message is received from the consensus engine; `BeginBlock` messages are sent once per block.
- **Precondition**
  - True. 
- **Postcondition**
  - For each `CreateConsumerChainProposal` `p` in the list of pending proposals `pendingProposals`, if `currentTimestamp() > p.spawnTime`, then
    - `CreateConsumerClient(p)` is invoked;
    - `p` is removed from `pendingProposals`.
- **Error Condition**
  - None.

<!-- omit in toc -->
#### **[CCV-PCF-EBLOCK.1]**
```typescript
// PCF: Provider Chain Function
// implements the AppModule interface
function EndBlock(): [ValidatorUpdate] {
  // get list of validator updates from the provider Staking module
  valUpdates = stakingKeeper.GetValidatorUpdates()

  // iterate over all consumer chains registered with this provider chain
  foreach chainId in chainToClient.Keys() {
    // check whether there are changes in the validator set;
    // note that this also entails unbonding operations 
    // w/o changes in the voting power of the validators in the validator set
    if len(valUpdates) != 0 OR len(vscToUnbondingOps[(chainId, vscId)]) != 0 {
      // create VSCPacket data
      data = VSCPacketData{
        id: vscId, 
        updates: valUpdates,
        slashAcks: slashRequests[chainId]
      }
      slashRequests.Remove(chainId)

      // add VSCPacket data to the list of pending VSCPackets 
      pendingVSCPackets.Append(chainId, data)
    }

    // check whether there is an established CCV channel to the consumer chain
    if chainId IN chainToChannel.Keys() {
      // set initH for this consumer chain (if not done already)
      if chainId NOT IN initH.Keys() {
        initH[chainId] = getCurrentHeight()
      }

      // get the channel ID for the given consumer chain ID
      channelId = chainToChannel[chainId]

      foreach data IN pendingVSCPackets[chainId] {
        // create packet and send it using the interface exposed by ICS-4
        packet = Packet{
          timeoutHeight: zeroTimeoutHeight,
          timeoutTimestamp: ccvTimeoutTimestamp,
          destChannel: channelId,
          data: data,
        }
        channelKeeper.SendPacket(packet)
      }

      // remove pending VSCPackets
      pendingVSCPackets.Remove(chainId)
    }
  }
  // set VSCtoH mapping
  VSCtoH[vscId] = getCurrentHeight() + 1
  // increment VSC ID
  vscId++ 

  // do not return anything to the consensus engine
  return []   
}
```
- **Caller**
  - The ABCI application.
- **Trigger Event**
  - An `EndBlock` message is received from the consensus engine; `EndBlock` messages are sent once per block.
- **Precondition**
  - True. 
- **Postcondition**
  - A list of validator updates `valUpdates` is obtained from the provider Staking module.
  - For every consumer chain with `chainId`
    - If either `valUpdates` is not empty or there were unbonding operations initiated during this block, then 
      - a `VSCPacket` data `data` is created such that `data.id = vscId`, `data.updates = valUpdates`, and `data.slashAcks = slashRequests[chainId]`;
      - `slashRequests[chainId]` is emptied;
      - `packetData` is appended to the list of pending `VSCPacket`s associated to `chainId`, i.e., `pendingVSCPackets[chainId]`.
    - If there is an established CCV channel for the the consumer chain with `chainId`, then
      - if `initH[chainId]` is not already set, then `initH[chainId]` is set to the current height;
      - for each `VSCPacketData` in the list of pending VSCPackets associated to `chainId`
        - a packet with the `VSCPacketData` is sent on the channel associated with the consumer chain with `chainId`;
      - all the pending VSCPackets associated to `chainId` are removed.
  - `vscId` is mapped to the height of the subsequent block. 
  - `vscId` is incremented.
- **Error Condition**
  - None.

> **Note**: The provider CCV module expects the provider Staking module to update its view of the validator set before the `EndBlock()` of the provider CCV module is invoked. 
> A solution is for the provider Staking module to update its view during `EndBlock()` and then, the `EndBlock()` of the provider Staking module to be executed before the `EndBlock()` of the provider CCV module.

<!-- omit in toc -->
#### **[CCV-PCF-ACKVSC.1]**
```typescript
// PCF: Provider Chain Function
function onAcknowledgeVSCPacket(packet: Packet, ack: bytes) {
  // providing the VSC with id packet.data.id can fail, 
  // i.e., ack == VSCPacketError, 
  // only if the VSCPacket was sent on a channel 
  // other than the established CCV channel;
  // that should never happen, see EndBlock()
  abortSystemUnless(ack != VSCPacketError)
}
```
- **Caller**
  - The `onAcknowledgePacket()` method.
- **Trigger Event**
  - The provider IBC routing module receives an acknowledgement of a `VSCPacket` on a channel owned by the provider CCV module.
- **Precondition**
  - True.
- **Postcondition**
  - The state is not changed.
- **Error Condition**
  - The acknowledgement is `VSCPacketError`.

<!-- omit in toc -->
#### **[CCV-PCF-TOVSC.1]**
```typescript
// PCF: Provider Chain Function
function onTimeoutVSCPacket(packet Packet) {
  // cleanup state
  abortTransactionUnless(packet.getDestinationChannel() IN channelToChain.Keys())
  chainId = channelToChain[packet.getDestinationChannel()]
  channelToChain.Remove(packet.getDestinationChannel())
  chainToChannel.Remove(chainId)

  // TODO: cleanup, e.g., complete all outstanding unbonding ops
  // see https://github.com/cosmos/ibc/issues/669
}
```
- **Caller**
  - The `onTimeoutPacket()` method.
- **Trigger Event**
  - The provider IBC routing module receives a timeout of a `VSCPacket` on a channel owned by the provider CCV module.
- **Precondition**
  - The Correct Relayer assumption is violated (see the [Assumptions](./system_model_and_properties.md#assumptions) section).
- **Postcondition**
  - The transaction is aborted if the ID of the channel on which the packet was sent is not mapped to a chain ID (in `channelToChain`).
  - The chain ID mapped to `packet.getDestinationChannel()` in `channelToChain` is removed.
  - The channel ID mapped to `chainId` in `chainToChannel` is removed, where `chainId = channelToChain[packet.getDestinationChannel()]`.
- **Error Condition**
  - None

<!-- omit in toc -->
#### **[CCV-PCF-RCVMAT.1]**
```typescript
// PCF: Provider Chain Function
function onRecvVSCMaturedPacket(packet: Packet): bytes {
  // get the ID of the consumer chain mapped to this channel ID
  abortTransactionUnless(packet.getDestinationChannel() IN channelToChain.Keys())
  chainId = channelToChain[packet.getDestinationChannel()]

  // iterate over the unbonding operations mapped to
  // this chainId and vscId (i.e., packet.data.id)
  foreach op in GetUnbondingOpsFromVSC(chainId, packet.data.id) {
    // remove the consumer chain from 
    // the list of consumer chain that are still unbonding
    op.unbondingChainIds.Remove(chainId)
    // if the unbonding operation has unbonded on all consumer chains
    if op.unbondingChainIds.IsEmpty() {
      // attempt to complete unbonding in Staking module
      stakingKeeper.CompleteStoppedUnbonding(op.id)
      // remove unbonding operation
      unbondingOps.Remove(op.id)
    }
  }
  // clean up vscToUnbondingOps mapping
  vscToUnbondingOps.Remove((chainId, vscId))

  return VSCMaturedPacketSuccess
}
```
- **Caller**
  - The `onRecvPacket()` method.
- **Trigger Event**
  - The provider IBC routing module receives a `VSCMaturedPacket` on a channel owned by the provider CCV module.
- **Precondition**
  - True.
- **Postcondition**
  - The transaction is aborted if the channel on which the packet was received is not an established CCV channel (i.e., not in `channelToChain`).
  - `chainId` is set to the ID of the consumer chain mapped to the channel on which the packet was received. 
  - For each unbonding operation `op` returned by `GetUnbondingOpsFromVSC(chainId, packet.data.id)`
    - `chainId` is removed from `op.unbondingChainIds`;
    - if `op.unbondingChainIds` is empty,
      - the `CompleteStoppedUnbonding()` method of the Staking module is invoked;
      - the entry `op` is removed from `unbondingOps`.
  - `(chainId, vscId)` is removed from `vscToUnbondingOps`.
  - A successful acknowledgment is returned.
- **Error Condition**
  - None.

<!-- omit in toc -->
#### **[CCV-PCF-GETUBOPS.1]**
```typescript
// PCF: Provider Chain Function
// Utility method
function GetUnbondingOpsFromVSC(
  chainId: Identifier, 
  _vscId: uint64): [UnbondingOperation] {
    // get all unbonding operations associated with (chainId, _vscId)
    ops = []
    foreach id in vscToUnbondingOps[(chainId, _vscId)] {
      // get the unbonding operation with this ID
      op = unbondingOps[id]
      // append the operation to the list of operations to be returned
      ops.Append(op)
    }
    return ops
}
```
- **Caller**
  - The `onRecvVSCMaturedPacket()` method.
- **Trigger Event**
  - The provider IBC routing module receives a `VSCMaturedPacket` on a channel owned by the provider CCV module.
- **Precondition**
  - The provider CCV module received a `VSCMaturedPacket` `P` from a consumer chain with ID `chainId`, such that `P.data.id == _vscId`.
- **Postcondition**
  - Return the list of unbonding operations mapped to `(chainId, _vscId)`. 
- **Error Condition**
  - None.

<!-- omit in toc -->
#### **[CCV-PCF-HOOK-AFUBOPCR.1]**
```typescript
// PCF: Provider Chain Function
// implements a Staking module hook
function AfterUnbondingOpInitiated(opId: uint64) {
  // get the IDs of all consumer chains registered with this provider chain
  chainIds = chainToClient.Keys()
  // create and store a new unbonding operation
  unbondingOps[opId] = UnbondingOperation{
    id: opId,
    unbondingChainIds: chainIds
  }
  // add the unbonding operation id to vscToUnbondingOps
  foreach chainId in chainIds {
    vscToUnbondingOps[(chainId, vscId)].Append(opId)
  }
}
```
- **Caller**
  - The Staking module.
- **Trigger Event**
  - An unbonding operation with id `opId` is initiated.
- **Precondition**
  - True.
- **Postcondition**
  - An `UnbondingOperation` `op` is created and added to `unbondingOps`, such that `op.id = opId` and `op.unbondingChainIds` is the list of all consumer chains registered with this provider chain, i.e., `chainToClient.Keys()`.
  - The ID of the created unbonding operation is appended to every list in `vscToUnbondingOps[(chainId, vscId)]`, where `chainId` is an ID of a consumer chains registered with this provider chain and `vscId` is the current VSC ID. 
- **Error Condition**
  - None.


<!-- omit in toc -->
#### **[CCV-PCF-HOOK-BFUBOPCO.1]**
```typescript
// PCF: Provider Chain Function
// implements a Staking module hook
function BeforeUnbondingOpCompleted(opId: uint64): Bool {
  if opId in unbondingOps.Keys() {
    // the unbonding operation is still unbonding 
    // on at least one consumer chain
    return true
  }
  return false
}
```
- **Caller**
  - The Staking module.
- **Trigger Event**
  - An unbonding operation with ID `opId` has matured on the provider chain.
- **Precondition**
  - True.
- **Postcondition**
  - If there is an unboding operation with ID `opId` in `unbondingOps`, then true is returned.
  - Otherwise, false is returned.
- **Error Condition**
  - None.

---

<!-- omit in toc -->
#### **[CCV-CCF-BBLOCK.1]**
```typescript
// CCF: Consumer Chain Function
// implements the AppModule interface
function BeginBlock() {
  HtoVSC[getCurrentHeight() + 1] = HtoVSC[getCurrentHeight()]
}
```
- **Caller**
  - The ABCI application.
- **Trigger Event**
  - A `BeginBlock` message is received from the consensus engine; `BeginBlock` messages are sent once per block.
- **Precondition**
  - True. 
- **Postcondition**
  - `HtoVSC` for the subsequent block height is set to the same VSC ID as the current block height.
- **Error Condition**
  - None.

<!-- omit in toc -->
#### **[CCV-CCF-RCVVSC.1]**
```typescript
// CCF: Consumer Chain Function
function onRecvVSCPacket(packet: Packet): bytes {
  // check whether the packet was sent on the CCV channel
  if providerChannel != "" && providerChannel != packet.getDestinationChannel() {
    // packet sent on a channel other than the established provider channel;
    // close channel and return error acknowledgement
    channelKeeper.ChanCloseInit(packet.getDestinationChannel())
    return VSCPacketError
  }

  // set HtoVSC mapping
  HtoVSC[getCurrentHeight() + 1] = packet.data.id
  
  // check whether the CCV channel is established
  if providerChannel == "" {
    // set the channel as the provider channel
    providerChannel = packet.getDestinationChannel()
    // send pending slash requests
    SendPendingSlashRequests()
  }

  // store the list of updates from the packet
  pendingChanges.Append(packet.data.updates)

  // calculate and store the maturity timestamp for the VSC
  maturityTimestamp = currentTimestamp().Add(UnbondingPeriod)
  maturingVSCs.Add(packet.data.id, maturityTimestamp)

  // reset outstandingDowntime for validators in packet.data.slashAcks
  foreach valAddr IN packet.data.slashAcks {
    outstandingDowntime[valAddr] = FALSE
  }

  return VSCPacketSuccess
}
```
- **Caller**
  - The `onRecvPacket()` method.
- **Trigger Event**
  - The consumer IBC routing module receives a `VSCPacket` on a channel owned by the consumer CCV module.
- **Precondition**
  - True.
- **Postcondition**
  - If `providerChannel` is set and does not match the channel (with ID `packet.getDestinationChannel()`) on which the packet was received, then 
    - the closing handshake for the channel with ID `packet.getDestinationChannel()` is initiated;
    - an error acknowledgement is returned.
  - Otherwise,
    - the height of the subsequent block is mapped to `packet.data.id` (i.e., the `HtoVSC` mapping) ;  
    - if `providerChannel` is not set, then 
      - the CCV channel is marked as established, i.e., `providerChannel = packet.getDestinationChannel()`;
      - the pending slash requests are sent to the provider chain (see [CCV-CCF-SNDPESLASH.1](#ccv-ccf-sndpeslash1));
    - `packet.data.updates` are appended to `pendingChanges`;
    - `(packet.data.id, maturityTimestamp)` is added to `maturingVSCs`, where `maturityTimestamp = currentTimestamp() + UnbondingPeriod`;
    - for each `valAddr` in the slash acknowledgments received from the provider chain, `outstandingDowntime[valAddr]` is set to false;
    - a successful acknowledgement is returned.
- **Error Condition**
  - None.

<!-- omit in toc -->
#### **[CCV-CCF-ACKMAT.1]**
```typescript
// CCF: Consumer Chain Function
function onAcknowledgeVSCMaturedPacket(packet: Packet, ack: bytes) {
  // notifications of VSC maturity cannot fail by construction
  abortSystemUnless(ack != VSCMaturedPacketError)
}
```
- **Caller**
  - The `onAcknowledgePacket()` method.
- **Trigger Event**
  - The consumer IBC routing module receives an acknowledgement of a `VSCMaturedPacket` on a channel owned by the consumer CCV module.
- **Precondition**
  - True.
- **Postcondition**
  - The state is not changed.
- **Error Condition**
  - The acknowledgement is `VSCMaturedPacketError`.

<!-- omit in toc -->
#### **[CCV-CCF-TOMAT.1]**
```typescript
// CCF: Consumer Chain Function
function onTimeoutVSCMaturedPacket(packet Packet) {
  // TODO What do we do here? 
  // Do we need to notify the provider to close the channel?
  // What happens w/ the consumer chain once the CCV channel gets closed?
  // see https://github.com/cosmos/ibc/issues/669
}
```
- **Caller**
  - The `onTimeoutPacket()` method.
- **Trigger Event**
  - The consumer IBC routing module receives a timeout of a `VSCPacket` on a channel owned by the consumer CCV module.
- **Precondition**
  - The Correct Relayer assumption is violated (see the [Assumptions](./system_model_and_properties.md#assumptions) section).
- **Postcondition**
  - The state is not changed.
- **Error Condition**
  - None

<!-- omit in toc -->
#### **[CCV-CCF-EBLOCK.1]**
```typescript
// CCF: Consumer Chain Function
// implements the AppModule interface
function EndBlock(): [ValidatorUpdate] {
  if getCurrentHeight() - lastDistributionTransferHeight >= BlocksPerDistributionTransfer {
    DistributeRewards()
  }

  if pendingChanges.IsEmpty() {
    // do nothing
    return []
  }
  // aggregate the pending changes
  changes = pendingChanges.Aggregate()
  // Note: in the implementation, the aggregation is done directly 
  // when receiving a VSCPacket via the AccumulateChanges method.

  // remove all pending changes
  pendingChanges.RemoveAll()

  // update validatorSet
  UpdateValidatorSet(changes)

  // unbond mature packets if the CCV channel is established
  if providerChannel != "" {
    UnbondMaturePackets()
  }

  // return the validator set updates to the consensus engine
  return changes
}
```
- **Caller**
  - The ABCI application.
- **Trigger Event**
  - An `EndBlock` message is received from the consensus engine; `EndBlock` messages are sent once per block.
- **Precondition**
  - True. 
- **Postcondition**
<<<<<<< HEAD
  - If `getCurrentHeight() - lastDistributionTransferHeight >= BlocksPerDistributionTransfer`, the `DistributeRewards()` method is invoked (see [CCV-CCF-DISTRREW.1](#ccv-ccf-distrrew1)).
=======
>>>>>>> 23227025
  - If `pendingChanges` is empty, the state is not changed.
  - Otherwise,
    - the pending changes are aggregated and stored in `changes`;
    - `pendingChanges` is emptied;
    - `UpdateValidatorSet(changes)` is invoked;
    - if `providerChannel != ""`, `UnbondMaturePackets()` is invoked;
    - `changes` is returned to the consensus engine.
- **Error Condition**
  - None.

<!-- omit in toc -->
#### **[CCV-CCF-UPVALS.1]**
```typescript
// CCF: Consumer Chain Function
function UpdateValidatorSet(changes: [ValidatorUpdate]) {
  foreach update IN changes {
    addr := hash(update.pubKey)
    if addr NOT IN validatorSet.Keys() {
      // new validator bonded
      abortSystemUnless(update.power > 0)
      // add new CrossChainValidator to validator set
      val := CrossChainValidator{
        address: addr,
        power: update.power
      }
      validatorSet[addr] = val
      // call AfterCCValidatorBonded hook
      AfterCCValidatorBonded(addr)
    }
    else if update.power == 0 {
      // existing validator begins unbonding
      validatorSet.Remove(addr)
      // call AfterCCValidatorBeginUnbonding hook
      AfterCCValidatorBeginUnbonding(addr)
    }
    else {
      validatorSet[addr].power = update.power
    }
  }
}
```
- **Caller**
  - The `EndBlock()` method.
- **Trigger Event**
  - An `EndBlock` message is received from the consensus engine.
- **Precondition**
  - `changes` contains the aggregated validator updates from `pendingChanges` before it was emptied. 
- **Postcondition**
  - For each validator `update` in `changes`,
    - if the validator is not in the validator set, then 
      - a new `CrossChainValidator` is added to `validatorSet`;
      - the `AfterCCValidatorBonded` hook is called;
    - otherwise, if the validator's new power is `0`, then,
      - the validator is removed from `validatorSet`;
      - the `AfterCCValidatorBeginUnbonding` hook is called;
    - otherwise, the validator's power is updated.
- **Error Condition**
  - Receiving a validator `update`, such that the validator is not in the validator set and `update.power = 0`.

<!-- omit in toc -->
#### **[CCV-CCF-UMP.1]**
```typescript
// CCF: Consumer Chain Function
function UnbondMaturePackets() {
  foreach (id, ts) in maturingVSCs.SortedByMaturityTime() {
    if currentTimestamp() < ts {
      break // stop loop
<<<<<<< HEAD
    }
    // create VSCMaturedPacketData
    packetData = VSCMaturedPacketData{id: id}

    // create packet and send it using the interface exposed by ICS-4
    packet = Packet{
      timeoutHeight: zeroTimeoutHeight,
      timeoutTimestamp: ccvTimeoutTimestamp,
      destChannel: providerChannel,
      data: packetData,
    }
=======
    }
    // create VSCMaturedPacketData
    packetData = VSCMaturedPacketData{id: id}

    // create packet and send it using the interface exposed by ICS-4
    packet = Packet{data: packetData, destChannel: providerChannel}
>>>>>>> 23227025
    channelKeeper.SendPacket(packet)
          
    // remove entry from the list
    maturingVSCs.Remove(id, ts)
  }
}
```
- **Caller**
  - The `EndBlock()` method.
- **Trigger Event**
  - An `EndBlock` message is received from the consensus engine.
- **Precondition**
  - The CCV channel to the provider chain is established, i.e., `providerChannel != ""`.
- **Postcondition**
  - For each `(id, ts)` in the list of maturing VSCs sorted by maturity timestamps
    - if `currentTimestamp() < ts`, the loop is stopped;
    - a `VSCMaturedPacketData` packet data is created;
    - a packet with the created `VSCMaturedPacketData` is sent to the provider chain;
    - the tuple `(id, ts)` is removed from `maturingVSCs`.
- **Error Condition**
  - None.

### Consumer Initiated Slashing
[&uparrow; Back to Outline](#outline)

<!-- omit in toc -->
#### **[CCV-PCF-RCVSLASH.1]**
```typescript
// PCF: Provider Chain Function
function onRecvSlashPacket(packet: Packet): bytes {
  // check whether the packet was received on an established CCV channel
  if packet.getDestinationChannel() NOT IN channelToChain.Keys() {
    // packet received on a non-established channel; incorrect behavior
    channelKeeper.ChanCloseInit(packet.getDestinationChannel())
    return SlashPacketError
  }

  // get the height that maps to the VSC ID in the packet data
  if packet.data.vscId == 0 {
    // the infraction happened before sending any VSC to this chain
    chainId = channelToChain[packet.getDestinationChannel()]
    infractionHeight = initH[chainId]
  }
  else {
    infractionHeight = VSCtoH[packet.data.vscId]
  }

  // request the Slashing module to slash the validator
  slashingKeeper.Slash(
    packet.data.valAddress, 
    infractionHeight, 
    packet.data.valPower, 
    packet.data.slashFactor))

  // request the Slashing module to jail the validator
  timestamp = currentTimestamp() + data.jailTime
  slashingKeeper.JailUntil(packet.data.valAddress, timestamp)

  // add validator to list of slash requests for chainId
  slashRequests[chainId].Append(packet.data.valAddress)

  return SlashPacketSuccess
}
```
- **Caller**
  - The `onRecvPacket()` method.
- **Trigger Event**
  - The provider IBC routing module receives a `SlashPacket` on a channel owned by the provider CCV module.
- **Precondition**
  - True.
- **Postcondition**
  - If the channel the packet was received on is not an established CCV channel, then
    - the channel closing handshake is initiated;
    - an error acknowledgment is returned.
  - Otherwise,
    - if `packet.data.vscId == 0`, `infractionHeight` is set to `initH[chainId]`, with `chainId = channelToChain[packet.getDestinationChannel()]`, i.e., the height when the first VSC was provided to this consumer chain;
    - otherwise, `infractionHeight` is set to `VSCtoH[packet.data.vscId]`, i.e., the height at which the voting power was last updated by the validator updates in the VSC with ID `packet.data.vscId`;
    - a request is made to the Slashing module to slash the validator with address `packet.data.valAddress` for misbehaving at height `infractionHeight`;
    - a request is made to the Slashing module to jail the validator with address `packet.data.valAddress` for a period `data.jailTime`;
    - the validator's address `packet.data.valAddress` is added to the list of slash requests from this `chainId`;
    - a successful acknowledgment is returned.
- **Error Condition**
  - None.

---

<!-- omit in toc -->
#### **[CCV-CCF-ACKSLASH.1]**
```typescript
// CCF: Consumer Chain Function
function onAcknowledgeSlashPacket(packet: Packet, ack: bytes) {
  // slash request fail, i.e., ack == SlashPacketError, 
  // only if the SlashPacket was sent on a channel 
  // other than the established CCV channel;
  // that should never happen,
  // see SendSlashRequest() and SendPendingSlashRequests()
  abortSystemUnless(ack != SlashPacketError)
}
```
- **Caller**
  - The `onAcknowledgePacket()` method.
- **Trigger Event**
  - The consumer IBC routing module receives an acknowledgement of a `SlashPacket` on a channel owned by the consumer CCV module.
- **Precondition**
  - True.
- **Postcondition**
  - The state is not changed.
- **Error Condition**
  - The acknowledgement is `SlashPacketError`.

<!-- omit in toc -->
#### **[CCV-CCF-TOSLASH.1]**
```typescript
// CCF: Consumer Chain Function
function onTimeoutSlashPacket(packet Packet) {
  // TODO What do we do here? 
  // Do we need to notify the provider to close the channel?
  // What happens w/ the consumer chain once the CCV channel gets closed?
  // see https://github.com/cosmos/ibc/issues/669
}
```
- **Caller**
  - The `onTimeoutPacket()` method.
- **Trigger Event**
  - The consumer IBC routing module receives a timeout of a `SlashPacket` on a channel owned by the consumer CCV module.
- **Precondition**
  - The Correct Relayer assumption is violated (see the [Assumptions](./system_model_and_properties.md#assumptions) section).
- **Postcondition**
  - The state is not changed.
- **Error Condition**
  - None

<!-- omit in toc -->
#### **[CCV-CCF-SNDSLASH.1]**
```typescript
// CCF: Consumer Chain Function
// Enables consumer initiated slashing
function SendSlashRequest(
  valAddress: string, 
  power: int64, 
  infractionHeight: Height,
  downtime: Bool) {
    if downtime AND outstandingDowntime[data.valAddress] {
      // do not send multiple requests for the same downtime
      return
    }

    // TODO governance and CCV params
    // see https://github.com/cosmos/ibc/issues/673
    slashFactor = TBA
    jailTime = TBA

    // create SlashPacket data
    packetData = SlashPacketData{
      valAddress: valAddress,
      valPower: power,
      vscId: HtoVSC[infractionHeight],
      slashFactor: slashFactor,
      jailTime: jailTime
    }

    // check whether the CCV channel to the provider chain is established
    if providerChannel != "" {
      // create packet and send it using the interface exposed by ICS-4
      packet = Packet{
        timeoutHeight: zeroTimeoutHeight,
        timeoutTimestamp: ccvTimeoutTimestamp,
        destChannel: providerChannel,
        data: packetData,
      }
      channelKeeper.SendPacket(packet)

      if downtime {
        // set outstandingDowntime for this validator
        outstandingDowntime[data.valAddress] = TRUE
      }
    }
    else {
      // add SlashPacket data to the list of pending SlashPackets 
      req := SlashRequest{data: packetData, downtime: downtime}
      pendingSlashRequests.Append(req)
    }
}
```
- **Caller**
  - The ABCI application (e.g., the Slashing module).
- **Trigger Event**
  - Evidence of misbehavior for a validator with address `valAddress` was received.
- **Precondition**
  - True.
- **Postcondition**
  - If the request is for downtime and there is an outstanding request to slash this validator for downtime, then the state is not changed.
  - Otherwise, 
    - both `slashFactor` and `jailTime` parameters are set;
    - a `SlashPacket` data `packetData` is created, such that `packetData.vscId = VSCtoH[infractionHeight]`;
    - if the CCV channel to the provider chain is established, then 
      - a packet with the `packetData` is sent to the provider chain;
      - if the request is for downtime, `outstandingDowntime[data.valAddress]` is set to true;
    - otherwise `SlashRequest{data: packetData, downtime: downtime}` is appended to `pendingSlashRequests`.
- **Error Condition**
  - None.

> **Note**: The ABCI application MUST subtract `ValidatorUpdateDelay` from the infraction height before invoking `SendSlashRequest`, 
> where `ValidatorUpdateDelay` is a delay (in blocks) between when validator updates are returned to the consensus-engine and when they are applied 
> (for more details, take a look at the [ABCI specification](https://github.com/tendermint/spec/blob/v0.7.1/spec/abci/abci.md#endblock)). 
> For example, if `ValidatorUpdateDelay = x` and a validator set update is returned with new validators at the end of block `10`, 
> then the new validators are expected to sign blocks beginning at block `11+x`. 
> 
> Consequently, the consumer CCV module expects the `infractionHeight` parameter of the `SendSlashRequest()` to be set accordingly.

> **Note**: In the context of single-chain validation, slashing for downtime is an **_atomic operation_**, i.e., once the downtime is detected, the misbehaving validator is slashed and jailed immediately. 
> Consequently, once a validator is punished for downtime, it is removed from the validator set and cannot be punished again for downtime. 
> Since validators are not automatically added back to the validator set, it entails that the validator is aware of the punishment before it can rejoin and be potentially punished again.
> 
> In the context of CCV, slashing for downtime is no longer atomic, i.e., downtime is detected on the consumer chain, but the jailing happens on the provider chain. 
> To avoid sending multiple slash requests for the same downtime infraction, the consumer CCV module uses an `outstandingDowntime` flag per validator. 
> CCV assumes that the consumer ABCI application (e.g., the slashing module) is not including the downtime of a validator with `outstandingDowntime == TRUE` in the evidence for downtime.

<!-- omit in toc -->
#### **[CCV-CCF-SNDPESLASH.1]**
```typescript
// CCF: Consumer Chain Function
// Utility method
function SendPendingSlashRequests() {
  // iterate over every pending SlashRequest in reverse order
  foreach req IN pendingSlashRequests.Reverse() {
    if !req.downtime OR !outstandingDowntime[req.data.valAddress] {
      // create packet and send it using the interface exposed by ICS-4
      packet = Packet{
        timeoutHeight: zeroTimeoutHeight,
        timeoutTimestamp: ccvTimeoutTimestamp,
        destChannel: providerChannel,
        data: req.data,
      }
      channelKeeper.SendPacket(packet)

      if req.downtime {
        // set outstandingDowntime for this validator
        outstandingDowntime[req.data.valAddress] = TRUE
      }
    }
  }
  // remove pending SlashRequest
  pendingSlashRequests.RemoveAll()
}
```
- **Caller**
  - The `onRecvVSCPacket()` method (see [CCV-CCF-RCVVSC.1](#ccv-ccf-rcvvsc1)).
- **Trigger Event**
  - The first `VSCPacket` is received from the provider chain.
- **Precondition**
  - `providerChannel != ""`.
- **Postcondition**
  - For each slash request `req` in `pendingSlashRequests` in reverse order, such that either the slash request is not for downtime or there is no outstanding slash request for downtime,
    - a packet with the data `req.data` is sent to the provider chain;
    - if the request is for downtime, `outstandingDowntime[req.data.valAddress]` is set to true.
  - All the pending `SlashRequest`s are removed.
- **Error Condition**
  - None.

> **Note**: Iterating over pending `SlashRequest`s in reverse order ensures that validators that are down for multiple blocks during channel initialization will be slashed for the latest downtime evidence.

### Reward Distribution
[&uparrow; Back to Outline](#outline)

<!-- omit in toc -->
#### **[CCV-CCF-DISTRREW.1]**
```typescript
// CCF: Consumer Chain Function
function DistributeRewards() {
  // iterate over all different tokens in ccvAccount
  foreach (denomination, amount) IN ccvAccount.GetAllBalances() {
    // transfer token using ICS20
    transferKeeper.TransferToken(
      denomination,
      amount,
      ccvAccount, // sender
      providerDistributionAccount, // receiver
      distributionChannelId, // transfer channel ID
      zeroTimeoutHeight, // timeoutHeight
      transferTimeoutTimestamp // timeoutTimestamp
    )
  }
  lastDistributionTransferHeight = getCurrentHeight()
}
```
- **Caller**
  - The `EndBlock()` method.
- **Trigger Event**
  - An `EndBlock` message is received from the consensus engine.
- **Precondition**
  - `getCurrentHeight() - lastDistributionTransferHeight >= BlocksPerDistributionTransfer`
- **Postcondition**
  - For each token type defined as a pair `(denomination, amount)` in `ccvAccount`, a transfer token (as defined in [ICS 20](../ics-020-fungible-token-transfer/README.md)) is initiated. 
  - `lastDistributionTransferHeight` is set to the current height. 
- **Error Condition**
  - None.<|MERGE_RESOLUTION|>--- conflicted
+++ resolved
@@ -174,7 +174,6 @@
   - `chainId` is the proposed chain ID of the new consumer chain. It must be different from all other consumer chain IDs of the executing provider chain.
   - `initialHeight` is the proposed initial height of new consumer chain. Note that `Height` is defined in [ICS 7](../../client/ics-007-tendermint-client). For a completely new chain, `initialHeight = {0,1}`; however, it may be different if the chain converts to a consumer chain.
   - `spawnTime` is the time on the provider chain at which the consumer chain genesis is finalized and all validators will be responsible for starting their consumer chain validator node.
-<<<<<<< HEAD
 
 During the CCV channel opening handshake, the provider chain adds the address of its distribution module account to the channel version as metadata (as described in [ICS 4](../../core/ics-004-channel-and-packet-semantics/README.md#definitions)). 
 The metadata structure is described by the following interface:
@@ -185,8 +184,6 @@
 }
 ```
 This specification assumes that the provider CCV module has access to the address of the distribution module account through the `GetDistributionAccountAddress()` method. For an example, take a look at the [auth module](https://docs.cosmos.network/v0.44/modules/auth/) of Cosmos SDK. 
-=======
->>>>>>> 23227025
 
 ### CCV Packets
 [&uparrow; Back to Outline](#outline)
@@ -440,7 +437,6 @@
   - If the spawn time has already passed, `CreateConsumerClient(p)` is invoked, with `p` the `CreateConsumerChainProposal`. 
   - Otherwise, the proposal is appended to the list of pending proposals, i.e., `pendingProposals`.
 - **Error Condition**
-<<<<<<< HEAD
   - None.
 
 <!-- omit in toc -->
@@ -494,61 +490,6 @@
 - **Error Condition**
   - None.
 
-=======
-  - None.
-
-<!-- omit in toc -->
-#### **[CCV-PCF-CRCLIENT.1]**
-```typescript
-// PCF: Provider Chain Function
-// Utility method
-function CreateConsumerClient(p: CreateConsumerChainProposal) {
-  // get UnbondingPeriod from provider Staking module
-  // TODO governance and CCV params
-  // see https://github.com/cosmos/ibc/issues/673
-  unbondingTime = stakingKeeper.UnbondingTime()
-
-  // create client state as defined in ICS 7
-  clientState = ClientState{
-    chainId: p.chainId,
-    trustLevel: DefaultTrustLevel, // i.e., 1/3
-    trustingPeriod: unbondingTime/2,
-    unbondingPeriod: unbondingTime,
-    latestHeight: p.initialHeight,
-  }
-
-  // create consensus state as defined in ICS 7;
-  // SentinelRoot is used as a stand-in root value for 
-  // the consensus state set at the upgrade height;
-  // the validator set is the same as the validator set 
-  // from own consensus state at current height
-  ownConsensusState = getConsensusState(getCurrentHeight())
-  consensusState = ConsensusState{
-    timestamp: currentTimestamp(),
-    commitmentRoot: SentinelRoot,
-    validatorSet: ownConsensusState.validatorSet,
-  }
-
-  // create consumer chain client and store it
-  clientId = clientKeeper.CreateClient(clientState, consensusState)
-  chainToClient[p.chainId] = clientId
-}
-```
-- **Caller**
-  - Either `CreateConsumerChainProposal` (see [CCV-PCF-CCPROP.1](#ccv-pcf-ccprop1)) or `BeginBlock()` (see [CCV-PCF-BBLOCK.1](#ccv-pcf-bblock1)).
-- **Trigger Event**
-  - A governance proposal `CreateConsumerChainProposal` `p` has passed (i.e., it got the necessary votes).
-- **Precondition** 
-  - `currentTimestamp() > p.spawnTime`.
-- **Postcondition** 
-  - `UnbondingPeriod` is retrieved from the provider Staking module.
-  - A client state is created (as defined in [ICS 7](../../client/ics-007-tendermint-client)).
-  - A consensus state is created (as defined in [ICS 7](../../client/ics-007-tendermint-client)).
-  - A client of the consumer chain is created and the client ID is added to `chainToClient`.
-- **Error Condition**
-  - None.
-
->>>>>>> 23227025
 > **Note:** Creating a client of a remote chain requires a `ClientState` and a `ConsensusState` (as defined in [ICS 7](../../client/ics-007-tendermint-client)).
 > `ConsensusState` requires setting a validator set of the remote chain. 
 > The provider chain uses the fact that the validator set of the consumer chain is the same as its own validator set. 
@@ -636,19 +577,11 @@
   - The transaction is aborted if any of the following conditions are true:
     - the channel is not ordered;
     - `portIdentifier != ProviderPortId`;
-<<<<<<< HEAD
     - `counterpartyPortIdentifier != ConsumerPortId`;
     - `counterpartyVersion != ccvVersion`;
     - the channel is not built on top of the client created for this consumer chain;
     - another CCV channel for this consumer chain already exists.
   - A `CCVHandshakeMetadata` is returned, with `providerDistributionAccount` set to the the address of the distribution module account on the provider chain and `version` set to `ccvVersion`.
-=======
-    - `version` is not the expected version;
-    - `counterpartyPortIdentifier != ConsumerPortId`;
-    - `counterpartyVersion != version`;
-    - the channel is not built on top of the client created for this consumer chain;
-    - another CCV channel for this consumer chain already exists.
->>>>>>> 23227025
   - The state is not changed.
 - **Error Condition**
   - None.
@@ -829,16 +762,10 @@
   - The transaction is aborted if any of the following conditions are true:
     - `providerChannel` is already set;
     - `portIdentifier != ConsumerPortId`;
-<<<<<<< HEAD
     - `version` is set but not to the expected version;
     - `counterpartyPortIdentifier != ProviderPortId`;
     - the client associated with this channel is not the expected provider client.
   - `ccvVersion` is returned.
-=======
-    - `version` is not the expected version;
-    - `counterpartyPortIdentifier != ProviderPortId`;
-    - the client associated with this channel is not the expected provider client.
->>>>>>> 23227025
   - The state is not changed.
 - **Error Condition**
   - None.
@@ -911,19 +838,12 @@
 - **Precondition**
   - True.
 - **Postcondition**
-<<<<<<< HEAD
   - `counterpartyVersion` is unmarshaled into a `CCVHandshakeMetadata` structure `md`. 
   - The transaction is aborted if any of the following conditions are true:
     - `providerChannel` is already set;
     - `md.version != ccvVersion`.
   - The address of the distribution module account on the provider chain is set to `md.providerDistributionAccount`.
   - The distribution token transfer channel opening handshake is initiated and `distributionChannelId` is set to the resulting channel ID.
-=======
-  - The transaction is aborted if any of the following conditions are true:
-    - `providerChannel` is already set;
-    - `counterpartyVersion != version`.
-  - The state is not changed.
->>>>>>> 23227025
 - **Error Condition**
   - None.
 
@@ -1705,10 +1625,7 @@
 - **Precondition**
   - True. 
 - **Postcondition**
-<<<<<<< HEAD
   - If `getCurrentHeight() - lastDistributionTransferHeight >= BlocksPerDistributionTransfer`, the `DistributeRewards()` method is invoked (see [CCV-CCF-DISTRREW.1](#ccv-ccf-distrrew1)).
-=======
->>>>>>> 23227025
   - If `pendingChanges` is empty, the state is not changed.
   - Otherwise,
     - the pending changes are aggregated and stored in `changes`;
@@ -1776,7 +1693,6 @@
   foreach (id, ts) in maturingVSCs.SortedByMaturityTime() {
     if currentTimestamp() < ts {
       break // stop loop
-<<<<<<< HEAD
     }
     // create VSCMaturedPacketData
     packetData = VSCMaturedPacketData{id: id}
@@ -1788,14 +1704,6 @@
       destChannel: providerChannel,
       data: packetData,
     }
-=======
-    }
-    // create VSCMaturedPacketData
-    packetData = VSCMaturedPacketData{id: id}
-
-    // create packet and send it using the interface exposed by ICS-4
-    packet = Packet{data: packetData, destChannel: providerChannel}
->>>>>>> 23227025
     channelKeeper.SendPacket(packet)
           
     // remove entry from the list
