<!-- omit in toc -->
# CCV: Technical Specification
[&uparrow; Back to main document](./README.md)

<!-- omit in toc -->
## Outline
- [Placing CCV within an ABCI Application](#placing-ccv-within-an-abci-application)
- [Data Structures](#data-structures)
  - [External Data Structures](#external-data-structures)
  - [CCV Data Structures](#ccv-data-structures)
  - [CCV Packets](#ccv-packets)
  - [CCV State](#ccv-state)
- [Sub-protocols](#sub-protocols)
  - [Initialization](#initialization)
  - [Channel Closing Handshake](#channel-closing-handshake)
  - [Packet Relay](#packet-relay)
  - [Validator Set Update](#validator-set-update)
  - [Consumer Initiated Slashing](#consumer-initiated-slashing)

## Placing CCV within an ABCI Application
[&uparrow; Back to Outline](#outline)

Before describing the data structures and sub-protocols of the CCV protocol, we provide a short overview of the interfaces the CCV module implements and the interactions with the other ABCI application modules.

<!-- omit in toc -->
### Implemented Interfaces

- CCV is an **ABCI application module**, which means it MUST implement the logic to handle some of the messages received from the consensus engine via ABCI, e.g., `InitChain`, `EndBlock` 
  (for more details, take a look at the [ABCI specification](https://github.com/tendermint/spec/tree/v0.7.1/spec/abci)). 
  In this specification we define the following methods that handle messages that are of particular interest to the CCV protocol:
  - `InitGenesis()` -- Called when the chain is first started, on receiving an `InitChain` message from the consensus engine. 
    This is also where the application can inform the underlying consensus engine of the initial validator set.
  - `BeginBlock()` -- Contains logic that is automatically triggered at the beginning of each block. 
  - `EndBlock()` -- Contains logic that is automatically triggered at the end of each block. 
    This is also where the application can inform the underlying consensus engine of changes in the validator set.

- CCV is an **IBC module**, which means it MUST implement the module callbacks interface defined in [ICS 26](../../core/ics-026-routing-module/README.md#module-callback-interface). The interface consists of a set of callbacks for 
  - channel opening handshake, which we describe in the [Initialization](#initialization) section;
  - channel closing handshake, which we describe in the [Channel Closing Handshake](#channel-closing-handshake) section;
  - and packet relay, which we describe in the [Packet Relay](#packet-relay) section.

<!-- omit in toc -->
### Interfacing Other Modules

- As an ABCI application module, the CCV module interacts with the underlying consensus engine through ABCI:
  - On the provider chain,
    - it initializes the application (e.g., binds to the expected IBC port) in the `InitGenesis()` method.
  - On the consumer chain,
    - it initializes the application (e.g., binds to the expected IBC port, creates a client of the provider chain) in the `InitGenesis()` method;
    - it provides the validator updates in the `EndBlock()` method.

- As an IBC module, the CCV module interacts with Core IBC for functionalities regarding
  - port allocation ([ICS 5](../../core/ics-005-port-allocation)) via `portKeeper`;
  - channels and packet semantics ([ICS 4](../../core/ics-004-channel-and-packet-semantics)) via `channelKeeper`;
  - connection semantics ([ICS 3](../../core/ics-003-connection-semantics)) via `connectionKeeper`;
  - client semantics ([ICS 2](../../core/ics-002-client-semantics)) via `clientKeeper`.

- For the [Initialization sub-protocol](#initialization), the provider CCV module interacts with a Governance module by handling governance proposals to spawn new consumer chains. 
  If such proposals pass, then all validators on the provider chain MUST validate the consumer chain at spawn time; 
  otherwise they get slashed. 
  For an example of how governance proposals work, take a look at the [Governance module documentation](https://docs.cosmos.network/v0.44/modules/gov/) of Cosmos SDK. 

- The provider CCV module interacts with a Staking module on the provider chain. 
  For an example of how staking works, take a look at the [Staking module documentation](https://docs.cosmos.network/v0.44/modules/staking/) of Cosmos SDK. 
  The interaction is defined by the following interface:
  ```typescript 
  interface StakingKeeper {
    // get UnbondingPeriod from the provider Staking module 
    UnbondingTime(): Duration

    // get validator updates from the provider Staking module
    GetValidatorUpdates(chainID: string): [ValidatorUpdate]

    // notify the Staking module of unboding operations that
    // have matured from the consumer chain's perspective 
    CompleteStoppedUnbonding(id: uint64)
  }
  ```

- The provider CCV modules interact with a Slashing module on the provider chain. 
  For an example of how slashing works, take a look at the [Slashing module documentation](https://docs.cosmos.network/v0.44/modules/slashing/) of Cosmos SDK. 
  The interaction is defined by the following interface:
  ```typescript 
  interface SlashingKeeper {
    // request the Staking module to slash a validator
    Slash(valAddress: string, 
          infractionHeight: int64, 
          power: int64, 
          slashFactor: int64)

    // request the Slashing module to jail a validator until time
    JailUntil(valAddress: string, time: uint64)
  }
  ```

- The following hooks enable the provider CCV module to register operations to be execute when certain events occur within the provider Staking module:
  ```typescript
  // invoked by the Staking module after 
  // initiating an unbonding operation
  function AfterUnbondingOpInitiated(opId: uint64);

  // invoked by the Staking module before 
  // completing an unbonding operation
  function BeforeUnbondingOpCompleted(opId: uint64): Bool;
  ```

- The consumer CCV module defines the following hooks that enable other modules to register operations to execute when certain events have occurred within CCV:
  ```typescript
  // invoked after a new validator is added to the validator set
  function AfterCCValidatorBonded(valAddress: string);

  // invoked after a validator is removed from the validator set
  function AfterCCValidatorBeginUnbonding(valAddress: string);
  ```

## Data Structures

### External Data Structures
[&uparrow; Back to Outline](#outline)

This section describes external data structures used by the CCV module.

The CCV module uses the ABCI `ValidatorUpdate` data structure, which consists of a validator and its power (for more details, take a look at the [ABCI specification](https://github.com/tendermint/spec/blob/v0.7.1/spec/abci/abci.md#data-types)), i.e.,
```typescript
interface ValidatorUpdate {
  pubKey: PublicKey
  power: int64
}
```
The provider chain sends to the consumer chain a list of `ValidatorUpdate`s, containing an entry for every validator that had its power updated. 

The data structures required for creating clients (i.e., `ClientState`, `ConsensusState`) are defined in [ICS 7](../../client/ics-007-tendermint-client).

### CCV Data Structures
[&uparrow; Back to Outline](#outline)

The CCV module is initialized through the `InitGenesis` method when the chain is first started. The initialization is done from a genesis state. This is the case for both provider and consumer chains:
- On the provider chain, the genesis state is described by the following interface:
  ```typescript
  interface ProviderGenesisState {
    // a list of existing consumer chains
    consumerStates: [ConsumerState]
  }
  ```
  with `ConsumerState` defined as
  ```typescript
  interface ConsumerState {
    chainId: string
    channelId: Identifier
  }
  ```
- On the consumer chain, the genesis state is described by the following interface:
  ```typescript
  interface ConsumerGenesisState {
    providerClientState: ClientState
    providerConsensusState: ConsensusState
    initialValSet: [ValidatorUpdate]
  }
  ```

The provider CCV module handles governance proposals to spawn new consumer chains. The structure of these proposals is defined by the `Proposal` interface in the [Governance module documentation](https://docs.cosmos.network/v0.44/modules/gov/). The content of these proposals is described by the following interface (we omit typical fields such as title and description):
  ```typescript
  interface CreateConsumerChainProposal {
    // The proposed chain ID of the new consumer chain.
    // Must be different from all other consumer chain IDs 
    // of the executing proposer chain.
    chainId: string

    // The proposed initial height of new consumer chain.
    // For a completely new chain, this will be {0,1}; 
    // however, it may be different if this is a chain 
    // that is converting to a consumer chain.
    initialHeight: Height

    // Spawn time is the time on the provider chain at which 
    // the consumer chain genesis is finalized and all validators
    // will be responsible for starting their consumer chain 
    // validator node.
    spawnTime: Timestamp

    // the hash of the consumer chain pre-CCV genesis state, i.e.,
    // the genesis state except the consumer CCV module genesis state;  
    // the pre-CCV genesis state MAY be disseminated off-chain
    genesisHash: [byte]
  }
  ```
  Note that `Height` is defined in [ICS 7](../../client/ics-007-tendermint-client).

### CCV Packets
[&uparrow; Back to Outline](#outline)

The structure of the packets sent through the CCV channel is defined by the `Packet` interface in [ICS 4](../../core/ics-004-channel-and-packet-semantics). 
The following packet data types are required by the CCV module:
- `VSCPacketData` contains a list of validator updates, i.e., 
    ```typescript
    interface VSCPacketData {
      id: uint64 // the id of this VSC
      updates: [ValidatorUpdate]
    }
    ```
- `VSCMaturedPacketData` contains the ID of the VSC that reached maturity, i.e., 
    ```typescript
    interface VSCMaturedPacketData {
      id: uint64 // the id of the VSC that reached maturity
    }
    ```
- `SlashPacketData` contains a request to slash a validator, i.e.,
  ```typescript
    interface SlashPacketData {
      valAddress: string // validator address, i.e., the hash of its public key
      valPower: int64
      vscId: uint64
      slashFactor: int64
      jailTime: uint64
    }
    ```
> Note that for brevity we use e.g., `VSCPacket` to refer to a packet with `VSCPacketData` as its data.

Packets are acknowledged by the remote side by sending back an `Acknowledgement` that contains either a result (in case of success) or an error (as defined in [ICS 4](../../core/ics-004-channel-and-packet-semantics/README.md#acknowledgement-envelope)). 
The following acknowledgement types are required by the CCV module:
```typescript
type VSCPacketAcknowledgement = VSCPacketSuccess | VSCPacketError;
type VSCMaturedPacketAcknowledgement = VSCMaturedPacketSuccess | VSCMaturedPacketError;
type SlashPacketAcknowledgement = SlashPacketSuccess | SlashPacketError;
type PacketAcknowledgement = PacketSuccess | PacketError; // general ack
```

### CCV State
[&uparrow; Back to Outline](#outline)

This section describes the internal state of the CCV module. For simplicity, the state is described by a set of variables; for each variable, both the type and a brief description is provided. In practice, all the state (except for hardcoded constants, e.g., `ProviderPortId`) is stored in a key/value store (KVS). The host state machine provides a KVS interface with three functions, i.e., `get()`, `set()`, and `delete()` (as defined in [ICS 24](../../core/ics-024-host-requirements)).

<!-- omit in toc -->
#### State on the provider chain

- `ProviderPortId = "provider"` is the port ID the provider CCV module is expected to bind to.
- `pendingClient: Map<(Timestamp, string), Height>` is a mapping from `(timestamp, chainId)` tuples to the initial height of pending clients, i.e., belonging to consumer chains that were not yet spawned, but for which a `CreateConsumerChainProposal` was received.
- `chainToClient: Map<string, Identifier>` is a mapping from consumer chain IDs to the associated client IDs.
- `chainToChannel: Map<string, Identifier>` is a mapping from consumer chain IDs to the CCV channel IDs.
- `channelToChain: Map<Identifier, string>` is a mapping from CCV channel IDs to consumer chain IDs.
- `pendingVSCPackets: Map<string, [VSCPacketData]>` is a mapping from consumer chain IDs to a list of pending `VSCPacketData`s that must be sent to the consumer chain once the CCV channel is established. The map exposes the following interface: 
  ```typescript
  interface Map<string, [VSCPacketData]> {
    // append a VSCPacketData to the list mapped to chainId;
    // the list is modified
    Append(chainId: string, data: VSCPacketData) 

    // remove all the VSCPacketData mapped to chainId;
    // the list is modified
    Remove(chainId: string)
  }
- `vscId: uint64` is a monotonic strictly increasing and positive ID that is used to uniquely identify the VSCs sent to the consumer chains. 
  Note that `0` is used as a special ID for the mapping from consumer heights to provider heights.
- `initH: Map<string, Height>` is a mapping from consumer chain IDs to the heights on the provider chain. 
  For every consumer chain, the mapping stores the height when the first VSC was provided to that consumer chain. 
  It enables the mapping from consumer heights to provider heights.
- `VSCtoH: Map<uint64, Height>` is a mapping from VSC IDs to heights on the provider chain. It enables the mapping from consumer heights to provider heights, 
  i.e., the voting power at height `VSCtoH[id]` on the provider chain was last updated by the validator updates contained in the VSC with ID `id`.  
- `unbondingOps: Map<uint64, UnbondingOperation>` is a mapping that enables accessing for every unbonding operation the list of consumer chains that are still unbonding. When unbonding operations are initiated, the Staking module calls the `AfterUnbondingOpInitiated()` [hook](#ccv-pcf-hook-afubopcr1); this leads to the creation of a new `UnbondingOperation`, which is defined as
  ```typescript
  interface UnbondingOperation {
    id: uint64
    // list of consumer chain IDs that are still unbonding
    unbondingChainIds: [string] 
  }
  ```
- `vscToUnbondingOps: Map<(Identifier, uint64), [uint64]>` is a mapping from `(chainId, vscId)` tuples to a list of unbonding operation IDs. 
  It enables the provider CCV module to match a `VSCMaturedPacket{vscId}`, received from a consumer chain with `chainId`, with the corresponding unbonding operations. 
  As a result, `chainId` can be removed from the list of consumer chains that are still unbonding these operations. 
  For more details see how received `VSCMaturedPacket`s [are handled](#ccv-pcf-rcvmat1).

<!-- omit in toc -->
#### State on the consumer chain
- `ConsumerPortId = "consumer"` is the port ID the consumer CCV module is expected to bind to.
- `providerClient: Identifier` identifies the client of the provider chain (on the consumer chain) that the CCV channel is build upon.
- `providerChannel: Identifier` identifies the consumer's channel end of the CCV channel.
- `validatorSet: <string, CrossChainValidator>` is a mapping that stores the validators in the validator set of the consumer chain. Each validator is described by a `CrossChainValidator` data structure, which is defined as
  ```typescript
  interface CrossChainValidator {
    address: string // validator address, i.e., the hash of its public key
    power: int64
  }
  ```
- `pendingChanges: [ValidatorUpdate]` is a list of `ValidatorUpdate`s received, but not yet applied to the validator set. 
  It is emptied on every `EndBlock()`. The list exposes the following interface:
  ```typescript
  interface [ValidatorUpdate] {
    // append updates to the list;
    // the list is modified
    Append(updates: [ValidatorUpdate]) 

    // return an aggregated list of updates, i.e., 
    // keep only the latest update per validator;
    // the original list is not modified
    Aggregate(): [ValidatorUpdate]

    // remove all the updates from the list;
    // the list is modified
    RemoveAll()
  }
- `HtoVSC: Map<Height, uint64>` is a mapping from consumer chain heights to VSC IDs. It enables the mapping from consumer heights to provider heights., i.e.,
  - if `HtoVSC[h] == 0`, then the voting power on the consumer chain at height `h` was setup at genesis during Channel Initialization;
  - otherwise, the voting power on the consumer chain at height `h` was updated by the VSC with ID `HtoVSC[h]`.
- `maturingVSCs: [(uint64, uint64)]` is a list of `(id, ts)` tuples, where `id` is the ID of a VSC received via a `VSCPacket` and `ts` is the timestamp at which the VSC reaches maturity on the consumer chain. 
  The list is used to keep track of when unbonding operations are matured on the consumer chain. It exposes the following interface:
  ```typescript
  interface [(uint64, uint64)] {
    // add a VSC id with its maturity timestamp to the list;
    // the list is modified
    Add(id: uint64, ts: uint64)

    // return the list sorted by the maturity timestamps;
    // the original list is not modified
    SortedByMaturityTime(): [(uint64, uint64)]

    // remove (id, ts) from the list;
    // the list is modified
    Remove(id: uint64, ts: uint64)
  }
  ```
- `pendingSlashRequests: [SlashRequest]` is a list of pending `SlashRequest`s that must be sent to the provider chain once the CCV channel is established. A `SlashRequest` consist of a `SlashPacketData` and a flag indicating whether the request is for downtime slashing. The list exposes the following interface: 
  ```typescript
  interface SlashRequest {
    data: SlashPacketData
    downtime: Bool
  }
  interface [SlashRequest] {
    // append a SlashRequest to the list;
    // the list is modified
    Append(data: SlashRequest) 

    // return the reverse list, i.e., latest SlashRequest first;
    // the original list is not modified
    Reverse(): [SlashRequest]

    // remove all the SlashRequest;
    // the list is modified
    RemoveAll()
  }
  ```
- `outstandingDowntime: <string, Bool>` is a mapping from validator addresses to boolean values. `outstandingDowntime[valAddr] == TRUE` entails that the consumer chain sent a request to slash for downtime the validator with address `valAddr`. `outstandingDowntime[valAddr]` is set to false once the validator with address `valAddr` is bonded. The mapping enables the consumer CCV module to avoid sending to the provider chain multiple slashing requests for the same downtime infraction.
 
## Sub-protocols

To express the error conditions, the following specification of the sub-protocols uses the exception system of the host state machine, which is exposed through two functions (as defined in [ICS 24](../../core/ics-024-host-requirements)): `abortTransactionUnless` and `abortSystemUnless`.

### Initialization
[&uparrow; Back to Outline](#outline)

The *initialization* sub-protocol enables a provider chain and a consumer chain to create a CCV channel -- a unique, ordered IBC channel for exchanging packets. As a prerequisite, the initialization sub-protocol MUST create two IBC clients, one on the provider chain to the consumer chain and one on the consumer chain to the provider chain. This is necessary to verify the identity of the two chains (as long as the clients are trusted). 

<!-- omit in toc -->
#### **[CCV-PCF-INITG.1]**
```typescript
// PCF: Provider Chain Function
// implements the AppModule interface
function InitGenesis(state: ProviderGenesisState): [ValidatorUpdate] {
  // bind to ProviderPortId port 
  err = portKeeper.BindPort(ProviderPortId)
  // check whether the capability for the port can be claimed
  abortSystemUnless(err == nil)

  foreach cs in state.consumerStates {
    abortSystemUnless(validateChannelIdentifier(cs.channelId))
    chainToChannel[cs.chainId] = cs.channelId
    channelToChain[cs.channelId] = cc.chainId
  }

  // do not return anything to the consensus engine 
  return []
}
```
- **Caller**
  - The ABCI application.
- **Trigger Event**
  - An `InitChain` message is received from the consensus engine; the `InitChain` message is sent when the provider chain is first started. 
- **Precondition**
  - The provider CCV module is in the initial state. 
- **Postcondition**
  - The capability for the port `ProviderPortId` is claimed.
  - For each consumer state in the `ProviderGenesisState`, the initial state is set, i.e., the following mappings `chainToChannel`, `channelToChain` are set.
- **Error Condition**
  - The capability for the port `ProviderPortId` cannot be claimed.
  - For any consumer state in the `ProviderGenesisState`, the channel ID is not valid (cf. the validation function defined in [ICS 4](../../core/ics-004-channel-and-packet-semantics)).

<!-- omit in toc -->
#### **[CCV-PCF-CCPROP.1]**
```typescript
// PCF: Provider Chain Function
// implements governance proposal Handler 
function CreateConsumerChainProposal(p: CreateConsumerChainProposal) {
  if currentTimestamp() > p.spawnTime {
    // get UnbondingPeriod from provider Staking module
    unbondingTime = stakingKeeper.UnbondingTime()

    // create client state as defined in ICS 7
    clientState = ClientState{
      chainId: p.chainId,
      trustLevel: DefaultTrustLevel, // 1/3
      trustingPeriod: unbondingTime/2,
      unbondingPeriod: unbondingTime,
      latestHeight: p.initialHeight,
    }

    // create consensus state as defined in ICS 7;
    // SentinelRoot is used as a stand-in root value for 
    // the consensus state set at the upgrade height;
    // the validator set is the same as the validator set 
    // from own consensus state at current height
    ownConsensusState = getConsensusState(getCurrentHeight())
    consensusState = ConsensusState{
      timestamp: currentTimestamp(),
      commitmentRoot: SentinelRoot,
      validatorSet: ownConsensusState.validatorSet,
    }

    // create consumer chain client and store it
    clientId = clientKeeper.CreateClient(clientState, consensusState)
    chainToClient[p.chainId] = clientId
  }
  else {
    // store the client as a pending client
    pendingClient[(p.spawnTime, p.chainId)] = p.initialHeight
  }
}
```
- **Caller**
  - `EndBlock()` method of Governance module.
- **Trigger Event**
  - A governance proposal with `CreateConsumerChainProposal` as content has passed (i.e., it got the necessary votes).
- **Precondition** 
  - True. 
- **Postcondition** 
  - If the spawn time has already passed,
    - `UnbondingPeriod` is retrieved from the provider Staking module;
    - a client state is created;
    - a consensus state is created;
    - a client of the consumer chain is created and the client ID is added to `chainToClient`.
  - Otherwise, the client is stored in `pendingClient` as a pending client.
- **Error Condition**
  - None.

> **Note:** Creating a client of a remote chain requires a `ClientState` and a `ConsensusState` (as defined in [ICS 7](../../core/ics-002-client-semantics)).
> `ConsensusState` requires setting a validator set of the remote chain. 
> The provider chain uses the fact that the validator set of the consumer chain is the same as its own validator set. 
> The rest of information to create a `ClientState` it receives through a governance proposal.

<!-- omit in toc -->
#### **[CCV-PCF-COINIT.1]**
```typescript
// PCF: Provider Chain Function
// implements the ModuleCallbacks interface defined in ICS26
function onChanOpenInit(
  order: ChannelOrder,
  connectionHops: [Identifier],
  portIdentifier: Identifier,
  channelIdentifier: Identifier,
  counterpartyPortIdentifier: Identifier,
  counterpartyChannelIdentifier: Identifier,
  version: string) {
    // the channel handshake MUST be initiated by consumer chain
    abortTransactionUnless(FALSE)
}
```
- **Caller**
  - The provider IBC routing module.
- **Trigger Event**
  - The provider IBC routing module receives a `ChanOpenInit` message on a port the provider CCV module is bounded to.
- **Precondition**
  - True.
- **Postcondition** 
  - The transaction is always aborted; hence, the state is not changed.
- **Error Condition**
  - None.

<!-- omit in toc -->
#### **[CCV-PCF-COTRY.1]**
```typescript
// PCF: Provider Chain Function
// implements the ModuleCallbacks interface defined in ICS26
function onChanOpenTry(
  order: ChannelOrder,
  connectionHops: [Identifier],
  portIdentifier: Identifier,
  channelIdentifier: Identifier,
  counterpartyPortIdentifier: Identifier,
  counterpartyChannelIdentifier: Identifier,
  version: string,
  counterpartyVersion: string) {
    // validate parameters:
    // - only ordered channels allowed
    abortTransactionUnless(order == ORDERED)
    // - require the portIdentifier to be the port ID the CCV module is bound to
    abortTransactionUnless(portIdentifier == ProviderPortId)
    // - require the version to be the expected version
    abortTransactionUnless(version == "1")

    // assert that the counterpartyPortIdentifier matches 
    // the expected consumer port ID
    abortTransactionUnless(counterpartyPortIdentifier == ConsumerPortId)

    // assert that the counterpartyVersion matches the local version
    abortTransactionUnless(counterpartyVersion == version)
    
    // get the client state associated with this client ID in order 
    // to get access to the consumer chain ID
    clientId = getClient(channelIdentifier)
    clientState = clientKeeper.GetClientState(clientId)
    
    // require the CCV channel to be built on top 
    // of the expected client of the consumer chain
    abortTransactionUnless(chainToClient[clientState.chainId] == clientId)

    // require that no other CCV channel exists for this consumer chain
    abortTransactionUnless(clientState.chainId NOTIN chainToChannel.Keys())
}
```
- **Caller**
  - The provider IBC routing module.
- **Trigger Event**
  - The provider IBC routing module receives a `ChanOpenTry` message on a port the provider CCV module is bounded to.
- **Precondition** 
  - True.
- **Postcondition**
  - The transaction is aborted if any of the following conditions are true:
    - the channel is not ordered;
    - `portIdentifier != ProviderPortId`;
    - `version` is not the expected version;
    - `counterpartyPortIdentifier != ConsumerPortId`;
    - `counterpartyVersion != version`;
    - the channel is not built on top of the client created for this consumer chain;
    - another CCV channel for this consumer chain already exists.
  - The state is not changed.
- **Error Condition**
  - None.

<!-- omit in toc -->
#### **[CCV-PCF-COACK.1]**
```typescript
// PCF: Provider Chain Function
// implements the ModuleCallbacks interface defined in ICS26
function onChanOpenAck(
  portIdentifier: Identifier,
  channelIdentifier: Identifier,
  counterpartyVersion: string) {
    // the channel handshake MUST be initiated by consumer chain
    abortTransactionUnless(FALSE)
}
```
- **Caller**
  - The provider IBC routing module.
- **Trigger Event**
  - The provider IBC routing module receives a `ChanOpenAck` message on a port the provider CCV module is bounded to.
- **Precondition**
  - True.
- **Postcondition** 
  - The transaction is always aborted; hence, the state is not changed.
- **Error Condition**
  - None.

<!-- omit in toc -->
#### **[CCV-PCF-COCONFIRM.1]**
```typescript
// PCF: Provider Chain Function
// implements the ModuleCallbacks interface defined in ICS26
function onChanOpenConfirm(
  portIdentifier: Identifier,
  channelIdentifier: Identifier) {
    // get the client state associated with this client ID in order 
    // to get access to the consumer chain ID
    clientId = getClient(channelIdentifier)
    clientState = clientKeeper.GetClientState(clientId)

    // Verify that there isn't already a CCV channel for the consumer chain
    // If there is, then close the channel.
    if clientState.chainId IN chainToChannel {
      channelKeeper.ChanCloseInit(channelIdentifier)
      abortTransactionUnless(FALSE)
    }

    // set channel mappings
    chainToChannel[clientState.chainId] = channelIdentifier
    channelToChain[channelIdentifier] = clientState.chainId
}
```
- **Caller**
  - The provider IBC routing module.
- **Trigger Event**
  - The provider IBC routing module receives a `ChanOpenConfirm` message on a port the provider CCV module is bounded to.
- **Precondition** 
  - True.
- **Postcondition**
  - If a CCV channel for this consumer chain already exists, then 
    - the channel closing handshake is initiated for the underlying channel;
    - the transaction is aborted.
  - Otherwise, the channel mappings are set, i.e., `chainToChannel` and `channelToChain`.
- **Error Condition**
  - None.

---

<!-- omit in toc -->
#### **[CCV-CCF-INITG.1]**
```typescript
// CCF: Consumer Chain Function
// implements the AppModule interface
function InitGenesis(gs: ConsumerGenesisState): [ValidatorUpdate] {
  // ValidateGenesis
  // - contains a valid providerClientState  
  abortSystemUnless(gs.providerClientState != nil AND gs.providerClientState.Valid())
  // - contains a valid providerConsensusState
  abortSystemUnless(gs.providerConsensusState != nil AND gs.providerConsensusState.Valid())
  // - contains a non-empty initial validator set
  abortSystemUnless(gs.initialValSet NOT empty)
  // - contains an initial validator set that matches 
  //   the validator set in the providerConsensusState (see ICS 7)
  abortSystemUnless(gs.initialValSet == gs.providerConsensusState.validatorSet)

  // bind to ConsumerPortId port 
  err = portKeeper.BindPort(ConsumerPortId)
  // check whether the capability for the port can be claimed
  abortSystemUnless(err == nil)

  // create client of the provider chain 
  clientId = clientKeeper.CreateClient(gs.providerClientState, gs.providerConsensusState)

  // store the ID of the client of the provider chain
  providerClient = clientId

  // set default value for HtoVSC
  HtoVSC[getCurrentHeight()] = 0

  // set the initial validator set for the consumer chain
  foreach val IN gs.initialValSet {
    ccVal := CrossChainValidator{
      address: hash(val.pubKey),
      power: val.power
    }
    validatorSet[ccVal.address] = ccVal
  }

  return gs.initialValSet
}
```
- **Caller**
  - The ABCI application.
- **Trigger Event**
  - An `InitChain` message is received from the consensus engine; the `InitChain` message is sent when the consumer chain is first started. 
- **Precondition**
  - The consumer CCV module is in the initial state.  
- **Postcondition**
  - The capability for the port `ConsumerPortId` is claimed.
  - A client of the provider chain is created and the client ID is stored into `providerClient`.
  - `HtoVSC` for the current block is set to `0`.
  - The `validatorSet` mapping is populated with the initial validator set.
  - The initial validator set is returned to the consensus engine.
- **Error Condition**
  - The genesis state contains no valid provider client state, where the validity is defined as in [ICS 7](../../client/ics-007-tendermint-client).
  - The genesis state contains no valid provider consensus state, where the validity is defined as in [ICS 7](../../client/ics-007-tendermint-client).
  - The genesis state contains an empty initial validator set.
  - The genesis state contains an initial validator set that does not match the validator set in the provider consensus state.
  - The capability for the port `ConsumerPortId` cannot be claimed.

> **Note**: CCV assumes that the _same_ consumer chain genesis state is disseminated to all the correct validators in the initial validator set of the consumer chain. 
> Although the mechanism of disseminating the genesis state is outside the scope of this specification, a possible approach would entail the following steps:
> - the process `P` creating a governance proposal `Prop` to spawn the new consumer chain creates the genesis state `S` of the entire consumer ABCI application without the genesis state of the consumer CCV module, i.e., without `ConsumerGenesisState`; 
> - `P` adds a hash of `S` to the proposal `Prop` (see `CreateConsumerChainProposal`);
> - `P` disseminates `S` via the gossip network;
> - when handling `Prop`, the provider chain creates and store in its state the `ConsumerGenesisState` using the information that the validator set of the consumer chain matches the validator set of the provider chain;
> - finally, each validator in the initial validator set of the consumer chain obtains the remainder of the genesis state (i.e., `ConsumerGenesisState`) by querying the provider chain.

> **Note**: In the case of a restarted consumer chain, the `InitGenesis` of the IBC module MUST run before the `InitGenesis` of the consumer CCV module.

<!-- omit in toc -->
#### **[CCV-CCF-COINIT.1]**
```typescript
// CCF: Consumer Chain Function
// implements the ModuleCallbacks interface defined in ICS26
function onChanOpenInit(
  order: ChannelOrder,
  connectionHops: [Identifier],
  portIdentifier: Identifier,
  channelIdentifier: Identifier,
  counterpartyPortIdentifier: Identifier,
  counterpartyChannelIdentifier: Identifier,
  version: string) {
    // ensure provider channel hasn't already been created
    abortTransactionUnless(providerChannel == "")

    // validate parameters:
    // - only ordered channels allowed
    abortTransactionUnless(order == ORDERED)
    // - require the portIdentifier to be the port ID the CCV module is bound to
    abortTransactionUnless(portIdentifier == ConsumerPortId)
    // - require the version to be the expected version
    abortTransactionUnless(version == "1")

    // assert that the counterpartyPortIdentifier matches 
    // the expected consumer port ID
    abortTransactionUnless(counterpartyPortIdentifier == ProviderPortId)
   
    // require that the client ID of the client associated 
    // with this channel matches the expected provider client id
    clientId = getClient(channelIdentifier)   
    abortTransactionUnless(providerClient != clientId)
}
```
- **Caller**
  - The consumer IBC routing module.
- **Trigger Event**
  - The consumer IBC routing module receives a `ChanOpenInit` message on a port the consumer CCV module is bounded to.
- **Precondition**
  - True.
- **Postcondition** 
  - The transaction is aborted if any of the following conditions are true:
    - `providerChannel` is already set;
    - `portIdentifier != ConsumerPortId`;
    - `version` is not the expected version;
    - `counterpartyPortIdentifier != ProviderPortId`;
    - the client associated with this channel is not the expected provider client.
  - The state is not changed.
- **Error Condition**
  - None.

<!-- omit in toc -->
#### **[CCV-CCF-COTRY.1]**
```typescript
// CCF: Consumer Chain Function
// implements the ModuleCallbacks interface defined in ICS26
function onChanOpenTry(
  order: ChannelOrder,
  connectionHops: [Identifier],
  portIdentifier: Identifier,
  channelIdentifier: Identifier,
  counterpartyPortIdentifier: Identifier,
  counterpartyChannelIdentifier: Identifier,
  version: string,
  counterpartyVersion: string) {
    // the channel handshake MUST be initiated by consumer chain
    abortTransactionUnless(FALSE)
}
```
- **Caller**
  - The consumer IBC routing module.
- **Trigger Event**
  - The consumer IBC routing module receives a `ChanOpenTry` message on a port the consumer CCV module is bounded to.
- **Precondition**
  - True.
- **Postcondition** 
  - The transaction is always aborted; hence, the state is not changed.
- **Error Condition**
  - None.

<!-- omit in toc -->
#### **[CCV-CCF-COACK.1]**
```typescript
// CCF: Consumer Chain Function
// implements the ModuleCallbacks interface defined in ICS26
function onChanOpenAck(
  portIdentifier: Identifier,
  channelIdentifier: Identifier,
  counterpartyVersion: string) {
    // ensure provider channel hasn't already been created
    abortTransactionUnless(providerChannel == "")

    // assert that the counterpartyVersion matches the local version
    abortTransactionUnless(counterpartyVersion == version)
}
```
- **Caller**
  - The consumer IBC routing module.
- **Trigger Event**
  - The consumer IBC routing module receives a `ChanOpenAck` message on a port the consumer CCV module is bounded to.
- **Precondition**
  - True.
- **Postcondition**
  - The transaction is aborted if any of the following conditions are true:
    - `providerChannel` is already set;
    - `counterpartyVersion != version`.
  - The state is not changed.
- **Error Condition**
  - None.

> **Note:** The initialization sub-protocol on the consumer chain finalizes on receiving the first `VSCPacket` and setting `providerChannel` to the ID of the channel on which it receives the packet (see `onRecvVSCPacket` method).

<!-- omit in toc -->
#### **[CCV-CCF-COCONFIRM.1]**
```typescript
// CCF: Consumer Chain Function
// implements the ModuleCallbacks interface defined in ICS26
function onChanOpenConfirm(
  portIdentifier: Identifier,
  channelIdentifier: Identifier) {
    // the channel handshake MUST be initiated by consumer chain
    abortTransactionUnless(FALSE)
}
```
- **Caller**
  - The consumer IBC routing module.
- **Trigger Event**
  - The consumer IBC routing module receives a `ChanOpenConfirm` message on a port the consumer CCV module is bounded to.
- **Precondition**
  - True.
- **Postcondition** 
  - The transaction is always aborted; hence, the state is not changed.
- **Error Condition**
  - None.

### Channel Closing Handshake
[&uparrow; Back to Outline](#outline)

<!-- omit in toc -->
#### **[CCV-PCF-CCINIT.1]**
```typescript
// PCF: Provider Chain Function
// implements the ModuleCallbacks interface defined in ICS26
function onChanCloseInit(
  portIdentifier: Identifier,
  channelIdentifier: Identifier) {
    // Disallow user-initiated channel closing
    abortTransactionUnless(FALSE)
}
```
- **Caller**
  - The provider IBC routing module.
- **Trigger Event**
  - The provider IBC routing module receives a `ChanCloseInit` message on a port the provider CCV module is bounded to.
- **Precondition**
  - True.
- **Postcondition** 
  - The transaction is always aborted; hence, the state is not changed.
- **Error Condition**
  - None.

<!-- omit in toc -->
#### **[CCV-PCF-CCCONFIRM.1]**
```typescript
// PCF: Provider Chain Function
// implements the ModuleCallbacks interface defined in ICS26
function onChanCloseConfirm(
  portIdentifier: Identifier,
  channelIdentifier: Identifier) {
    // do nothing
}
```
- **Caller**
  - The provider IBC routing module.
- **Trigger Event**
  - The provider IBC routing module receives a `ChanCloseConfirm` message on a port the provider CCV module is bounded to.
- **Precondition**
  - True.
- **Postcondition** 
  - The state is not changed.
- **Error Condition**
  - None.

---

<!-- omit in toc -->
#### **[CCV-CCF-CCINIT.1]**
```typescript
// CCF: Consumer Chain Function
// implements the ModuleCallbacks interface defined in ICS26
function onChanCloseInit(
  portIdentifier: Identifier,
  channelIdentifier: Identifier) {
    // allow relayers to close duplicate OPEN channels, 
    // if the provider channel has already been established
    if providerChannel == "" || providerChannel == channelIdentifier {
      // user cannot close channel
      abortTransactionUnless(FALSE)
    }
}
```
- **Caller**
  - The consumer IBC routing module.
- **Trigger Event**
  - The consumer IBC routing module receives a `ChanCloseInit` message on a port the consumer CCV module is bounded to.
- **Precondition**
  - True.
- **Postcondition** 
  - If `providerChannel` is not set or `providerChannel` matches the ID of the channel the `ChanCloseInit` message was received on, then the transaction is aborted. 
  - The state is not changed.
- **Error Condition**
  - None.

<!-- omit in toc -->
#### **[CCV-CCF-CCCONFIRM.1]**
```typescript
// CCF: Consumer Chain Function
// implements the ModuleCallbacks interface defined in ICS26
function onChanCloseConfirm(
  portIdentifier: Identifier,
  channelIdentifier: Identifier) {
    // do nothing
}
```
- **Caller**
  - The consumer IBC routing module.
- **Trigger Event**
  - The consumer IBC routing module receives a `ChanCloseConfirm` message on a port the consumer CCV module is bounded to.
- **Precondition**
  - True.
- **Postcondition** 
  - The state is not changed.
- **Error Condition**
  - None.

### Packet Relay
[&uparrow; Back to Outline](#outline)

<!-- omit in toc -->
#### **[CCV-PCF-RCVP.1]**
```typescript
// PCF: Provider Chain Function
// implements the ModuleCallbacks interface defined in ICS26
function onRecvPacket(packet: Packet): bytes {
  switch typeof(packet.data) {
    case VSCMaturedPacketData:
      return onRecvVSCMaturedPacket(packet)
    case SlashPacketData:
      return onRecvSlashPacket(packet)
    default:
      // unexpected packet type
      return PacketError
  }    
}
```
- **Caller**
  - The provider IBC routing module.
- **Trigger Event**
  - The provider IBC routing module receives a packet on a channel owned by the provider CCV module.
- **Precondition**
  - True.
- **Postcondition** 
  - If the packet is a `VSCMaturedPacket`, the acknowledgement obtained from invoking the `onRecvVSCMaturedPacket` method is returned.
  - If the packet is a `SlashPacket`, the acknowledgement obtained from invoking the `onRecvSlashPacket` method is returned.
  - Otherwise, an error acknowledgement is returned.
- **Error Condition**
  - None.

<!-- omit in toc -->
#### **[CCV-PCF-ACKP.1]**
```typescript
// PCF: Provider Chain Function
// implements the ModuleCallbacks interface defined in ICS26
function onAcknowledgePacket(packet: Packet, ack: bytes) {
  switch typeof(packet.data) {
    case VSCPacketData:
      onAcknowledgeVSCPacket(packet, ack)
    default:
      // unexpected packet type
      abortTransactionUnless(FALSE)
  }
}
```
- **Caller**
  - The provider IBC routing module.
- **Trigger Event**
  - The provider IBC routing module receives an acknowledgement on a channel owned by the provider CCV module.
- **Precondition**
  - True.
- **Postcondition** 
  - If the acknowledgement is for a `VSCPacket`, the `onAcknowledgeVSCPacket` method is invoked.
  - Otherwise, the transaction is aborted.
- **Error Condition**
  - None.

<!-- omit in toc -->
#### **[CCV-PCF-TOP.1]**
```typescript
// PCF: Provider Chain Function
// implements the ModuleCallbacks interface defined in ICS26
function onTimeoutPacket(packet Packet) {
  switch typeof(packet.data) {
    case VSCPacketData:
      onTimeoutVSCPacket(packet)
    default:
      // unexpected packet type
      abortTransactionUnless(FALSE) 
  }
}
```
- **Caller**
  - The provider IBC routing module.
- **Trigger Event**
  - The provider IBC routing module receives a timeout on a channel owned by the provider CCV module.
- **Precondition**
  - The Correct Relayer assumption is violated (see the [Assumptions](./system_model_and_properties.md#assumptions) section).
- **Postcondition** 
  - If the timeout is for a `VSCPacket`, the `onTimeoutVSCPacket` method is invoked.
  - Otherwise, the transaction is aborted.
- **Error Condition**
  - None.

---

<!-- omit in toc -->
#### **[CCV-CCF-RCVP.1]**
```typescript
// CCF: Consumer Chain Function
// implements the ModuleCallbacks interface defined in ICS26
function onRecvPacket(packet: Packet): bytes {
  switch typeof(packet.data) {
    case VSCPacketData:
      return onRecvVSCPacket(packet)
    default:
      // unexpected packet type
      return PacketError
  }
}
```
- **Caller**
  - The consumer IBC routing module.
- **Trigger Event**
  - The consumer IBC routing module receives a packet on a channel owned by the consumer CCV module.
- **Precondition**
  - True.
- **Postcondition** 
  - If the packet is a `VSCPacket`, the acknowledgement obtained from invoking the `onRecvVSCPacket` method is returned.
  - Otherwise, an error acknowledgement is returned.
- **Error Condition**
  - None.

<!-- omit in toc -->
#### **[CCV-CCF-ACKP.1]**
```typescript
// CCF: Consumer Chain Function
// implements the ModuleCallbacks interface defined in ICS26
function onAcknowledgePacket(packet: Packet, ack: bytes) {
  switch typeof(packet.data) {
    case VSCMaturedPacketData:
      onAcknowledgeVSCMaturedPacket(packet, ack)
    case SlashPacketData:
      onAcknowledgeSlashPacket(packet, ack)
    default:
      // unexpected packet type
      abortTransactionUnless(FALSE)
  }
}
```
- **Caller**
  - The consumer IBC routing module.
- **Trigger Event**
  - The consumer IBC routing module receives an acknowledgement on a channel owned by the consumer CCV module.
- **Precondition**
  - True.
- **Postcondition** 
  - If the acknowledgement is for a `VSCMaturedPacket`, the `onAcknowledgeVSCMaturedPacket` method is invoked.
  - If the acknowledgement is for a `SlashPacket`, the `onAcknowledgeSlashPacket` method is invoked.
  - Otherwise, the transaction is aborted.
- **Error Condition**
  - None.

<!-- omit in toc -->
#### **[CCV-CCF-TOP.1]**
```typescript
// CCF: Consumer Chain Function
// implements the ModuleCallbacks interface defined in ICS26
function onTimeoutPacket(packet Packet) {
  switch typeof(packet.data) {
    case VSCMaturedPacketData:
      onTimeoutVSCMaturedPacket(packet)
    case SlashPacketData:
      onTimeoutSlashPacket(packet)
    default:
      // unexpected packet type
      abortTransactionUnless(FALSE) 
  }
}
```
- **Caller**
  - The consumer IBC routing module.
- **Trigger Event**
  - The consumer IBC routing module receives a timeout on a channel owned by the consumer CCV module.
- **Precondition**
  - The Correct Relayer assumption is violated (see the [Assumptions](./system_model_and_properties.md#assumptions) section).
- **Postcondition** 
  - If the timeout is for a `VSCMaturedPacket`, the `onTimeoutVSCMaturedPacket` method is invoked.
  - If the timeout is for a `SlashPacket`, the `onTimeoutSlashPacket` method is invoked.
  - Otherwise, the transaction is aborted.
- **Error Condition**
  - None.

### Validator Set Update
[&uparrow; Back to Outline](#outline)

The *validator set update* sub-protocol enables the provider chain 
- to update the consumer chain on the voting power granted to validators on the provider chain
- and to ensure the correct completion of unbonding operations for validators that produce blocks on the consumer chain.

<!-- omit in toc -->
#### **[CCV-PCF-BBLOCK.1]**
```typescript
// CCF: Provider Chain Function
// implements the AppModule interface
function BeginBlock() {
}
```
- Initiator: 
  - ABCI.
- **Precondition**
  - An `BeginBlock` message is received from the consensus engine. 
- **Postcondition**
  - The state is not changed.
- **Error Condition**
  - None.

<!-- omit in toc -->
#### **[CCV-PCF-EBLOCK.1]**
```typescript
// PCF: Provider Chain Function
// implements the AppModule interface
function EndBlock(): [ValidatorUpdate] {
  // iterate over all consumer chains registered with this provider chain
  foreach chainId in chainToClient.Keys() {
    // get list of validator updates from the provider Staking module
    valUpdates = stakingKeeper.GetValidatorUpdates(chainId)

    // check whether there are changes in the validator set;
    // note that this also entails unbonding operations 
    // w/o changes in the voting power of the validators in the validator set
    if len(valUpdates) != 0 OR len(vscToUnbondingOps[(chainId, vscId)]) != 0 {
      // create VSCPacket data
      packetData = VSCPacketData{id: vscId, updates: valUpdates}

      // add VSCPacket data to the list of pending VSCPackets 
      pendingVSCPackets.Append(chainId, packetData)
    }

    // check whether there is an established CCV channel to the consumer chain
    if chainId IN chainToChannel.Keys() {
      // set initH for this consumer chain (if not done already)
      if chainId NOT IN initH.Keys() {
        initH[chainId] = getCurrentHeight()
      }

      // get the channel ID for the given consumer chain ID
      channelId = chainToChannel[chainId]

      foreach data IN pendingVSCPackets[chainId] {
        // create packet and send it using the interface exposed by ICS-4
        packet = Packet{data: data, destChannel: channelId}
        channelKeeper.SendPacket(packet)
      }

      // remove pending VSCPackets
      pendingVSCPackets.Remove(chainId)
    }
  }
  // set VSCtoH mapping
  VSCtoH[vscId] = getCurrentHeight() + 1
  // increment VSC ID
  vscId++ 

  // do not return anything to the consensus engine
  return []   
}
```
- Initiator: 
  - ABCI.
- **Precondition**
  - An `EndBlock` message is received from the consensus engine. 
  - The provider Staking module has an up-to-date list of validator updates for every consumer chain registered.
- **Postcondition**
  - For every consumer chain with `chainId`
    - A list of validator updates `valUpdates` is obtained from the provider Staking module.
    - If either `valUpdates` is not empty or there were unbonding operations initiated during this block, 
      then a `VSCPacketData` is created and appended to the list of pending VSCPackets associated to `chainId`, i.e., `pendingVSCPackets[chainId]`.
    - If there is an established CCV channel for the the consumer chain with `chainId`, then
      - if `initH[chainId]` is not already set, then `initH[chainId]` is set to the current height;
      - for each `VSCPacketData` in the list of pending VSCPackets associated to `chainId`
        - a packet with the `VSCPacketData` is sent on the channel associated with the consumer chain with `chainId`;
      - all the pending VSCPackets associated to `chainId` are removed.
  - `vscId` is mapped to the height of the subsequent block. 
  - `vscId` is incremented.
- **Error Condition**
  - None.

> **Note**: The expected precondition implies that the provider Staking module MUST update its view of the validator sets for each consumer chain before `EndBlock()` in the provider CCV module is invoked. A solution is for the provider Staking module to update its view during `EndBlock()` and then, the `EndBlock()` of the provider Staking module MUST be executed before the `EndBlock()` of the provider CCV module.

<!-- omit in toc -->
#### **[CCV-PCF-ACKVSC.1]**
```typescript
// PCF: Provider Chain Function
function onAcknowledgeVSCPacket(packet: Packet, ack: bytes) {
  // providing the VSC with id packet.data.id can fail, 
  // i.e., ack == VSCPacketError, 
  // only if the VSCPacket was sent on a channel 
  // other than the established CCV channel;
  // that should never happen, see EndBlock()
  abortSystemUnless(ack != VSCPacketError)
}
```
- Initiator: 
  - The `onAcknowledgePacket()` method.
- **Precondition**
  - The IBC module on the provider chain received an acknowledgement of a `VSCPacket` on a channel owned by the provider CCV module.
- **Postcondition**
  - The state is not changed.
- **Error Condition**
  - The acknowledgement is `VSCPacketError`.

<!-- omit in toc -->
#### **[CCV-PCF-GETUBDES.1]**
```typescript
// PCF: Provider Chain Function
// Utility method
function GetUnbondingOpsFromVSC(
  chainId: Identifier, 
  _vscId: uint64): [UnbondingOperation] {
    ids = vscToUnbondingOps[(chainId, _vscId)]
    if ids == nil {
      // cannot find the list of unbonding operation IDs
      // for this chainId and _vscId
      return nil
    }
    // get all unbonding operations associated with
    // this chainId and _vscId
    ops = []
    foreach id in ids {
      // get the unbonding operation with this ID
      op = unbondingOps[id]
      // if cannot find UnbondingOperation according to vscToUnbondingOps,
      // then vscToUnbondingOps was probably not correctly updated;
      // programming error
      abortSystemUnless(op != nil)
      // append the operation to the list of operations to be returned
      ops.Append(op)
    }
    return ops
}
```
- **Initiator:** 
  - The provider CCV module when receiving an acknowledgement for a `VSCPacket`.
- ****Precondition****
  - None. 
- ****Postcondition****
  - If there is a list of unbonding operation IDs mapped to `(chainId, _vscId)`, then return the list of unbonding operations mapped to these IDs. 
  - Otherwise, return `nil`.
- ****Error Condition****
  - None.

<!-- omit in toc -->
#### **[CCV-PCF-TOVSC.1]**
```typescript
// PCF: Provider Chain Function
function onTimeoutVSCPacket(packet Packet) {
  // cleanup state
  abortTransactionUnless(channelId IN channelToChain.Keys())
  chainId = channelToChain[packet.getDestinationChannel()]
  channelToChain.Remove(packet.getDestinationChannel())
  chainToChannel.Remove(chainId)

  // TODO: complete all outstanding unbonding ops?
}
```
- Initiator: 
  - The `onTimeoutPacket()` method.
- **Precondition**
  - The IBC module on the provider chain received a timeout of a `VSCPacket` on a channel owned by the provider CCV module.
- **Postcondition**
  - `chainId` is set to `channelToChain[packet.getDestinationChannel()]`.
  - The chain ID mapped to `packet.getDestinationChannel()` in `channelToChain` is removed.
  - The channel ID mapped to `chainId` in `chainToChannel` is removed.
- **Error Condition**
  - The ID of the channel on which the packet was sent is not mapped to a chain ID (in `channelToChain`).

<!-- omit in toc -->
#### **[CCV-PCF-RCVMAT.1]**
```typescript
// PCF: Provider Chain Function
function onRecvVSCMaturedPacket(packet: Packet): bytes {
  // get the channel ID of the CCV channel the packet was sent on
  channelId = packet.getDestinationChannel()
  
  // get the ID of the consumer chain mapped to this channel ID
  abortTransactionUnless(channelId IN channelToChain.Keys())
  chainId = channelToChain[packet.getDestinationChannel()]

  // iterate over the unbonding operations mapped to
  // this chainId and vscId (i.e., packet.data.id)
  foreach op in GetUnbondingOpsFromVSC(chainId, packet.data.id) {
    // remove the consumer chain from 
    // the list of consumer chain that are still unbonding
    op.unbondingChainIds.Remove(chainId)
    // if the unbonding operation has unbonded on all consumer chains
    if op.unbondingChainIds.IsEmpty() {
      // attempt to complete unbonding in Staking module
      stakingKeeper.CompleteStoppedUnbonding(op.id)
      // remove unbonding operation
      unbondingOps.Remove(op.id)
    }
  }
  // clean up vscToUnbondingOps mapping
  vscToUnbondingOps.Remove((chainId, vscId))

  return VSCMaturedPacketSuccess
}
```
- Initiator: 
  - The `onRecvPacket()` method.
- **Precondition**
  - The IBC module on the provider chain received a `VSCMaturedPacket` on a channel owned by the provider CCV module.
- **Postcondition**
  - For each unbonding operation `op` returned by `GetUnbondingOpsFromVSC(chainId, packet.data.id)`
    - `chainId` is removed from `op.unbondingChainIds`;
    - if `op.unbondingChainIds` is empty,
      - the `CompleteStoppedUnbonding()` method of the Staking module is invoked;
      - the entry `op` is removed from `unbondingOps`.
  - `(chainId, vscId)` is removed from `vscToUnbondingOps`.
  - A successful acknowledgment is returned.
- **Error Condition**
  - The channel on which the packet was sent is not an established CCV channel (i.e., not in `channelToChain`).

<!-- omit in toc -->
#### **[CCV-PCF-GETUBDES.1]**
```typescript
// PCF: Provider Chain Function
// Utility method
function GetUnbondingOpsFromVSC(
  chainId: Identifier, 
  _vscId: uint64): [UnbondingOperation] {
    ids = vscToUnbondingOps[(chainId, _vscId)]
    if ids == nil {
      // cannot find the list of unbonding operation IDs
      // for this chainId and _vscId
      return nil
    }
    // get all unbonding operations associated with
    // this chainId and _vscId
    ops = []
    foreach id in ids {
      // get the unbonding operation with this ID
      op = unbondingOps[id]
      // if cannot find UnbondingOperation according to vscToUnbondingOps,
      // then vscToUnbondingOps was probably not correctly updated;
      // programming error
      abortSystemUnless(op != nil)
      // append the operation to the list of operations to be returned
      ops.Append(op)
    }
    return ops
}
```
- **Initiator:** 
  - The provider CCV module when receiving a `VSCMaturedPacket`.
- ****Precondition****
  - None. 
- ****Postcondition****
  - If there is a list of unbonding operation IDs mapped to `(chainId, _vscId)`, then return the list of unbonding operations mapped to these IDs. 
  - Otherwise, return `nil`.
- ****Error Condition****
  - None.

<!-- omit in toc -->
#### **[CCV-PCF-HOOK-AFUBOPCR.1]**
```typescript
// PCF: Provider Chain Function
// implements a Staking module hook
function AfterUnbondingOpInitiated(opId: uint64) {
  // get the IDs of all consumer chains registered with this provider chain
  chainIds = chainToChannel.Keys()
  
  // create and store a new unbonding operation
  unbondingOps[opId] = UnbondingOperation{
    id: opId,
    unbondingChainIds: chainIds
  }
  
  // add the unbonding operation id to vscToUnbondingOps
  foreach chainId in chainIds {
    vscToUnbondingOps[(chainId, vscId)].Append(opId)
  }
}
```
- **Initiator:** 
  - The Staking module.
- ****Precondition****
  - An unbonding operation with id `opId` is initiated.
- ****Postcondition****
  - An unbonding operations is created and added to `unbondingOps`.
  - The ID of the created unbonding operation is appended to every list in `vscToUnbondingOps[(chainId, vscId)]`, where `chainId` is an ID of a consumer chains registered with this provider chain and `vscId` is the current VSC ID. 
- ****Error Condition****
  - None.


<!-- omit in toc -->
#### **[CCV-PCF-HOOK-BFUBOPCO.1]**
```typescript
// PCF: Provider Chain Function
// implements a Staking module hook
function BeforeUnbondingOpCompleted(opId: uint64): Bool {
  if opId in unbondingOps.Keys() {
    // the unbonding operation is still unbonding 
    // on at least one consumer chain
    return true
  }
  return false
}
```
- **Initiator:** 
  - The Staking module.
- ****Precondition****
  - An unbonding operation has matured on the provider chain.
- ****Postcondition****
  - If there is an unboding operation with ID `opId`, then true is returned.
  - Otherwise, false is returned.
- ****Error Condition****
  - None.

---

<!-- omit in toc -->
#### **[CCV-CCF-BBLOCK.1]**
```typescript
// CCF: Consumer Chain Function
// implements the AppModule interface
function BeginBlock() {
  HtoVSC[getCurrentHeight() + 1] = HtoVSC[getCurrentHeight()]
}
```
- Initiator: 
  - ABCI.
- **Precondition**
  - An `BeginBlock` message is received from the consensus engine. 
- **Postcondition**
  - `HtoVSC` for the subsequent block is set to the same VSC ID as the current block.
- **Error Condition**
  - None.

<!-- omit in toc -->
#### **[CCV-CCF-RCVVSC.1]**
```typescript
// CCF: Consumer Chain Function
function onRecvVSCPacket(packet: Packet): bytes {
  // check whether the packet was sent on the CCV channel
  if providerChannel != "" && providerChannel != packet.getDestinationChannel() {
    // packet sent on a channel other than the established provider channel;
    // close channel and return error acknowledgement
    channelKeeper.ChanCloseInit(packet.getDestinationChannel())
    return VSCPacketError
  }

  // set HtoVSC mapping
  HtoVSC[getCurrentHeight() + 1] = packet.data.id
  
  // check whether the CCV channel is established
  if providerChannel == "" {
    // set the channel as the provider channel
    providerChannel = packet.getDestinationChannel()
    // send pending slash requests
    SendPendingSlashRequests()
  }

  // store the list of updates from the packet
  pendingChanges.Append(packet.data.updates)

  // calculate and store the maturity timestamp for the VSC
  maturityTimestamp = currentTimestamp().Add(UnbondingPeriod)
  maturingVSCs.Add(packet.data.id, maturityTimestamp)

  return VSCPacketSuccess
}
```
- Initiator: 
  - The `onRecvPacket()` method.
- **Precondition**
  - The IBC module on the consumer chain received a `VSCPacket` on a channel owned by the consumer CCV module.
- **Postcondition**
  - If `providerChannel` is set and does not match the channel (with ID `packet.getDestinationChannel()`) on which the packet was sent, then 
    - the closing handshake for the channel with ID `packet.getDestinationChannel()` is initiated;
    - an error acknowledgement is returned.
  - Otherwise,
    - the height of the subsequent block is mapped to `packet.data.id`;  
    - if `providerChannel` is not set, then 
      - the CCV channel is marked as established, i.e., `providerChannel = packet.getDestinationChannel()`;
      - the pending slash requests are sent to the provider chain;
    - `packet.data.updates` are appended to `pendingChanges`;
    - `(packet.data.id, maturityTimestamp)` is added to `maturingVSCs`, where `maturityTimestamp = currentTimestamp() + UnbondingPeriod`;
    - a successful acknowledgement is returned.
- **Error Condition**
  - A validator update with the power set to 0 is received, but the validator cannot be found in the validator set of the consumer chain.

<!-- omit in toc -->
#### **[CCV-CCF-ACKMAT.1]**
```typescript
// CCF: Consumer Chain Function
function onAcknowledgeVSCMaturedPacket(packet: Packet, ack: bytes) {
  // notifications of VSC maturity cannot fail by construction
  abortSystemUnless(ack != VSCMaturedPacketError)
}
```
- Initiator: 
  - The `onAcknowledgePacket()` method.
- **Precondition**
  - The IBC module on the consumer chain received an acknowledgement of a `VSCMaturedPacket` on a channel owned by the consumer CCV module.
- **Postcondition**
  - The state is not changed.
- **Error Condition**
  - The acknowledgement is `VSCMaturedPacketError`.

<!-- omit in toc -->
#### **[CCV-CCF-TOMAT.1]**
```typescript
// CCF: Consumer Chain Function
function onTimeoutVSCMaturedPacket(packet Packet) {
  // TODO What do we do here? 
  // Do we need to notify the provider to close the channel?
  // What happens w/ the consumer chain once the CCV channel gets closed?
}
```
- Initiator: 
  - The `onTimeoutPacket()` method.
- **Precondition**
  - The IBC module on the consumer chain received a timeout of a `VSCMaturedPacket` on a channel owned by the consumer CCV module.
- **Postcondition**
  - The state is not changed.
- **Error Condition**
  - None.

<!-- omit in toc -->
#### **[CCV-CCF-EBLOCK.1]**
```typescript
// CCF: Consumer Chain Function
// implements the AppModule interface
function EndBlock(): [ValidatorUpdate] {
  if pendingChanges.IsEmpty() {
    // do nothing
    return []
  }
  // aggregate the pending changes
  changes = pendingChanges.Aggregate()
  // Note: in the implementation, the aggregation is done directly 
  // when receiving a VSCPacket via the AccumulateChanges method.

  // remove all pending changes
  pendingChanges.RemoveAll()

  // update validatorSet
  UpdateValidatorSet(changes)

  // unbond mature packets
  UnbondMaturePackets()

  // return the validator set updates to the consensus engine
  return changes
}
```
- Initiator: 
  - ABCI.
- **Precondition**
  - An `EndBlock` message is received from the consensus engine. 
- **Postcondition**
  - If `pendingChanges` is empty, the state is not changed.
  - Otherwise,
    - the pending changes are aggregated and stored in `changes`;
    - `pendingChanges` is emptied;
    - `UpdateValidatorSet(changes)` is invoked;
    - `UnbondMaturePackets()` is invoked;
    - `changes` is returned to the consensus engine.
- **Error Condition**
  - None.

<!-- omit in toc -->
#### **[CCV-CCF-UPVALS.1]**
```typescript
// CCF: Consumer Chain Function
function UpdateValidatorSet(changes: [ValidatorUpdate]) {
  foreach update IN changes {
    addr := hash(update.pubKey)
    if addr NOT IN validatorSet.Keys() {
      // new validator bonded
      abortSystemUnless(update.power > 0)
      // add new CrossChainValidator to validator set
      val := CrossChainValidator{
        address: addr,
        power: update.power
      }
      validatorSet[addr] = val
      // reset any outstandingDowntime flag
      outstandingDowntime[addr] = FALSE
      // call AfterCCValidatorBonded hook
      AfterCCValidatorBonded(addr)
    }
    else if update.power == 0 {
      // existing validator begins unbonding
      validatorSet.Remove(addr)
      // call AfterCCValidatorBeginUnbonding hook
      AfterCCValidatorBeginUnbonding(addr)
    }
    else {
      validatorSet[addr].power = update.power
    }
  }
}
```
- Initiator: 
  - The `EndBlock()` method.
- **Precondition**
  - None.
- **Postcondition**
  - For each validator `update` in `changes`,
    - if the validator is not in the validator set, then 
      - a new `CrossChainValidator` is added to `validatorSet`;
      - `outstandingDowntime[addr]` is set to false;
      - the `AfterCCValidatorBonded` hook is called;
    - otherwise, if the validator's new power is `0`, then,
      - the validator is removed from `validatorSet`;
      - the `AfterCCValidatorBeginUnbonding` hook is called;
<<<<<<< HEAD
    - otherwise, nothing is changed.
- **Error Condition**
  - None.
=======
    - otherwise, the validator's power is updated.
- Error condition:
  - Receiving a validator `update`, such that the validator is not in the validator set and `update.power = 0`.
>>>>>>> 68894416

<!-- omit in toc -->
#### **[CCV-CCF-UMP.1]**
```typescript
// CCF: Consumer Chain Function
function UnbondMaturePackets() {
  // check if the provider channel is set
  if providerChannel != "" {
    foreach (id, ts) in maturingVSCs.SortedByMaturityTime() {
      if currentTimestamp() < ts {
        // stop loop
        break
      }

      // create VSCMaturedPacketData
      packetData = VSCMaturedPacketData{id: id}

      // create packet and send it using the interface exposed by ICS-4
      packet = Packet{data: packetData, destChannel: providerChannel}
      channelKeeper.SendPacket(packet)
            
      // remove entry from the list
      maturingVSCs.Remove(id, ts)
    }
  }
}
```
- Initiator: 
  - The `EndBlock()` method.
- **Precondition**
  - None.
- **Postcondition**
  - If the provider channel is set, for each `(id, ts)` in the list of maturing VSCs sorted by maturity timestamps
    - if `currentTimestamp() < ts`, the loop is stopped;
    - a `VSCMaturedPacketData` packet is created;
    - a packet with the created `VSCMaturedPacketData` is sent to the provider chain;
    - the tuple `(id, ts)` is removed from `maturingVSCs`.
  - Otherwise, the state is not changed.
- **Error Condition**
  - None.

### Consumer Initiated Slashing
[&uparrow; Back to Outline](#outline)

<!-- omit in toc -->
#### **[CCV-PCF-RCVSLASH.1]**
```typescript
// PCF: Provider Chain Function
function onRecvSlashPacket(packet: Packet): bytes {
  // check whether the channel the packet was sent on 
  // is an established CCV channel
  if packet.getDestinationChannel() NOT IN channelToChain.Keys() {
    // packet sent on a non-established channel;
    // incorrect behavior
    channelKeeper.ChanCloseInit(packet.getDestinationChannel())
    return SlashPacketError
  }

  // get the height that maps to the VSC ID in the packet data
  if packet.data.vscId == 0 {
    // the infraction happened before sending any VSC to this chain
    chainId = channelToChain[packet.getDestinationChannel()]
    infractionHeight = initH[chainId]
  }
  else {
    infractionHeight = VSCtoH[packet.data.vscId]
  }

  // request the Slashing module to slash the validator
  slashingKeeper.Slash(
    packet.data.valAddress, 
    infractionHeight, 
    packet.data.valPower, 
    packet.data.slashFactor))

  // request the Slashing module to jail the validator
  timestamp = currentTimestamp() + data.jailTime
  slashingKeeper.JailUntil(packet.data.valAddress, timestamp)

  return SlashPacketSuccess
}
```
- Initiator: 
  - The `onRecvPacket()` method.
- **Precondition**
  - The IBC module on the provider chain received a `SlashPacket` on a channel owned by the provider CCV module.
- **Postcondition**
  - If the channel the packet was sent on is not an established CCV channel, then
    - the channel closing handshake is initiated;
    - an error acknowledgment is returned.
  - Otherwise,
    - if `packet.data.vscId == 0`, `infractionHeight` is set to `initH[chainId]`, with `chainId = channelToChain[packet.getDestinationChannel()]`, i.e., the height when the first VSC was provided to this consumer chain;
    - otherwise, `infractionHeight` is set to `VSCtoH[packet.data.vscId]`, i.e., the height at which the voting power was last updated by the validator updates in the VSC with ID `packet.data.vscId`;
    - a request is made to the Slashing module to slash the validator with address `packet.data.valAddress` for misbehaving at height `infractionHeight`;
    - a request is made to the Slashing module to jail the validator with address `packet.data.valAddress` for a period `data.jailTime`;
    - a successful acknowledgment is returned.
- **Error Condition**
  - None.

---

<!-- omit in toc -->
#### **[CCV-CCF-ACKSLASH.1]**
```typescript
// CCF: Consumer Chain Function
function onAcknowledgeSlashPacket(packet: Packet, ack: bytes) {
  // slash request fail, i.e., ack == SlashPacketError, 
  // only if the SlashPacket was sent on a channel 
  // other than the established CCV channel;
  // that should never happen,
  // see SendSlashRequest() and SendPendingSlashRequests()
  abortSystemUnless(ack != SlashPacketError)
}
```
- Initiator: 
  - The `onAcknowledgePacket()` method.
- **Precondition**
  - The IBC module on the consumer chain received an acknowledgement of a `SlashPacket` on a channel owned by the consumer CCV module.
<<<<<<< HEAD
- **Postcondition**
  - If the slash request was not successful, then `validatorSet[packet.data.valAddress].outstandingSlash` is set to false.
- **Error Condition**
  - None.
=======
- Expected postcondition:
  - The state is not changed.
- Error condition:
  - The acknowledgement is `SlashPacketError`.
>>>>>>> 68894416

<!-- omit in toc -->
#### **[CCV-CCF-TOSLASH.1]**
```typescript
// CCF: Consumer Chain Function
function onTimeoutSlashPacket(packet Packet) {
  // TODO What do we do here? 
  // Do we need to notify the provider to close the channel?
  // What happens w/ the consumer chain once the CCV channel gets closed?
}
```
- Initiator: 
  - The `onTimeoutPacket()` method.
- **Precondition**
  - The IBC module on the consumer chain received a timeout of a `SlashPacket` on a channel owned by the consumer CCV module.
- **Postcondition**
  - The state is not changed.
- **Error Condition**
  - None.

<!-- omit in toc -->
#### **[CCV-CCF-SNDSLASH.1]**
```typescript
// CCF: Consumer Chain Function
// Enables consumer initiated slashing
function SendSlashRequest(
  valAddress: string, 
  power: int64, 
  infractionHeight: Height,
  downtime: Bool) {
    if downtime AND outstandingDowntime[data.valAddress] {
      // do not send multiple requests for the same downtime
      return
    }

    // TODO governance and CCV params
    slashFactor = TBA
    jailTime = TBA

    // create SlashPacket data
    packetData = SlashPacketData{
      valAddress: valAddress,
      valPower: power,
      vscId: VSCtoH[distributionHeight],
      slashFactor: slashFactor,
      jailTime: jailTime
    }

    // check whether the CCV channel to the provider chain is established
    if providerChannel != "" {
      // create packet and send it using the interface exposed by ICS-4
      packet = Packet{data: packetData, destChannel: providerChannel}
      channelKeeper.SendPacket(packet)

      if downtime {
        // set outstandingDowntime for this validator
        outstandingDowntime[data.valAddress] = TRUE
      }
    }
    else {
      // add SlashPacket data to the list of pending SlashPackets 
      req := SlashRequest{data: packetData, downtime: downtime}
      pendingSlashRequests.Append(req)
    }
}
```
- **Initiator:** 
  - The ABCI application (e.g., the Slashing module).
- ****Precondition****
  - Evidence of misbehavior for a validator with address `valAddress` was received.
<<<<<<< HEAD
- ****Postcondition****
  - If there is an outstanding request to slash this validator, then the state is not changed.
=======
- **Expected postcondition:**
  - If the request is for downtime and there is an outstanding request to slash this validator for downtime, then the state is not changed.
>>>>>>> 68894416
  - Otherwise, 
    - both `slashFactor` and `jailTime` parameters are set;
    - a `SlashPacket` data `packetData` is created, such that `packetData.vscId = VSCtoH[infractionHeight]`;
    - if the CCV channel to the provider chain is established, then 
      - a packet with the `packetData` is sent to the provider chain;
<<<<<<< HEAD
      - `validatorSet[data.valAddress].outstandingSlash` is set to true;
    - otherwise `packetData` appended to `pendingSlashPackets`.
- ****Error Condition****
=======
      - if the request is for downtime, `outstandingDowntime[data.valAddress]` is set to true;
    - otherwise `SlashRequest{data: packetData, downtime: downtime}` is appended to `pendingSlashRequests`.
- **Error condition:**
>>>>>>> 68894416
  - None.

> **Note**: The ABCI application MUST subtract `ValidatorUpdateDelay` from the infraction height before invoking `SendSlashRequest`, 
> where `ValidatorUpdateDelay` is a delay (in blocks) between when validator updates are returned to the consensus-engine and when they are applied 
> (for more details, take a look at the [ABCI specification](https://github.com/tendermint/spec/blob/v0.7.1/spec/abci/abci.md#endblock)). 
> For example, if `ValidatorUpdateDelay = x` and a validator set update is returned with new validators at the end of block `10`, 
> then the new validators are expected to sign blocks beginning at block `11+x`. 
> 
> Consequently, the consumer CCV module expects the `infractionHeight` parameter of the `SendSlashRequest()` to be set accordingly.

<!-- omit in toc -->
#### **[CCV-CCF-SNDPESLASH.1]**
```typescript
// CCF: Consumer Chain Function
// Utility method
function SendPendingSlashRequests() {
  // iterate over every pending SlashRequest in reverse order
  foreach req IN pendingSlashRequests.Reverse() {
    if !req.downtime OR !outstandingDowntime[req.data.valAddress] {
      // create packet and send it using the interface exposed by ICS-4
      packet = Packet{data: req.data, destChannel: providerChannel}
      channelKeeper.SendPacket(packet)

      if req.downtime {
        // set outstandingDowntime for this validator
        outstandingDowntime[req.data.valAddress] = TRUE
      }
    }
  }

  // remove pending SlashRequest
  pendingSlashRequests.RemoveAll()
}
```
- **Initiator:** 
  - The consumer CCV module.
<<<<<<< HEAD
- ****Precondition****
  - The CCV channel towards the provider chain is established.
- ****Postcondition****
  - If the CCV channel to the provider chain is established,
    - for each `data` in `pendingSlashPackets` in reverse order, such that `validatorSet[data.valAddress].outstandingSlash` is false,
      - a packet with the `SlashPacketData` is sent to the provider chain;
      - `validatorSet[data.valAddress].outstandingSlash` is set to true;;
    - all the pending `SlashPacket`s are removed.
- ****Error Condition****
=======
- **Expected precondition:**
  - `providerChannel != ""`.
- **Expected postcondition:**
  - For each slash request `req` in `pendingSlashRequests` in reverse order, such that either the slash request is not for downtime or there is no outstanding slash request for downtime,
    - a packet with the data `req.data` is sent to the provider chain;
    - if the request is for downtime, `outstandingDowntime[req.data.valAddress]` is set to true.
  - All the pending `SlashRequest`s are removed.
- **Error condition:**
>>>>>>> 68894416
  - None.

> **Note**: Iterating over pending `SlashRequest`s in reverse order ensures that validators that are down for multiple blocks during channel initialization will be slashed for the latest downtime evidence.  <|MERGE_RESOLUTION|>--- conflicted
+++ resolved
@@ -1233,12 +1233,12 @@
 ```
 - **Initiator:** 
   - The provider CCV module when receiving an acknowledgement for a `VSCPacket`.
-- ****Precondition****
+- **Precondition**
   - None. 
-- ****Postcondition****
+- **Postcondition**
   - If there is a list of unbonding operation IDs mapped to `(chainId, _vscId)`, then return the list of unbonding operations mapped to these IDs. 
   - Otherwise, return `nil`.
-- ****Error Condition****
+- **Error Condition**
   - None.
 
 <!-- omit in toc -->
@@ -1345,12 +1345,12 @@
 ```
 - **Initiator:** 
   - The provider CCV module when receiving a `VSCMaturedPacket`.
-- ****Precondition****
+- **Precondition**
   - None. 
-- ****Postcondition****
+- **Postcondition**
   - If there is a list of unbonding operation IDs mapped to `(chainId, _vscId)`, then return the list of unbonding operations mapped to these IDs. 
   - Otherwise, return `nil`.
-- ****Error Condition****
+- **Error Condition**
   - None.
 
 <!-- omit in toc -->
@@ -1376,12 +1376,12 @@
 ```
 - **Initiator:** 
   - The Staking module.
-- ****Precondition****
+- **Precondition**
   - An unbonding operation with id `opId` is initiated.
-- ****Postcondition****
+- **Postcondition**
   - An unbonding operations is created and added to `unbondingOps`.
   - The ID of the created unbonding operation is appended to every list in `vscToUnbondingOps[(chainId, vscId)]`, where `chainId` is an ID of a consumer chains registered with this provider chain and `vscId` is the current VSC ID. 
-- ****Error Condition****
+- **Error Condition**
   - None.
 
 
@@ -1401,12 +1401,12 @@
 ```
 - **Initiator:** 
   - The Staking module.
-- ****Precondition****
+- **Precondition**
   - An unbonding operation has matured on the provider chain.
-- ****Postcondition****
+- **Postcondition**
   - If there is an unboding operation with ID `opId`, then true is returned.
   - Otherwise, false is returned.
-- ****Error Condition****
+- **Error Condition**
   - None.
 
 ---
@@ -1608,15 +1608,9 @@
     - otherwise, if the validator's new power is `0`, then,
       - the validator is removed from `validatorSet`;
       - the `AfterCCValidatorBeginUnbonding` hook is called;
-<<<<<<< HEAD
-    - otherwise, nothing is changed.
-- **Error Condition**
-  - None.
-=======
     - otherwise, the validator's power is updated.
-- Error condition:
+- **Error Condition**
   - Receiving a validator `update`, such that the validator is not in the validator set and `update.power = 0`.
->>>>>>> 68894416
 
 <!-- omit in toc -->
 #### **[CCV-CCF-UMP.1]**
@@ -1735,17 +1729,10 @@
   - The `onAcknowledgePacket()` method.
 - **Precondition**
   - The IBC module on the consumer chain received an acknowledgement of a `SlashPacket` on a channel owned by the consumer CCV module.
-<<<<<<< HEAD
-- **Postcondition**
-  - If the slash request was not successful, then `validatorSet[packet.data.valAddress].outstandingSlash` is set to false.
-- **Error Condition**
-  - None.
-=======
-- Expected postcondition:
+- **Postcondition**
   - The state is not changed.
-- Error condition:
+- **Error Condition**
   - The acknowledgement is `SlashPacketError`.
->>>>>>> 68894416
 
 <!-- omit in toc -->
 #### **[CCV-CCF-TOSLASH.1]**
@@ -1814,29 +1801,18 @@
 ```
 - **Initiator:** 
   - The ABCI application (e.g., the Slashing module).
-- ****Precondition****
+- **Precondition**
   - Evidence of misbehavior for a validator with address `valAddress` was received.
-<<<<<<< HEAD
-- ****Postcondition****
-  - If there is an outstanding request to slash this validator, then the state is not changed.
-=======
-- **Expected postcondition:**
+- **Postcondition**
   - If the request is for downtime and there is an outstanding request to slash this validator for downtime, then the state is not changed.
->>>>>>> 68894416
   - Otherwise, 
     - both `slashFactor` and `jailTime` parameters are set;
     - a `SlashPacket` data `packetData` is created, such that `packetData.vscId = VSCtoH[infractionHeight]`;
     - if the CCV channel to the provider chain is established, then 
       - a packet with the `packetData` is sent to the provider chain;
-<<<<<<< HEAD
-      - `validatorSet[data.valAddress].outstandingSlash` is set to true;
-    - otherwise `packetData` appended to `pendingSlashPackets`.
-- ****Error Condition****
-=======
       - if the request is for downtime, `outstandingDowntime[data.valAddress]` is set to true;
     - otherwise `SlashRequest{data: packetData, downtime: downtime}` is appended to `pendingSlashRequests`.
-- **Error condition:**
->>>>>>> 68894416
+- **Error Condition**
   - None.
 
 > **Note**: The ABCI application MUST subtract `ValidatorUpdateDelay` from the infraction height before invoking `SendSlashRequest`, 
@@ -1873,26 +1849,14 @@
 ```
 - **Initiator:** 
   - The consumer CCV module.
-<<<<<<< HEAD
-- ****Precondition****
-  - The CCV channel towards the provider chain is established.
-- ****Postcondition****
-  - If the CCV channel to the provider chain is established,
-    - for each `data` in `pendingSlashPackets` in reverse order, such that `validatorSet[data.valAddress].outstandingSlash` is false,
-      - a packet with the `SlashPacketData` is sent to the provider chain;
-      - `validatorSet[data.valAddress].outstandingSlash` is set to true;;
-    - all the pending `SlashPacket`s are removed.
-- ****Error Condition****
-=======
-- **Expected precondition:**
+- **Precondition**
   - `providerChannel != ""`.
-- **Expected postcondition:**
+- **Postcondition**
   - For each slash request `req` in `pendingSlashRequests` in reverse order, such that either the slash request is not for downtime or there is no outstanding slash request for downtime,
     - a packet with the data `req.data` is sent to the provider chain;
     - if the request is for downtime, `outstandingDowntime[req.data.valAddress]` is set to true.
   - All the pending `SlashRequest`s are removed.
-- **Error condition:**
->>>>>>> 68894416
+- **Error Condition**
   - None.
 
 > **Note**: Iterating over pending `SlashRequest`s in reverse order ensures that validators that are down for multiple blocks during channel initialization will be slashed for the latest downtime evidence.  