--- conflicted
+++ resolved
@@ -65,13 +65,9 @@
 
 **Validator Set Change (VSC)**: A change in the validator set of the provider chain that must be reflected in the validator set of the consumer chain. A VSC consists of a batch of validator updates, i.e., changes in the voting power granted to validators on the provider chain and, due to CCV, also on the consumer chain.
 
-<<<<<<< HEAD
-> **Background**: In the context of single-chain validation, the changes of the validator set are triggered by the Staking module. For more details, take a look at the [Cosmos SDK documentation](https://docs.cosmos.network/master/modules/staking/02_state_transitions.html). 
-=======
 > **Background**: In the context of single-chain validation, the changes of the validator set are triggered by the *Staking module*, 
 > i.e., a module of the ABCI application that implements the proof of stake mechanism needed by the [security model](#security-model). 
 > For more details, take a look at the [Staking module documentation](https://docs.cosmos.network/master/modules/staking/) of Cosmos SDK. 
->>>>>>> 0d9edad8
 
 **Matured VSC**: A VSC that has matured on the consumer chain, i.e., a certain period of time, known as the *unbonding period* (i.e., `UnbondingPeriod`) has elapsed since the VSC was applied by the consumer chain. 
 
