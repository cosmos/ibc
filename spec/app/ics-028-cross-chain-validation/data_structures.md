--- conflicted
+++ resolved
@@ -191,10 +191,7 @@
 [&uparrow; Back to Outline](#outline)
 
 - `ProviderPortId = "provider"` is the port ID the provider CCV module is expected to bind to.
-<<<<<<< HEAD
 - `vscTimeout: uint64` is the maximum time duration between sending any `VSCPacket` to any consumer chain and receiving the corresponding `VSCMaturedPacket`, without timing out the consumer chain and consequently removing it.
-=======
->>>>>>> 77f87724
 - `pendingConsumerAdditionProposals: [ConsumerAdditionProposal]` is a list of pending governance proposals to add new consumer chains. 
 - `pendingConsumerRemovalProposals: [ConsumerRemovalProposal]` is a list of pending governance proposals to remove existing consumer chains. 
   Both lists of pending governance proposals expose the following interface: 
