---
ics: 20
title: Fungible Token Transfer
stage: draft
category: IBC/APP
requires: 25, 26
kind: instantiation
version compatibility: ibc-go v7.0.0 (ics20-1 supported only)
author: Christopher Goes <cwgoes@interchain.berlin>
created: 2019-07-15 
modified: 2024-03-05
---

## Synopsis

This standard document specifies packet data structure, state machine handling logic, and encoding details for the transfer of fungible tokens over an IBC channel between two modules on separate chains. The state machine logic presented allows for safe multi-chain denomination handling with permissionless channel opening. This logic constitutes a "fungible token transfer bridge module", interfacing between the IBC routing module and an existing asset tracking module on the host state machine.

### Motivation

Users of a set of chains connected over the IBC protocol might wish to utilise an asset issued on one chain on another chain, perhaps to make use of additional features such as exchange or privacy protection, while retaining fungibility with the original asset on the issuing chain. This application-layer standard describes a protocol for transferring fungible tokens between chains connected with IBC which preserves asset fungibility, preserves asset ownership, limits the impact of Byzantine faults, and requires no additional permissioning.

### Definitions

The IBC handler interface & IBC routing module interface are as defined in [ICS 25](../../core/ics-025-handler-interface) and [ICS 26](../../core/ics-026-routing-module), respectively.

### Desired Properties

- Preservation of fungibility (two-way peg).
- Preservation of total supply (constant or inflationary on a single source chain & module).
- Permissionless token transfers, no need to whitelist connections, modules, or denominations.
- Symmetric (all chains implement the same logic, no in-protocol differentiation of hubs & zones).
- Fault containment: prevents Byzantine-inflation of tokens originating on chain `A`, as a result of chain `B`'s Byzantine behaviour (though any users who sent tokens to chain `B` may be at risk).

## Technical Specification

### Data Structures

Only one packet data type is required: `FungibleTokenPacketData`, which specifies the denomination, amount, sending account, and receiving account or `FungibleTokenPacketDataV2` which specifies multiple tokens being sent between sender and receiver. A v2 supporting chain can optionally convert a v1 packet for channels that are still on version 1.

```typescript
interface FungibleTokenPacketData {
  denom: string
  amount: uint256
  sender: string
  receiver: string
  memo: string
}

interface FungibleTokenPacketDataV2 {
  tokens: []Token
  sender: string
  receiver: string
  memo: string
}

interface Token {
  denom: string
  trace: []string
  amount: uint64
}
```

As tokens are sent across chains using the ICS 20 protocol, they begin to accrue a record of channels for which they have been transferred across. This information is encoded into the `trace` field in the token. 

The ICS 20 token traces are represented by a list of the form `{ics20Port}/{ics20Channel}`, where `ics20Port` and `ics20Channel` are an ICS 20 port and channel on the current chain for which the funds exist. The port and channel pair indicate which channel the funds were previously sent through. Implementations are responsible for correctly parsing the IBC trace information and encoding it into the final on-chain denomination so that the same base denominations sent through different paths are not treated as being fungible.

A sending chain may be acting as a source or sink zone. When a chain is sending tokens across a port and channel which are not equal to the last prefixed port and channel pair, it is acting as a source zone. When tokens are sent from a source zone, the destination port and channel will be prepended to the trace (once the tokens are received) adding another hop to a tokens record. When a chain is sending tokens across a port and channel which are equal to the last prefixed port and channel pair, it is acting as a sink zone. When tokens are sent from a sink zone, the first element of the trace, which was the last port and channel pair added to the trace is removed (once the tokens are received), undoing the last hop in the tokens record. A more complete explanation is [present in the ibc-go implementation](https://github.com/cosmos/ibc-go/blob/457095517b7832c42ecf13571fee1e550fec02d0/modules/apps/transfer/keeper/relay.go#L18-L49).

<<<<<<< HEAD
=======
A sending chain may be acting as a source or sink zone. When a chain is sending tokens across a port and channel which are not equal to the last prefixed port and channel pair, it is acting as a source zone. When tokens are sent from a source zone, the destination port and channel will be prefixed onto the denomination (once the tokens are received) adding another hop to a tokens record. When a chain is sending tokens across a port and channel which are equal to the last prefixed port and channel pair, it is acting as a sink zone. When tokens are sent from a sink zone, the last prefixed port and channel pair on the denomination is removed (once the tokens are received), undoing the last hop in the tokens record. A more complete explanation is present in the [ibc-go implementation](https://github.com/cosmos/ibc-go/blob/457095517b7832c42ecf13571fee1e550fec02d0/modules/apps/transfer/keeper/relay.go#L18-L49) and the [ADR 001](https://github.com/cosmos/ibc-go/blob/main/docs/architecture/adr-001-coin-source-tracing.md).

The following sequence diagram exemplifies the multi-chain token transfer dynamics. This process encapsulates the intricate steps involved in transferring tokens in a cycle that begins and ends on the same chain, traversing through Chain A, Chain B, and Chain C. The order of operations is meticulously outlined as `A -> B -> C -> A -> C -> B -> A`.

![Transfer Example](source-and-sink-zones.png)
>>>>>>> 0238989d

The acknowledgement data type describes whether the transfer succeeded or failed, and the reason for failure (if any).

```typescript
type FungibleTokenPacketAcknowledgement = FungibleTokenPacketSuccess | FungibleTokenPacketError;

interface FungibleTokenPacketSuccess {
  // This is binary 0x01 base64 encoded
  result: "AQ=="
}

interface FungibleTokenPacketError {
  error: string
}
```

Note that both the `FungibleTokenPacketData` as well as `FungibleTokenPacketAcknowledgement` must be JSON-encoded (not Protobuf encoded) when they serialized into packet data. Also note that `uint256` is string encoded when converted to JSON, but must be a valid decimal number of the form `[0-9]+`.

The fungible token transfer bridge module tracks escrow addresses associated with particular channels in state. Fields of the `ModuleState` are assumed to be in scope.

```typescript
interface ModuleState {
  channelEscrowAddresses: Map<Identifier, string>
}
```

### Sub-protocols

The sub-protocols described herein should be implemented in a "fungible token transfer bridge" module with access to a bank module and to the IBC routing module.

#### Port & channel setup

The `setup` function must be called exactly once when the module is created (perhaps when the blockchain itself is initialised) to bind to the appropriate port and create an escrow address (owned by the module).

```typescript
function setup() {
  capability = routingModule.bindPort("transfer", ModuleCallbacks{
    onChanOpenInit,
    onChanOpenTry,
    onChanOpenAck,
    onChanOpenConfirm,
    onChanCloseInit,
    onChanCloseConfirm,
    onRecvPacket,
    onTimeoutPacket,
    onAcknowledgePacket,
    onTimeoutPacketClose
  })
  claimCapability("port", capability)
}
```

Once the `setup` function has been called, channels can be created through the IBC routing module between instances of the fungible token transfer module on separate chains.

An administrator (with the permissions to create connections & channels on the host state machine) is responsible for setting up connections to other state machines & creating channels
to other instances of this module (or another module supporting this interface) on other chains. This specification defines packet handling semantics only, and defines them in such a fashion
that the module itself doesn't need to worry about what connections or channels might or might not exist at any point in time.

#### Routing module callbacks

##### Channel lifecycle management

Both machines `A` and `B` accept new channels from any module on another machine, if and only if:

- The channel being created is unordered.
- The version string is `ics20-1` or `ics20-2`.

```typescript
function onChanOpenInit(
  order: ChannelOrder,
  connectionHops: [Identifier],
  portIdentifier: Identifier,
  channelIdentifier: Identifier,
  counterpartyPortIdentifier: Identifier,
  counterpartyChannelIdentifier: Identifier,
  version: string) => (version: string, err: Error) {
  // only unordered channels allowed
  abortTransactionUnless(order === UNORDERED)
  // assert that version is "ics20-1" or "ics20-2" or empty
  // if empty, we return the default transfer version to core IBC
  // as the version for this channel
  abortTransactionUnless(version === "ics20-2" || version === "ics20-1" || version === "")
  // allocate an escrow address
  channelEscrowAddresses[channelIdentifier] = newAddress(portIdentifier, channelIdentifier)
  if version === "" {
  // default to latest supported version
   return "ics20-2", nil
  }
  // If the version is not empty and is among those supported, we return the version
  return version, nil 
}
```

```typescript
function onChanOpenTry(
  order: ChannelOrder,
  connectionHops: [Identifier],
  portIdentifier: Identifier,
  channelIdentifier: Identifier,
  counterpartyPortIdentifier: Identifier,
  counterpartyChannelIdentifier: Identifier,
  counterpartyVersion: string) => (version: string, err: Error) {
  // only unordered channels allowed
  abortTransactionUnless(order === UNORDERED)
  // assert that version is "ics20-1" or "ics20-2" 
  abortTransactionUnless(counterpartyVersion === "ics20-1" || counterpartyVersion === "ics20-2")
  // allocate an escrow address
  channelEscrowAddresses[channelIdentifier] = newAddress(portIdentifier, channelIdentifier)
  // return the same version as counterparty version so long as we support it
  return counterpartyVersion, nil
}
```

```typescript
function onChanOpenAck(
  portIdentifier: Identifier,
  channelIdentifier: Identifier,
  counterpartyChannelIdentifier: Identifier,
  counterpartyVersion: string) {
  // port has already been validated
  // assert that counterparty selected version is the same as our version
  channel = provableStore.get(channelPath(portIdentifier, channelIdentifier))
  abortTransactionUnless(counterpartyVersion === channel.version)
}
```

```typescript
function onChanOpenConfirm(
  portIdentifier: Identifier,
  channelIdentifier: Identifier) {
  // accept channel confirmations, port has already been validated, version has already been validated
}
```

```typescript
function onChanCloseInit(
  portIdentifier: Identifier,
  channelIdentifier: Identifier) {
    // always abort transaction
    abortTransactionUnless(FALSE)
}
```

```typescript
function onChanCloseConfirm(
  portIdentifier: Identifier,
  channelIdentifier: Identifier) {
  // no action necessary
}
```

##### Packet relay

In plain English, between chains `A` and `B`:

- When acting as the source zone, the bridge module escrows an existing local asset denomination on the sending chain and mints vouchers on the receiving chain.
- When acting as the sink zone, the bridge module burns local vouchers on the sending chains and unescrows the local asset denomination on the receiving chain.
- When a packet times-out, local assets are unescrowed back to the sender or vouchers minted back to the sender appropriately.
- Acknowledgement data is used to handle failures, such as invalid denominations or invalid destination accounts. Returning
  an acknowledgement of failure is preferable to aborting the transaction since it more easily enables the sending chain
  to take appropriate action based on the nature of the failure.

Note: `constructOnChainDenom` is a helper function that will construct the local on-chain denomination for the bridged token. It **must** encode the trace and base denomination to ensure that tokens coming over different paths are not treated as fungible. The original trace and denomination must be retrievable by the state machine so that they can be passed in their original forms when constructing a new IBC path for the bridged token. The ibc-go implementation handles this by creating a local denomination: `hash(trace+base_denom)`.

`sendFungibleTokens` must be called by a transaction handler in the module which performs appropriate signature checks, specific to the account owner on the host state machine.

```typescript
function sendFungibleTokens(
  tokens: []Token,
  sender: string,
  receiver: string,
  memo: string,
  sourcePort: string,
  sourceChannel: string,
  timeoutHeight: Height,
  timeoutTimestamp: uint64, // in unix nanoseconds
): uint64 {
  for token in tokens {
    prefix = "{sourcePort}/{sourceChannel}/"
    // we are the source if the denomination is not prefixed
    source = token.trace[0] !== prefix
    onChainDenom = constructOnChainDenom(token.trace, token.denom)
      
    if source {
      // determine escrow account
      escrowAccount = channelEscrowAddresses[sourceChannel]
      // escrow source tokens (assumed to fail if balance insufficient)
      bank.TransferCoins(sender, escrowAccount, onChainDenom, token.amount)
    } else {
      // receiver is source chain, burn vouchers
      bank.BurnCoins(sender, onChainDenom, token.amount)
    }
  }

  channel = provableStore.get(channelPath(sourcePort, sourceChannel))
  // getAppVersion returns the transfer version that is embedded in the channel version
  // as the channel version may contain additional app or middleware version(s)
  transferVersion = getAppVersion(channel.version)
  if transferVersion === "ics20-1" {
    abortTransactionUnless(len(tokens) == 1)
    data = FungibleTokenPacketData{tokens[0].denom, tokens[0].amount, sender, receiver, memo}
  } else if transferVersion === "ics20-2" {
    // create FungibleTokenPacket data
    data = FungibleTokenPacketDataV2{tokens, sender, receiver, memo}
  } else {
    // should never be reached as transfer version must be negotiated to be either
    // ics20-1 or ics20-2 during channel handshake
    abortTransactionUnless(false)
  }

  // send packet using the interface defined in ICS4
  sequence = handler.sendPacket(
    getCapability("port"),
    sourcePort,
    sourceChannel,
    timeoutHeight,
    timeoutTimestamp,
    json.marshal(data) // json-marshalled bytes of packet data
  )

  return sequence
}
```

`onRecvPacket` is called by the routing module when a packet addressed to this module has been received.

```typescript
function onRecvPacket(packet: Packet) {
  channel = provableStore.get(channelPath(portIdentifier, channelIdentifier))
  // getAppVersion returns the transfer version that is embedded in the channel version
  // as the channel version may contain additional app or middleware version(s)
  transferVersion = getAppVersion(channel.version)
  if transferVersion === "ics20-1" {
      FungibleTokenPacketData data = UnmarshalJSON(packet.data)
      trace, denom = parseICS20V1Denom(data.denom)
      token = Token{
        denom: denom
        trace: trace
        amount: packet.amount
      }
      tokens = []Token{token}
  } else if transferVersion === "ics20-2" {
    FungibleTokenPacketDataV2 data = UnmarshalJSON(packet.data)
    tokens = data.tokens
  } else {
    // should never be reached as transfer version must be negotiated to be either
    // ics20-1 or ics20-2 during channel handshake
    abortTransactionUnless(false)
  }

  // construct default acknowledgement of success
  FungibleTokenPacketAcknowledgement ack = FungibleTokenPacketAcknowledgement{true, null}
  prefix = "{packet.sourcePort}/{packet.sourceChannel}/"
  for token in tokens {
    assert(token.denom !== "")
    assert(token.amount > 0)
    assert(token.sender !== "")
    assert(token.receiver !== "")
      
    // we are the source if the packets were prefixed by the sending chain
    source = token.trace[0] === prefix
    if source {
      // since we are receiving back to source we remove the prefix from the trace
      onChainTrace = token.trace[1:]
      onChainDenom = constructOnChainDenom(onChainTrace, token.denom)
      // receiver is source chain: unescrow tokens
      // determine escrow account
      escrowAccount = channelEscrowAddresses[packet.destChannel]
      // unescrow tokens to receiver (assumed to fail if balance insufficient)
      err = bank.TransferCoins(escrowAccount, data.receiver, onChainDenom, token.amount)
      if (err !== nil) {
        ack = FungibleTokenPacketAcknowledgement{false, "transfer coins failed"}
        // break out of for loop on first error
        break
      }
    } else {
      // since we are receiving to a new sink zone we prepend the prefix to the trace
      prefix = "{packet.destPort}/{packet.destChannel}/"
      newTrace = append([]string{prefix}, token.trace...)
      onChainDenom = constructOnChainDenom(newTrace, token.denom)
      // sender was source, mint vouchers to receiver (assumed to fail if balance insufficient)
      err = bank.MintCoins(data.receiver, onChainDenom, token.amount)
      if (err !== nil)
        ack = FungibleTokenPacketAcknowledgement{false, "mint coins failed"}
        // break out of for loop on first error
        break
    }
  }
  return ack
}
```

`onAcknowledgePacket` is called by the routing module when a packet sent by this module has been acknowledged.

```typescript
function onAcknowledgePacket(
  packet: Packet,
  acknowledgement: bytes) {
  // if the transfer failed, refund the tokens
  if !(acknowledgement.success) {
    refundTokens(packet)
  }
}
```

`onTimeoutPacket` is called by the routing module when a packet sent by this module has timed-out (such that it will not be received on the destination chain).

```typescript
function onTimeoutPacket(packet: Packet) {
  // the packet timed-out, so refund the tokens
  refundTokens(packet)
}
```

`refundTokens` is called by both `onAcknowledgePacket`, on failure, and `onTimeoutPacket`, to refund escrowed tokens to the original sender.

```typescript
function refundTokens(packet: Packet) {
  channel = provableStore.get(channelPath(portIdentifier, channelIdentifier))
  if channel.version === "ics20-1" {
      FungibleTokenPacketData data = UnmarshalJSON(packet.data)
      trace, denom = parseICS20V1Denom(data.denom)
      token = Token{
        denom: denom
        trace: trace
        amount: packet.amount
      }
      tokens = []Token{token}
  } else if channel.version === "ics20-2" {
    FungibleTokenPacketDataV2 data = UnmarshalJSON(packet.data)
    tokens = data.tokens
  }  
  prefix = "{packet.sourcePort}/{packet.sourceChannel}/"
  for token in tokens {
    // we are the source if the denomination is not prefixed
    source = token.trace[0] !== prefix
    onChainDenom = constructOnChainDenom(token.trace, token.denom)
    if source {
      // sender was source chain, unescrow tokens back to sender
      escrowAccount = channelEscrowAddresses[packet.sourceChannel]
      bank.TransferCoins(escrowAccount, data.sender, onChainDenom, token.amount)
    } else {
      // receiver was source chain, mint vouchers back to sender
      bank.MintCoins(data.sender, onChainDenom, token.amount)
    }
  }
}
```

```typescript
function onTimeoutPacketClose(packet: Packet) {
  // can't happen, only unordered channels allowed
}
```

#### Using the Memo Field

Note: Since earlier versions of this specification did not include a `memo` field, implementations must ensure that the new packet data is still compatible with chains that expect the old packet data. A legacy implementation MUST be able to unmarshal a new packet data with an empty string memo into the legacy `FungibleTokenPacketData` struct. Similarly, an implementation supporting `memo` must be able to unmarshal a legacy packet data into the current struct with the `memo` field set to the empty string.

The `memo` field is not used within transfer, however it may be used either for external off-chain users (i.e. exchanges) or for middleware wrapping transfer that can parse and execute custom logic on the basis of the passed in memo. If the memo is intended to be parsed and interpreted by higher-level middleware, then these middleware are advised to namespace their additions to the memo string so that they do not overwrite each other. Chains should ensure that there is some length limit on the entire packet data to ensure that the packet does not become a DOS vector. However, these do not need to be protocol-defined limits. If the receiver cannot accept a packet because of length limitations, this will lead to a timeout on the sender side.

Memos that are intended to be read by higher level middleware for custom execution must be structured so that different middleware can read relevant data in the memo intended for them without interfering with data intended for other middlewares.

Thus, for any memo that is meant to be interpreted by the state machine; it is recommended that the memo is a JSON object with each middleware reserving a key that it can read into and retrieve relevant data. This way the memo can be constructed to pass in information such that multiple middleware can read the memo without interference from each other.

Example:

```json
{
  "wasm": {
    "address": "contractAddress",
    "arguments": "marshalledArguments",
  },
  "callback": "contractAddress",
  "router": "routerArgs",
}
```

Here, the "wasm", "callback", and "router" fields are all intended for separate middlewares that will exclusively read those fields respectively in order to execute their logic. This allows multiple modules to read from the memo. Middleware should take care to reserve a unique key so that they do not accidentally read data intended for a different module. This issue can be avoided by some off-chain registry of keys already in-use in the JSON object.

#### Reasoning

##### Correctness

This implementation preserves both fungibility & supply.

Fungibility: If tokens have been sent to the counterparty chain, they can be redeemed back in the same denomination & amount on the source chain.

Supply: Redefine supply as unlocked tokens. All send-recv pairs sum to net zero. Source chain can change supply.

##### Multi-chain notes

This specification does not directly handle the "diamond problem", where a user sends a token originating on chain A to chain B, then to chain D, and wants to return it through D -> C -> A — since the supply is tracked as owned by chain B (and the denomination will be "{portOnD}/{channelOnD}/{portOnB}/{channelOnB}/denom"), chain C cannot serve as the intermediary. It is not yet clear whether that case should be dealt with in-protocol or not — it may be fine to just require the original path of redemption (and if there is frequent liquidity and some surplus on both paths the diamond path will work most of the time). Complexities arising from long redemption paths may lead to the emergence of central chains in the network topology.

In order to track all of the denominations moving around the network of chains in various paths, it may be helpful for a particular chain to implement a registry which will track the "global" source chain for each denomination. End-user service providers (such as wallet authors) may want to integrate such a registry or keep their own mapping of canonical source chains and human-readable names in order to improve UX.

#### Optional addenda

- Each chain, locally, could elect to keep a lookup table to use short, user-friendly local denominations in state which are translated to and from the longer denominations when sending and receiving packets. 
- Additional restrictions may be imposed on which other machines may be connected to & which channels may be established.

## Backwards Compatibility

Not applicable.

## Forwards Compatibility

This initial standard uses version "ics20-1" in the channel handshake.

A future version of this standard could use a different version in the channel handshake,
and safely alter the packet data format & packet handler semantics.

## Example Implementations

- Implementation of ICS 20 in Go can be found in [ibc-go repository](https://github.com/cosmos/ibc-go).
- Implementation of ICS 20 in Rust can be found in [ibc-rs repository](https://github.com/cosmos/ibc-rs).

## History

Jul 15, 2019 - Draft written

Jul 29, 2019 - Major revisions; cleanup

Aug 25, 2019 - Major revisions, more cleanup

Feb 3, 2020 - Revisions to handle acknowledgements of success & failure

Feb 24, 2020 - Revisions to infer source field, inclusion of version string

July 27, 2020 - Re-addition of source field

Nov 11, 2022 - Addition of a memo field

Sep 22, 2023 - Support for multi-token packets

## Copyright

All content herein is licensed under [Apache 2.0](https://www.apache.org/licenses/LICENSE-2.0).<|MERGE_RESOLUTION|>--- conflicted
+++ resolved
@@ -66,14 +66,9 @@
 
 A sending chain may be acting as a source or sink zone. When a chain is sending tokens across a port and channel which are not equal to the last prefixed port and channel pair, it is acting as a source zone. When tokens are sent from a source zone, the destination port and channel will be prepended to the trace (once the tokens are received) adding another hop to a tokens record. When a chain is sending tokens across a port and channel which are equal to the last prefixed port and channel pair, it is acting as a sink zone. When tokens are sent from a sink zone, the first element of the trace, which was the last port and channel pair added to the trace is removed (once the tokens are received), undoing the last hop in the tokens record. A more complete explanation is [present in the ibc-go implementation](https://github.com/cosmos/ibc-go/blob/457095517b7832c42ecf13571fee1e550fec02d0/modules/apps/transfer/keeper/relay.go#L18-L49).
 
-<<<<<<< HEAD
-=======
-A sending chain may be acting as a source or sink zone. When a chain is sending tokens across a port and channel which are not equal to the last prefixed port and channel pair, it is acting as a source zone. When tokens are sent from a source zone, the destination port and channel will be prefixed onto the denomination (once the tokens are received) adding another hop to a tokens record. When a chain is sending tokens across a port and channel which are equal to the last prefixed port and channel pair, it is acting as a sink zone. When tokens are sent from a sink zone, the last prefixed port and channel pair on the denomination is removed (once the tokens are received), undoing the last hop in the tokens record. A more complete explanation is present in the [ibc-go implementation](https://github.com/cosmos/ibc-go/blob/457095517b7832c42ecf13571fee1e550fec02d0/modules/apps/transfer/keeper/relay.go#L18-L49) and the [ADR 001](https://github.com/cosmos/ibc-go/blob/main/docs/architecture/adr-001-coin-source-tracing.md).
-
 The following sequence diagram exemplifies the multi-chain token transfer dynamics. This process encapsulates the intricate steps involved in transferring tokens in a cycle that begins and ends on the same chain, traversing through Chain A, Chain B, and Chain C. The order of operations is meticulously outlined as `A -> B -> C -> A -> C -> B -> A`.
 
 ![Transfer Example](source-and-sink-zones.png)
->>>>>>> 0238989d
 
 The acknowledgement data type describes whether the transfer succeeded or failed, and the reason for failure (if any).
 
