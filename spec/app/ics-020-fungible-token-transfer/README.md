---
ics: 20
title: Fungible Token Transfer
stage: draft
category: IBC/APP
requires: 25, 26
kind: instantiation
version compatibility: ibc-go v7.0.0 (ics20-1 supported only)
author: Christopher Goes <cwgoes@interchain.berlin>
created: 2019-07-15 
modified: 2024-03-05
---

## Synopsis

This standard document specifies packet data structure, state machine handling logic, and encoding details for the transfer of fungible tokens over an IBC channel between two modules on separate chains. The state machine logic presented allows for safe multi-chain denomination handling with permissionless channel opening. This logic constitutes a "fungible token transfer bridge module", interfacing between the IBC routing module and an existing asset tracking module on the host state machine.

### Motivation

Users of a set of chains connected over the IBC protocol might wish to utilise an asset issued on one chain on another chain, perhaps to make use of additional features such as exchange or privacy protection, while retaining fungibility with the original asset on the issuing chain. This application-layer standard describes a protocol for transferring fungible tokens between chains connected with IBC which preserves asset fungibility, preserves asset ownership, limits the impact of Byzantine faults, and requires no additional permissioning.

### Definitions

The IBC handler interface & IBC routing module interface are as defined in [ICS 25](../../core/ics-025-handler-interface) and [ICS 26](../../core/ics-026-routing-module), respectively.

### Desired Properties

- Preservation of fungibility (two-way peg).
- Preservation of total supply (constant or inflationary on a single source chain & module).
- Permissionless token transfers, no need to whitelist connections, modules, or denominations.
- Symmetric (all chains implement the same logic, no in-protocol differentiation of hubs & zones).
- Fault containment: prevents Byzantine-inflation of tokens originating on chain `A`, as a result of chain `B`'s Byzantine behaviour (though any users who sent tokens to chain `B` may be at risk).

## Technical Specification

### Data Structures

Only one packet data type is required: `FungibleTokenPacketData`, which specifies the denomination, amount, sending account, and receiving account or `FungibleTokenPacketDataV2` which specifies multiple tokens being sent between sender and receiver along with a forwarding path that can forward tokens further beyond the initial receiving chain. A v2 supporting chain can optionally convert a v1 packet for channels that are still on version 1.

```typescript
interface FungibleTokenPacketData {
  denom: string
  amount: uint256
  sender: string
  receiver: string
  memo: string
}

interface FungibleTokenPacketDataV2 {
  tokens: []Token
  sender: string
  receiver: string
  memo: string
  // a struct containing the list of next hops, 
  // determining where the tokens must be forwarded next, 
  // and the memo for the final hop
  forwarding: Forwarding 
}

interface Forwarding {
  hops: []Hop
  memo: string
}

interface Hop {
  portId: string
  channelId: string
}

interface Token {
  denom: Denom 
  amount: uint256
}

interface Denom {
  base: string // base denomination
  trace: []Trace
}

interface Trace {
  portId: string
  channelId: string
}

```

As tokens are sent across chains using the ICS 20 protocol, they begin to accrue a record of channels for which they have been transferred across. This information is encoded into the `trace` field in the token. 

The ICS 20 token traces are represented by a list of `ics20Port` and `ics20Channel` pairs, which are an ICS 20 port and channel on the current chain for which the funds exist. The port and channel pair indicate which channel the funds were previously sent through. Implementations are responsible for correctly parsing the IBC trace information and encoding it into the final on-chain denomination so that the same base denominations sent through different paths are not treated as being fungible.

A sending chain may be acting as a source or sink zone. When a chain is sending tokens across a port and channel which are not equal to the last prefixed port and channel pair, it is acting as a source zone. When tokens are sent from a source zone, the destination port and channel will be prepended to the trace (once the tokens are received) adding another hop to a tokens record. When a chain is sending tokens across a port and channel which are equal to the last prefixed port and channel pair, it is acting as a sink zone. When tokens are sent from a sink zone, the first element of the trace, which was the last port and channel pair added to the trace is removed (once the tokens are received), undoing the last hop in the tokens record. A more complete explanation is [present in the ibc-go implementation](https://github.com/cosmos/ibc-go/blob/457095517b7832c42ecf13571fee1e550fec02d0/modules/apps/transfer/keeper/relay.go#L18-L49).

The following sequence diagram exemplifies the multi-chain token transfer dynamics. This process encapsulates the intricate steps involved in transferring tokens in a cycle that begins and ends on the same chain, traversing through Chain A, Chain B, and Chain C. The order of operations is meticulously outlined as `A -> B -> C -> A -> C -> B -> A`.

![Transfer Example](source-and-sink-zones.png)

The forwarding path in the `v2` packet tells the receiving chain where to send the tokens to next. This must be constructed as a list of portID/channelID pairs with each element concatenated as `portID/channelID`. This allows users to automatically route tokens through the interchain. A common usecase might be to unwind the trace of the tokens back to the original source chain before sending it forward to the final intended destination.

Here are examples of the transfer packet data:

```typescript

// V1 example of transfer packet data
FungibleTokenPacketData {
  denom: "transfer/channel-1/transfer/channel-4/uatom",
  amount: 500,
  sender: cosmosexampleaddr1,
  receiver: cosmosexampleaddr2,
  memo: "exampleMemo",
}

// V2 example of transfer packet data
FungibleTokenPacketDataV2 {
  tokens: [
    Token{
      denom: Denom{
        base: "uatom",
        trace: [
          Trace{
            portId: "transfer",
            channelId: "channel-1",
          }, 
          Trace{
            portId: "transfer",
            channelId: "channel-4",
          }
        ],
      },
      amount: 500,
    },
    Token{
      denom: Denom{
        base: "btc",
        trace: [
          Trace{
            portId: "transfer",
            channelId: "channel-3",
          }
        ],
      },
      amount: 7,
    }
  ],
  sender: cosmosexampleaddr1,
  receiver: cosmosexampleaddr2,
  memo: "",
  forwarding: {
<<<<<<< HEAD
    hops: [
      Hop{portId: "transfer", channelId: "channel-7"},
      Hop{portId: "transfer", channelId: "channel-13"},
=======
    [
      {"transfer", "channel-7"},
      {"transfer", "channel-13"},
>>>>>>> ec5fcc32
    ],  
    memo: "swap: {...}"
  }, // provide hops in order and the memo intended for final hop
}
```

The acknowledgement data type describes whether the transfer succeeded or failed, and the reason for failure (if any).

```typescript
type FungibleTokenPacketAcknowledgement = FungibleTokenPacketSuccess | FungibleTokenPacketError;

interface FungibleTokenPacketSuccess {
  // This is binary 0x01 base64 encoded
  result: "AQ=="
}

interface FungibleTokenPacketError {
  error: string
}
```

Note that both the `FungibleTokenPacketData` as well as `FungibleTokenPacketAcknowledgement` must be JSON-encoded (not Protobuf encoded) when they serialized into packet data. Also note that `uint256` is string encoded when converted to JSON, but must be a valid decimal number of the form `[0-9]+`.

The fungible token transfer bridge module tracks escrow addresses associated with particular channels in state. Fields of the `ModuleState` are assumed to be in scope.

```typescript
interface ModuleState {
  channelEscrowAddresses: Map<Identifier, string>
  channelForwardingAddresses: Map<Identifier, string>
}
```

### Store paths

#### Packet forward path

Those `v2` packets that have non-empty forwarding information and should thus be forwarded, must be stored in the private store, so that an acknowledgement can be written for them when  receiving an acknowledgement or timeout for the forwarded packet.

```typescript
function packetForwardPath(portIdentifier: Identifier, channelIdentifier: Identifier, sequence: uint64): Path {
  return "forwardedPackets/ports/{portIdentifier}/channels/{channelIdentifier}/sequences/{sequence}"
}
```

### Sub-protocols

The sub-protocols described herein should be implemented in a "fungible token transfer bridge" module with access to a bank module and to the IBC routing module.

#### Port & channel setup

The `setup` function must be called exactly once when the module is created (perhaps when the blockchain itself is initialised) to bind to the appropriate port and create an escrow address (owned by the module).

```typescript
function setup() {
  capability = routingModule.bindPort("transfer", ModuleCallbacks{
    onChanOpenInit,
    onChanOpenTry,
    onChanOpenAck,
    onChanOpenConfirm,
    onChanCloseInit,
    onChanCloseConfirm,
    onRecvPacket,
    onTimeoutPacket,
    onAcknowledgePacket,
    onTimeoutPacketClose
  })
  claimCapability("port", capability)
}
```

Once the `setup` function has been called, channels can be created through the IBC routing module between instances of the fungible token transfer module on separate chains.

An administrator (with the permissions to create connections & channels on the host state machine) is responsible for setting up connections to other state machines & creating channels
to other instances of this module (or another module supporting this interface) on other chains. This specification defines packet handling semantics only, and defines them in such a fashion
that the module itself doesn't need to worry about what connections or channels might or might not exist at any point in time.

#### Routing module callbacks

##### Channel lifecycle management

Both machines `A` and `B` accept new channels from any module on another machine, if and only if:

- The channel being created is unordered.
- The version string is `ics20-1` or `ics20-2`.

```typescript
function onChanOpenInit(
  order: ChannelOrder,
  connectionHops: [Identifier],
  portIdentifier: Identifier,
  channelIdentifier: Identifier,
  counterpartyPortIdentifier: Identifier,
  counterpartyChannelIdentifier: Identifier,
  version: string) => (version: string, err: Error) {
  // only unordered channels allowed
  abortTransactionUnless(order === UNORDERED)
  // assert that version is "ics20-1" or "ics20-2" or empty
  // if empty, we return the default transfer version to core IBC
  // as the version for this channel
  abortTransactionUnless(version === "ics20-2" || version === "ics20-1" || version === "")
  // allocate an escrow address
  channelEscrowAddresses[channelIdentifier] = newAddress(portIdentifier, channelIdentifier)
  if version == "" {
    // default to latest supported version
    return "ics20-2", nil
  }
  // If the version is not empty and is among those supported, we return the version
  return version, nil 
}
```

```typescript
function onChanOpenTry(
  order: ChannelOrder,
  connectionHops: [Identifier],
  portIdentifier: Identifier,
  channelIdentifier: Identifier,
  counterpartyPortIdentifier: Identifier,
  counterpartyChannelIdentifier: Identifier,
  counterpartyVersion: string) => (version: string, err: Error) {
  // only unordered channels allowed
  abortTransactionUnless(order === UNORDERED)
  // assert that version is "ics20-1" or "ics20-2" 
  abortTransactionUnless(counterpartyVersion === "ics20-1" || counterpartyVersion === "ics20-2")
  // allocate an escrow address
  channelEscrowAddresses[channelIdentifier] = newAddress(portIdentifier, channelIdentifier)
  // return the same version as counterparty version so long as we support it
  return counterpartyVersion, nil
}
```

```typescript
function onChanOpenAck(
  portIdentifier: Identifier,
  channelIdentifier: Identifier,
  counterpartyChannelIdentifier: Identifier,
  counterpartyVersion: string) {
  // port has already been validated
  // assert that counterparty selected version is the same as our version
  channel = provableStore.get(channelPath(portIdentifier, channelIdentifier))
  abortTransactionUnless(counterpartyVersion === channel.version)
}
```

```typescript
function onChanOpenConfirm(
  portIdentifier: Identifier,
  channelIdentifier: Identifier) {
  // accept channel confirmations, port has already been validated, version has already been validated
}
```

```typescript
function onChanCloseInit(
  portIdentifier: Identifier,
  channelIdentifier: Identifier) {
    // always abort transaction
    abortTransactionUnless(FALSE)
}
```

```typescript
function onChanCloseConfirm(
  portIdentifier: Identifier,
  channelIdentifier: Identifier) {
  // no action necessary
}
```

##### Packet relay

In plain English, between chains `A` and `B`:

- When acting as the source zone, the bridge module escrows an existing local asset denomination on the sending chain and mints vouchers on the receiving chain.
- When acting as the sink zone, the bridge module burns local vouchers on the sending chains and unescrows the local asset denomination on the receiving chain.
- When a packet times-out, local assets are unescrowed back to the sender or vouchers minted back to the sender appropriately.
- Acknowledgement data is used to handle failures, such as invalid denominations or invalid destination accounts. Returning
  an acknowledgement of failure is preferable to aborting the transaction since it more easily enables the sending chain
  to take appropriate action based on the nature of the failure.

Note: `constructOnChainDenom` is a helper function that will construct the local on-chain denomination for the bridged token. It **must** encode the trace and base denomination to ensure that tokens coming over different paths are not treated as fungible. The original trace and denomination must be retrievable by the state machine so that they can be passed in their original forms when constructing a new IBC path for the bridged token. The ibc-go implementation handles this by creating a local denomination: `hash(trace+base_denom)`.

`sendFungibleTokens` must be called by a transaction handler in the module which performs appropriate signature checks, specific to the account owner on the host state machine.

```typescript
function sendFungibleTokens(
  tokens: []Token,
  sender: string,
  receiver: string,
  memo: string,
  forwarding: Forwarding,
  sourcePort: string,
  sourceChannel: string,
  timeoutHeight: Height,
  timeoutTimestamp: uint64, // in unix nanoseconds
): uint64 {
  // memo and forwarding cannot both be non-empty
  abortTransactionUnless(memo != "" && forwarding != nil)
<<<<<<< HEAD
  for token in tokens 
    onChainDenom = constructOnChainDenom(token.trace, token.denom.base)
=======
  for token in tokens {
    prefix = "{sourcePort}/{sourceChannel}/"
>>>>>>> ec5fcc32
    // we are the source if the denomination is not prefixed
    if isSource(sourcePort, sourceChannel, token) {
      // determine escrow account
      escrowAccount = channelEscrowAddresses[sourceChannel]
      // escrow source tokens (assumed to fail if balance insufficient)
      bank.TransferCoins(sender, escrowAccount, onChainDenom, token.amount)
    } else {
      // receiver is source chain, burn vouchers
      bank.BurnCoins(sender, onChainDenom, token.amount)
    }
  }

  channel = provableStore.get(channelPath(sourcePort, sourceChannel))
  // getAppVersion returns the transfer version that is embedded in the channel version
  // as the channel version may contain additional app or middleware version(s)
  transferVersion = getAppVersion(channel.version)
  if transferVersion == "ics20-1" {
    abortTransactionUnless(len(tokens) == 1)
    token = tokens[0]
    // abort if forwarding defined
    abortTransactionUnless(forwarding == nil)
    // create v1 denom of the form: port1/channel1/port2/channel2/port3/channel3/denom
<<<<<<< HEAD
    v1Denom = constructOnChainDenom(token.trace, token.denom.base)
=======
    v1Denom = constructOnChainDenom(token.trace, token.denom)
>>>>>>> ec5fcc32
    // v1 packet data does not support forwarding fields
    data = FungibleTokenPacketData{v1Denom, token.amount, sender, receiver, memo}
  } else if transferVersion == "ics20-2" {
    // create FungibleTokenPacket data
    data = FungibleTokenPacketDataV2{tokens, sender, receiver, memo, forwarding}
  } else {
    // should never be reached as transfer version must be negotiated to be either
    // ics20-1 or ics20-2 during channel handshake
    abortTransactionUnless(false)
  }

  // send packet using the interface defined in ICS4
  sequence = handler.sendPacket(
    getCapability("port"),
    sourcePort,
    sourceChannel,
    timeoutHeight,
    timeoutTimestamp,
    MarshalJSON(data) // json-marshalled bytes of packet data
  )

  return sequence
}
```

`onRecvPacket` is called by the routing module when a packet addressed to this module has been received.

Note: Function `parseICS20V1Denom` is a helper function that will take the full IBC denomination and extract the base denomination (i.e. native denomination in the chain of origin) and the trace information (if any) for the received token.

```typescript
function onRecvPacket(packet: Packet) {
  channel = provableStore.get(channelPath(portIdentifier, channelIdentifier))
  // getAppVersion returns the transfer version that is embedded in the channel version
  // as the channel version may contain additional app or middleware version(s)
  transferVersion = getAppVersion(channel.version)
  var tokens []Token
  var sender string
  var receiver string // address to send tokens to on this chain
  var finalReceiver string // final intended address in forwarding case

  if transferVersion == "ics20-1" {
     FungibleTokenPacketData data = UnmarshalJSON(packet.data)
     denom = parseICS20V1Denom(data.denom)
     token = Token{
       denom: denom
       amount: data.amount
     }
     tokens = []Token{token}
     sender = data.sender
     receiver = data.receiver
  } else if transferVersion == "ics20-2" {
    FungibleTokenPacketDataV2 data = UnmarshalJSON(packet.data)
    tokens = data.tokens
    sender = data.sender

    // if we need to forward the tokens onward
    // overwrite the receiver to temporarily send to the 
    // channel escrow address of the intended receiver
    if len(data.forwarding.hops) > 0 {
      // memo must be empty
      abortTransactionUnless(data.memo == "")
      if channelForwardingAddress[packet.destChannel] == "" {
        channelForwardingAddress[packet.destChannel] = newAddress()
      }
      receiver = channelForwardingAddresses[packet.destChannel]
      finalReceiver = data.receiver
    } else {
      receiver = data.receiver
    }
  } else {
    // should never be reached as transfer version must be negotiated
    // to be either ics20-1 or ics20-2 during channel handshake
    abortTransactionUnless(false)
  }

  assert(sender !== "")
  assert(receiver !== "")
    
  // construct default acknowledgement of success
  FungibleTokenPacketAcknowledgement ack = FungibleTokenPacketAcknowledgement{true, null}

  receivedTokens = []Token
  for token in tokens {
    assert(token.denom !== nil)
    assert(token.amount > 0)
    
    var onChainTrace []Trace
    // we are the source if the packets were prefixed by the sending chain
    if isSource(packet.sourcePort, packet.sourceChannel, token) {
      // since we are receiving back to source we remove the prefix from the trace
      onChainTrace = token.trace[1:]
      onChainDenom = constructOnChainDenom(onChainTrace, token.denom.base)
      // receiver is source chain: unescrow tokens
      // determine escrow account
      escrowAccount = channelEscrowAddresses[packet.destChannel]
      // unescrow tokens to receiver (assumed to fail if balance insufficient)
      err = bank.TransferCoins(escrowAccount, receiver, onChainDenom, token.amount)
      if (err != nil) {
        ack = FungibleTokenPacketAcknowledgement{false, "transfer coins failed"}
        // break out of for loop on first error
        break
      }
    } else {
      // since we are receiving to a new sink zone we prepend the prefix to the trace
      prefixTrace = Trace{portId: "{packet.destPort}", channelId: "{packet.destChannel}"}
      onChainTrace = append([]Trace{prefixTrace}, token.trace...)
      onChainDenom = constructOnChainDenom(onChainTrace, token.denom.base)
      // sender was source, mint vouchers to receiver (assumed to fail if balance insufficient)
      err = bank.MintCoins(receiver, onChainDenom, token.amount)
      if (err !== nil) {
        ack = FungibleTokenPacketAcknowledgement{false, "mint coins failed"}
        // break out of for loop on first error
        break
      }
    }

    // add the received token to the received tokens list
    recvToken = Token{
      denom: Denom{base: token.denom.base, trace: onChainTrace},
      amount: token.amount,
    }
    receivedTokens = append(receivedTokens, recvToken)
  }

  // if there is an error ack return immediately and do not forward further
  if !ack.Success() {
    return ack
  }

  // if acknowledgement is successful and forwarding path set
  // then start forwarding
  if len(forwarding.hops) > 0 {
    //check that next channel supports token forwarding
<<<<<<< HEAD
    channel = provableStore.get(channelPath(forwarding.hops[0].portId, forwarding.hops[0].channelId))
=======
    channel = provableStore.get(channelPath(forwarding.hops[0].portID, forwarding.hops[0].channelID))
>>>>>>> ec5fcc32
    if channel.version != "ics20-2" && len(forwarding.hops) > 1 {
      ack = FungibleTokenPacketAcknowledgement(false, "next hop in path cannot support forwarding onward")
      return ack
    }
    memo = ""
    nextForwarding = Forwarding{
      hops: forwarding.hops[1:]
      memo: forwarding.memo
    }
    if forwarding.hops == 1 {
      // we're on the last hop, we can set memo and clear
      // the next forwarding
      memo = forwarding.memo
      nextForwarding = nil
    }
    // send the tokens we received above to the next port and channel
    // on the forwarding path
    // and reduce the forwarding by the first element
    packetSequence = sendFungibleTokens(
      receivedTokens,
      receiver, // sender of next packet
      finalReceiver, // receiver of next packet
      memo,
      nextForwarding,
<<<<<<< HEAD
      forwarding.hops[0].portId,
      forwarding.hops[0].channelId,
=======
      forwarding.hops[0].portID,
      forwarding.hops[0].channelID,
>>>>>>> ec5fcc32
      Height{},
      currentTime() + DefaultHopTimeoutPeriod,
    )
    // store packet for future sending ack
<<<<<<< HEAD
    privateStore.set(packetForwardPath(forwarding.hops[0].portId, forwarding.hops[0].channelId, packetSequence), packet)
=======
    privateStore.set(packetForwardPath(forwarding.hops[0].portID, forwarding.hops[0].channelID, packetSequence), packet)
>>>>>>> ec5fcc32
    // use async ack until we get successful acknowledgement from further down the line.
    return nil
  }

  return ack
}
```

`onAcknowledgePacket` is called by the routing module when a packet sent by this module has been acknowledged.

```typescript
function onAcknowledgePacket(
  packet: Packet,
  acknowledgement: bytes) {
  // if the transfer failed, refund the tokens
  // to the sender account. In case of a packet sent for a
  // forwarded packet, the sender is the forwarding
  // address for the destination channel of the forwarded packet.
  if !(acknowledgement.success) {
    refundTokens(packet)
  }

  // check if the packet that was sent is from a previously forwarded packet
  prevPacket = privateStore.get(packetForwardPath(packet.sourcePort, packet.sourceChannel, packet.sequence))

  if prevPacket != nil {
    if acknowledgement.success {
      FungibleTokenPacketAcknowledgement ack = FungibleTokenPacketAcknowledgement{true, "forwarded packet succeeded"}
      handler.writeAcknowledgement(
        prevPacket,
        ack,
      )
    } else {
      // the forwarded packet has failed, thus the funds have been refunded to the forwarding address.
      // we must revert the changes that came from successfully receiving the tokens on our chain
      // before propogating the error acknowledgement back to original sender chain
      revertInFlightChanges(packet, prevPacket)
      // write error acknowledgement
      FungibleTokenPacketAcknowledgement ack = FungibleTokenPacketAcknowledgement{false, "forwarded packet failed"}
      handler.writeAcknowledgement(
        prevPacket,
        ack,
      )
    }
  }
}
```

`onTimeoutPacket` is called by the routing module when a packet sent by this module has timed-out (such that it will not be received on the destination chain).

```typescript
function onTimeoutPacket(packet: Packet) {
  // the packet timed-out, so refund the tokens
  // to the sender account. In case of a packet sent for a
  // forwarded packet, the sender is the forwarding
  // address for the destination channel of the forwarded packet.
  refundTokens(packet)

  // check if the packet sent is from a previously forwarded packet
  prevPacket = privateStore.get(packetForwardPath(packet.sourcePort, packet.sourceChannel, packet.sequence))

  if prevPacket != nil {
    // the forwarded packet has failed, thus the funds have been refunded to the forwarding address.
    // we must revert the changes that came from successfully receiving the tokens on our chain
    // before propogating the error acknowledgement back to original sender chain
    revertInFlightChanges(packet, prevPacket)
    // write error acknowledgement
    FungibleTokenPacketAcknowledgement ack = FungibleTokenPacketAcknowledgement{false, "forwarded packet failed"}
    handler.writeAcknowledgement(
      prevPacket,
      ack,
    )
  }
}
```

##### Helper functions

```typescript
function isSource(portId: string, channelId: string, token: Token) {
  trace = token.trace[0]
  return "{trace.portId}/{trace.channelId}" == "{portId}/{channelId}"
}
```

`refundTokens` is called by both `onAcknowledgePacket`, on failure, and `onTimeoutPacket`, to refund escrowed tokens to the original sender.

```typescript
function refundTokens(packet: Packet) {
  channel = provableStore.get(channelPath(portIdentifier, channelIdentifier))
  // getAppVersion returns the transfer version that is embedded in the channel version
  // as the channel version may contain additional app or middleware version(s)
  transferVersion = getAppVersion(channel.version)
  if transferVersion == "ics20-1" {
     FungibleTokenPacketData data = UnmarshalJSON(packet.data)
     denom = parseICS20V1Denom(data.denom)
     token = Token{
       denom: denom
       amount: data.amount
     }
     tokens = []Token{token}
  } else if transferVersion == "ics20-2" {
    FungibleTokenPacketDataV2 data = UnmarshalJSON(packet.data)
    tokens = data.tokens
  } else {
    // should never be reached as transfer version must be negotiated to be either
    // ics20-1 or ics20-2 during channel handshake
    abortTransactionUnless(false)
  }

  for token in tokens {
    onChainDenom = constructOnChainDenom(token.trace, token.denom.base)
    // we are the source if the denomination is not prefixed
    if isSource(packet.sourcePort, packet.sourceChannel, token) {
      // sender was source chain, unescrow tokens back to sender
      escrowAccount = channelEscrowAddresses[packet.sourceChannel]
      bank.TransferCoins(escrowAccount, data.sender, onChainDenom, token.amount)
    } else {
      // receiver was source chain, mint vouchers back to sender
      bank.MintCoins(data.sender, onChainDenom, token.amount)
    }
  }
}
```

```typescript
// revertInFlightChanges reverts the receive packet
// that occurs in the middle chains during a packet forwarding
// If an error occurs further down the line, the state changes
// on this chain must be reverted before sending back the error acknowledgement
// to ensure atomic packet forwarding
function revertInFlightChanges(sentPacket: Packet, receivedPacket: Packet) {
  forwardingAddress = channelForwardingAddress[receivedPacket.destChannel]
  reverseEscrow = channelEscrowAddresses[receivedPacket.destChannel]

  // the token on our chain is the token in the sentPacket
  for token in sentPacket.tokens {
    // check if the packet we received was a source token for our chain
    if isSource(receivedPacket.destinationPort, receivedPacket.desinationChannel, token) {
      // receive sent tokens from the received escrow account to the forwarding account
      // so we must send the tokens back from the forwarding account to the received escrow account
      bank.TransferCoins(forwardingAddress, reverseEscrow, token.denom, token.amount)
    } else {
      // receive minted vouchers and sent to the forwarding account
      // so we must burn the vouchers from the forwarding account
      bank.BurnCoins(forwardingAddress, token.denom, token.amount)
    }
  }
}
```

```typescript
function onTimeoutPacketClose(packet: Packet) {
  // can't happen, only unordered channels allowed
}
```

#### Using the Memo Field

Note: Since earlier versions of this specification did not include a `memo` field, implementations must ensure that the new packet data is still compatible with chains that expect the old packet data. A legacy implementation MUST be able to unmarshal a new packet data with an empty string memo into the legacy `FungibleTokenPacketData` struct. Similarly, an implementation supporting `memo` must be able to unmarshal a legacy packet data into the current struct with the `memo` field set to the empty string.

The `memo` field is not used within transfer, however it may be used either for external off-chain users (i.e. exchanges) or for middleware wrapping transfer that can parse and execute custom logic on the basis of the passed in memo. If the memo is intended to be parsed and interpreted by higher-level middleware, then these middleware are advised to namespace their additions to the memo string so that they do not overwrite each other. Chains should ensure that there is some length limit on the entire packet data to ensure that the packet does not become a DOS vector. However, these do not need to be protocol-defined limits. If the receiver cannot accept a packet because of length limitations, this will lead to a timeout on the sender side.

Memos that are intended to be read by higher level middleware for custom execution must be structured so that different middleware can read relevant data in the memo intended for them without interfering with data intended for other middlewares.

Thus, for any memo that is meant to be interpreted by the state machine; it is recommended that the memo is a JSON object with each middleware reserving a key that it can read into and retrieve relevant data. This way the memo can be constructed to pass in information such that multiple middleware can read the memo without interference from each other.

Example:

```json
{
  "wasm": {
    "address": "contractAddress",
    "arguments": "marshalledArguments",
  },
  "callback": "contractAddress",
  "router": "routerArgs",
}
```

Here, the "wasm", "callback", and "router" fields are all intended for separate middlewares that will exclusively read those fields respectively in order to execute their logic. This allows multiple modules to read from the memo. Middleware should take care to reserve a unique key so that they do not accidentally read data intended for a different module. This issue can be avoided by some off-chain registry of keys already in-use in the JSON object.

#### Reasoning

##### Correctness

This implementation preserves both fungibility & supply.

Fungibility: If tokens have been sent to the counterparty chain, they can be redeemed back in the same denomination & amount on the source chain.

Supply: Redefine supply as unlocked tokens. All send-recv pairs sum to net zero. Source chain can change supply.

##### Multi-chain notes

This specification does not directly handle the "diamond problem", where a user sends a token originating on chain A to chain B, then to chain D, and wants to return it through D -> C -> A — since the supply is tracked as owned by chain B (and the denomination will be "{portOnD}/{channelOnD}/{portOnB}/{channelOnB}/denom"), chain C cannot serve as the intermediary. It is not yet clear whether that case should be dealt with in-protocol or not — it may be fine to just require the original path of redemption (and if there is frequent liquidity and some surplus on both paths the diamond path will work most of the time). Complexities arising from long redemption paths may lead to the emergence of central chains in the network topology.

In order to track all of the denominations moving around the network of chains in various paths, it may be helpful for a particular chain to implement a registry which will track the "global" source chain for each denomination. End-user service providers (such as wallet authors) may want to integrate such a registry or keep their own mapping of canonical source chains and human-readable names in order to improve UX.

#### Optional addenda

- Each chain, locally, could elect to keep a lookup table to use short, user-friendly local denominations in state which are translated to and from the longer denominations when sending and receiving packets. 
- Additional restrictions may be imposed on which other machines may be connected to & which channels may be established.

## Backwards Compatibility

Not applicable.

## Forwards Compatibility

This initial standard uses version "ics20-1" in the channel handshake.

A future version of this standard could use a different version in the channel handshake,
and safely alter the packet data format & packet handler semantics.

## Example Implementations

- Implementation of ICS 20 in Go can be found in [ibc-go repository](https://github.com/cosmos/ibc-go).
- Implementation of ICS 20 in Rust can be found in [ibc-rs repository](https://github.com/cosmos/ibc-rs).

## History

Jul 15, 2019 - Draft written

Jul 29, 2019 - Major revisions; cleanup

Aug 25, 2019 - Major revisions, more cleanup

Feb 3, 2020 - Revisions to handle acknowledgements of success & failure

Feb 24, 2020 - Revisions to infer source field, inclusion of version string

July 27, 2020 - Re-addition of source field

Nov 11, 2022 - Addition of a memo field

Sep 22, 2023 - Support for multi-token packets

March 5, 2024 - Support for ics20-2

## Copyright

All content herein is licensed under [Apache 2.0](https://www.apache.org/licenses/LICENSE-2.0).<|MERGE_RESOLUTION|>--- conflicted
+++ resolved
@@ -145,15 +145,9 @@
   receiver: cosmosexampleaddr2,
   memo: "",
   forwarding: {
-<<<<<<< HEAD
     hops: [
       Hop{portId: "transfer", channelId: "channel-7"},
       Hop{portId: "transfer", channelId: "channel-13"},
-=======
-    [
-      {"transfer", "channel-7"},
-      {"transfer", "channel-13"},
->>>>>>> ec5fcc32
     ],  
     memo: "swap: {...}"
   }, // provide hops in order and the memo intended for final hop
@@ -352,13 +346,8 @@
 ): uint64 {
   // memo and forwarding cannot both be non-empty
   abortTransactionUnless(memo != "" && forwarding != nil)
-<<<<<<< HEAD
   for token in tokens 
     onChainDenom = constructOnChainDenom(token.trace, token.denom.base)
-=======
-  for token in tokens {
-    prefix = "{sourcePort}/{sourceChannel}/"
->>>>>>> ec5fcc32
     // we are the source if the denomination is not prefixed
     if isSource(sourcePort, sourceChannel, token) {
       // determine escrow account
@@ -381,11 +370,7 @@
     // abort if forwarding defined
     abortTransactionUnless(forwarding == nil)
     // create v1 denom of the form: port1/channel1/port2/channel2/port3/channel3/denom
-<<<<<<< HEAD
     v1Denom = constructOnChainDenom(token.trace, token.denom.base)
-=======
-    v1Denom = constructOnChainDenom(token.trace, token.denom)
->>>>>>> ec5fcc32
     // v1 packet data does not support forwarding fields
     data = FungibleTokenPacketData{v1Denom, token.amount, sender, receiver, memo}
   } else if transferVersion == "ics20-2" {
@@ -519,11 +504,7 @@
   // then start forwarding
   if len(forwarding.hops) > 0 {
     //check that next channel supports token forwarding
-<<<<<<< HEAD
     channel = provableStore.get(channelPath(forwarding.hops[0].portId, forwarding.hops[0].channelId))
-=======
-    channel = provableStore.get(channelPath(forwarding.hops[0].portID, forwarding.hops[0].channelID))
->>>>>>> ec5fcc32
     if channel.version != "ics20-2" && len(forwarding.hops) > 1 {
       ack = FungibleTokenPacketAcknowledgement(false, "next hop in path cannot support forwarding onward")
       return ack
@@ -548,22 +529,13 @@
       finalReceiver, // receiver of next packet
       memo,
       nextForwarding,
-<<<<<<< HEAD
       forwarding.hops[0].portId,
       forwarding.hops[0].channelId,
-=======
-      forwarding.hops[0].portID,
-      forwarding.hops[0].channelID,
->>>>>>> ec5fcc32
       Height{},
       currentTime() + DefaultHopTimeoutPeriod,
     )
     // store packet for future sending ack
-<<<<<<< HEAD
     privateStore.set(packetForwardPath(forwarding.hops[0].portId, forwarding.hops[0].channelId, packetSequence), packet)
-=======
-    privateStore.set(packetForwardPath(forwarding.hops[0].portID, forwarding.hops[0].channelID, packetSequence), packet)
->>>>>>> ec5fcc32
     // use async ack until we get successful acknowledgement from further down the line.
     return nil
   }
