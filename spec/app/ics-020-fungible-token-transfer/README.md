--- conflicted
+++ resolved
@@ -357,10 +357,7 @@
        amount: packet.amount
      }
      tokens = []Token{token}
-<<<<<<< HEAD
-=======
      receiver = data.receiver
->>>>>>> 675ccd8b
   } else if transferVersion == "ics20-2" {
     FungibleTokenPacketDataV2 data = UnmarshalJSON(packet.data)
     tokens = data.tokens
