--- conflicted
+++ resolved
@@ -284,7 +284,6 @@
       }
     }
 
-<<<<<<< HEAD
     channel = provableStore.get(channelPath(sourcePort, sourceChannel))
     if channel.version === "ics20-1" {
       abortTransactionUnless(len(tokens) == 1)
@@ -300,12 +299,8 @@
         token.metadata = metadata
       }
       // create FungibleTokenPacket data
-      data = FungibleTokenPacketData{tokens, sender, receiver, memo}
+      data = FungibleTokenPacketDataV2{tokens, sender, receiver, memo}
     }
-=======
-    // create FungibleTokenPacket data
-    data = FungibleTokenPacketDataV2{tokens, sender, receiver, memo}
->>>>>>> 58e6911b
 
     // send packet using the interface defined in ICS4
     sequence = handler.sendPacket(
@@ -488,13 +483,11 @@
 
 Chains that maintain metadata about how to display the token denomination may send along `denomunits` with the token in the packet so that receiver chains can store information about the token for display and UX purposes. Receiver chains may store this metadata themselves against their own on-chain denomination for the token. They should replace stale metadata with new metadata coming from the sender chain, and ensure they use the on-chain denomination to avoid different denominations writing over each other's metadata. Receiver chains are recommended to only store metadata coming from source chains, i.e. if the token trace is empty. This ensures that metadata is only stored when the chain of trust for that metadata is as small as possible.
 
-<<<<<<< HEAD
 As mentioned above, user interfaces that display the denomination without any trace information then they **must** make a decision to trust a canonical path for that denomination. Otherwise, user interfaces must still somehow display the trace information to the end user. This is because the metadata contains human-readable information that is not directly verified by the state machine. Thus, a malicious sender chain can fool user interfaces if they choose to send metadata that is the same as some well-known token issued by a different chain. However, given that a certain chain and denomination is trusted; the metadata can make it easier for displays to represent the token without relying on out-of-chain information.
 
+As mentioned above, user interfaces that display the denomination without any trace information **must** make a decision to trust a canonical path for that denomination. Otherwise, user interfaces must still somehow display the trace information to the end user. This is because the metadata contains human-readable information that is not directly verified by the state machine. Thus, a malicious sender chain can fool user interfaces if they choose to send metadata that is the same as some well-known token issued by a different chain. However, given that a certain chain and denomination is trusted; the metadata can make it easier for displays to represent the token without relying on out-of-chain information.
+
 `getMetadata` and `getSentMetadataFlag` are helper functions on the sender chain for version 2 of the transfer protocol. `getMetadata` is an optional function returns the metadata stored on the sender chain for a given denomination. `getSentMetadataFlag` will set a boolean flag when it is confirmed that the metadata for a given token has been received on the receiver chain. This should only be set on a successful acknowledgement so that it doesn't get set when the receiver state machine logic gets reverted. It is used to ensure that metadata is not sent redundantly as packets with the same denomination get sent after the first sent packet.
-=======
-As mentioned above, user interfaces that display the denomination without any trace information **must** make a decision to trust a canonical path for that denomination. Otherwise, user interfaces must still somehow display the trace information to the end user. This is because the metadata contains human-readable information that is not directly verified by the state machine. Thus, a malicious sender chain can fool user interfaces if they choose to send metadata that is the same as some well-known token issued by a different chain. However, given that a certain chain and denomination is trusted; the metadata can make it easier for displays to represent the token without relying on out-of-chain information.
->>>>>>> 58e6911b
 
 #### Reasoning
 
