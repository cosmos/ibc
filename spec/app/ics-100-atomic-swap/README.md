--- conflicted
+++ resolved
@@ -41,34 +41,22 @@
 - `Permissionless`: no need to whitelist connections, modules, or denominations.
 - `Guarantee of exchange`: no occurence of a user receiving tokens without the equivalent promised exchange.
 - `Escrow enabled`: an account owned by the module will hold tokens and facilitate exchange.
-<<<<<<< HEAD
 - `Refundable`: tokens are refunded by escrow when an order is cancelled, expired, or when a timeout occurs.
 - `Order cancellation`: orders without takers can be cancelled.
 - `Order expiration`: all orders have an expiration time.
 - `Basic orderbook`: a store of orders functioning as an orderbook system.
 
-
-
-=======
-- `Refundable`: tokens are refunded by escrow when an order is cancelled.
-- `Basic orderbook`: a store of orders functioning as an orderbook system.
->>>>>>> 9f6b3fba
-
 ## Technical Specification
 
 ### General Design
 
 <img src="./ibcswap.png"/>
 
-A maker offers token A in exchange for token B by making an order. The order specifies the quantity and price of exchange, and sends the offered token A to the maker chain's escrow account. Any taker on a different chain with token B can accept the offer by taking the order. The taker sends the desired amount of token B to the taker chain's escrow account. The escrow account on each respective chain transfers the corresponding token amounts to each user's receiving address, without requiring the usual ibc transfer.
+A maker offers token A in exchange for token B by making an order. The order specifies the quantity and price of exchange, and sends the offered token A to the maker chain's escrow account. Any taker on a different chain with token B can accept the offer by taking the order. The taker sends the desired amount of token B to the taker chain's escrow account. The escrow account on each respective chain transfers the corresponding token amounts to each user's receiving address, without requiring the usual IBC transfer.
 
 An order without takers can be cancelled.  This enables users to rectify mistakes, such as inputting an incorrect price or taker address.  Upon cancellation escrowed tokens will be refunded. 
 
-<<<<<<< HEAD
 In addition, all orders are required to have an expiration time.  Expired orders will also have its escrowed tokens refunded.  This expiration time is customizeable.
-=======
-The escrow account on each respective chain transfers the corresponding token amounts to each user's receiving address, without requiring the usual IBC transfer.
->>>>>>> 9f6b3fba
 
 ### Data Structures
 
@@ -149,21 +137,13 @@
 ```
 
 ```typescript
-<<<<<<< HEAD
 interface CancelSwapMsg {
-  orderId: string;
-  makerAddress: string;
-  timeoutHeight: int64,
-  timeoutTimestamp: int64,
-=======
-interface TakeCancelMsg {
   // the channel on which the packet will be sent, specified by the maker when the message is created
   sourceChannel: string
   orderId: string
   makerAddress: string
   timeoutHeight: int64
   timeoutTimestamp: int64
->>>>>>> 9f6b3fba
 }
 ```
 
@@ -219,11 +199,7 @@
 
 #### Making a swap
 
-<<<<<<< HEAD
 1. A maker creates an order on the maker chain with specified parameters (see type `MakeSwap`).  Maker tokens are sent to the escrow address owned by the module. The order is saved on the maker chain
-=======
-1. User creates an order on the maker chain with specified parameters (see type `MakeSwap`).  Tokens are sent to the escrow address owned by the module. The order is saved on the maker chain.
->>>>>>> 9f6b3fba
 2. An `AtomicSwapPacketData` is relayed to the taker chain where `onRecvPacket` the order is also saved on the taker chain.  
 3. A packet is subsequently relayed back for acknowledgement. A packet timeout or a failure during `onAcknowledgePacket` will result in a refund of the escrowed tokens.
 
@@ -305,38 +281,17 @@
 
 
 ```ts
-<<<<<<< HEAD
 function cancelSwap(request CancelSwapMsg) {
-    const order = store.findOrderById(request.orderId)
-    // checks if the order exists
-    abortTransactionUnless(order != null)
-    // make sure the sender is the maker of the order.
-    abortTransactionUnless(order.maker.makerAddress == request.makerAddress)
-    abortTransactionUnless(order.status == Status.SYNC || order.status == Status.INITIAL)
-=======
-function cancelSwap(request TakeCancelMsg) {
   const order = store.findOrderById(request.sourceChannel, request.orderId)
   // checks if the order exists
   abortTransactionUnless(order != null)
   // make sure the sender is the maker of the order.
   abortTransactionUnless(order.maker.makerAddress == request.makerAddress)
   abortTransactionUnless(order.status == Status.SYNC || order.status == Status.INITIAL)
->>>>>>> 9f6b3fba
     
   // check if this take message send to the correct chain
   abortTransactionUnless(request.sourceChannel == order.maker.sourceChannel)
     
-<<<<<<< HEAD
-    // constructs the IBC data packet
-    const packet = {
-        type: SwapMessageType.TYPE_MSG_CANCEL_SWAP,
-        data: protobuf.encode(request), // encode the request message to protobuf bytes.
-        memo: "",
-    } 
-    // the request is sent to the taker chain, and the taker chain decides if the cancell order is accepted or not
-    // the cancelation can only be sent to the same chain as the make order.
-    sendAtomicSwapPacket(packet, order.maker.sourcePort, order.maker.sourceChannel request.timeoutHeight, request.timeoutTimestamp)
-=======
   // constructs the IBC data packet
   const packet = {
     type: SwapMessageType.TYPE_MSG_CANCEL_SWAP,
@@ -344,9 +299,8 @@
     memo: "",
   } 
   // the request is sent to the taker chain, and the taker chain decides if the cancel order is accepted or not
-  // the cancelation can only be sent to the same chain as the make order.
+  // the cancellation can only be sent to the same chain as the make order.
   sendAtomicSwapPacket(packet, order.maker.sourcePort, order.maker.sourceChannel request.timeoutHeight, request.timeoutTimestamp)
->>>>>>> 9f6b3fba
 }
 ```
 
