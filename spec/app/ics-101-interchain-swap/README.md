---
ics: 101
title: Interchain Swap
stage: draft
category: IBC/APP
kind: instantiation
author: Ping <ping@side.one>, Edward Gunawan <edward@s16.ventures>, Jeffrey Hu <jeffrey.hu@hashkey.com>, Marian <marian@side.one>, Jay Tipirneni <jay.tipirneni@hashkey.com>
created: 2022-10-09
modified: 2023-04-20
requires: 24, 25
---

## Synopsis

This standard document specifies the packet data structure, state machine handling logic, and encoding details for token exchange through single-asset liquidity pools over an IBC channel between separate chains.

### Motivation

ICS-101 Interchain Swaps enables chains their own token pricing mechanism and exchange protocol via IBC transactions. Each chain can thus play a role in a fully decentralised exchange network.

Features include an option to provide liquidity with a single asset instead of a pair, which users might prefer as it removes the risk of impermanent loss.

### Definitions

`Interchain swap`: a IBC token swap protocol, built on top of an automated marketing making system, which leverages liquidity pools and incentives. Each chain that integrates this app becomes part of a decentralized exchange network.

`Interchain liquidity pool`: a single-asset liquidity pool on a chain, with a corresponding single-asset liquidity pool on a separate chain. This comprises an interchain liquidity pool and can execute interchain swaps to exchange between the assets.

`Automated market makers(AMM)`: are decentralized exchanges that pool liquidity and allow tokens to be traded in a permissionless and automatic way. Usually uses an invariant for token swapping calculation. In this interchain standard, the Balancer algorithm is implemented.

`Weighted pools`: liquidity pools characterized by the percentage weight of each token denomination maintained within.

`Single-asset deposit`: a deposit into a liquidity pool that does not require users to deposit both token denominations -- one is enough. While this deposit method will impact the exchange price of the pool, it also provide an opportunity for arbitrage.

`Multi-asset deposit`: a deposit into a liquidity pool that require users to deposit both token denominations. This deposit method will not impact the exchange price of the pool.

`Left-side swap`: a token exchange that specifies the desired quantity to be sold.

`Right-side swap`: a token exchange that specifies the desired quantity to be purchased.

`Pool state`: the entire state of a liquidity pool including its invariant value which is derived from its token balances and weights inside.

`Source chain`: a chain that begins a IBC transaction.

`Destination chain`: a chain that receives an IBC transaction from a source chain.

### Desired Properties

-   `Permissionless`: no need to whitelist connections, modules, or denominations. Individual implementations may have their own permissioning scheme, however the protocol must not require permissioning from a trusted party to be secure.
-   `Decentralized`: all parameters are managed on chain via governance. Does not require any central authority or entity to function. Also does not require a single blockchain, acting as a hub, to function.
-   `Gaurantee of Exchange`: no occurence of a user receiving tokens without the equivalent promised exchange.
-   `Liquidity Incentives`: supports the collection of fees which are distributed to liquidity providers and acts as incentive for liquidity participation.
-   `Weighted Math`: allows the configuration of pool weights so users can choose their levels of exposure between the tokens.

## Technical Specification

### General Design

An interchain liquidity pool comprises of two single-asset liquidity pools on separate chains, and maintains synced pool states on both chains. Pool state changes on one chain will update its corresponding pool state on the other chain through IBC packet relays, which occurs during a deposit, withdrawal or swap.

The pool states can become temporarily unsynced due to packet relay flight-time. To avoid unnecessary price abritrage, each chain can only execute sell orders of the token held by its single-asset liquidity pool.

Both chains can initiate a swap, and both chains can subsequently update its pool state.

This is an overview of how Interchain Swap works:

![Interchain Swap Diagram](interchain-swap.svg)

### Algorithms

#### Invariant

A constant invariant is maintained after trades which takes into consideration token weights and balance. The value function $V$ is defined as:

$$V = {&Pi;_tB_t^{W_t}}$$

Where

-   $t$ ranges over the tokens in the pool
-   $B_t$ is the balance of the token in the pool
-   $W_t$ is the normalized weight of the tokens, such that the sum of all normalized weights is 1.

#### Spot Price

Spot prices of tokens are defined entirely by the weights and balances of the token pair. The spot price between any two tokens, $SpotPrice_i^{o}$, or in short $SP_i^o$, is the ratio of the token balances normalized by their weights:

$$SP_i^o = (B_i/W_i)/(B_o/W_o)$$

-   $B_i$ is the balance of token $i$, the token being sold by the trader which is going into the pool
-   $B_o$ is the balance of token $o$, the token being bought by the trader which is going out of the pool
-   $W_i$ is the weight of token $i$
-   $W_o$ is the weight of token $o$

#### Fees

Traders pay swap fees when they trade with a pool. These fees can be customized with a minimum value of 0.01% and a maximum value of 10%. Basis points for `feeRate` is used, where the integer 1 is 0.01% and integer 100 is 1.00%.

The fees go to liquidity providers in exchange for depositing their tokens in the pool to facilitate trades. Trade fees are collected at the time of a swap, and goes directly into the pool, increasing the pool balance. For a trade with a given $inputToken$ and $outputToken$, the amount collected by the pool as a fee is

$$Amount_{fee} = Amount_{inputToken} * swapFee$$

As the pool collects fees, liquidity providers automatically collect fees through their proportional ownership of the pool balance.

### Pool Initialization

An interchain liquidity pool has two possible states:

`POOL_STATUS_INITIAL`: The interchain liquidity pool is created yet not ready to execute swaps. Pool parameters have been registered but assets for the swap pair have not been deposited.

`POOL_STATUS_READY`: The interchain liquidity pool is ready to execute swaps. Required assets have been deposited.

The pool can be fully funded through the initial deposit or through subsequent deposits. Deposits can be single-asset deposits or multi-asset deposits.

### Data Structures

#### Pool Structure

```ts
interface Coin {
    amount: int64;
    denom: string;
}
```

```ts
enum PoolSide {
  Native = 1;
  Remote = 2;
}
```

```ts
// PoolStatus defines if the pool is ready for trading
enum PoolStatus {
  POOL_STATUS_INITIAL = 0;
  POOL_STATUS_READY = 1;
}
```

```ts
interface PoolAsset {
    side: PoolSide;
    balance: Coin;
    // percentage
    weight: int32;
    decimal: int32;
}
```

```ts
interface InterchainLiquidityPool {
  id: string;
  assets []PoolAsset;
  // the issued amount of pool token in the pool. the denom is pool id
  supply: Coin;
  status: PoolStatus;
  counterpartyPort: string;
  counterpartyChannel: string;
  constructor(denoms: []string, decimals: []number, weight: string, portId string, channelId string) {

    this.id = generatePoolId(denoms)
    this.supply = {
       amount: 0,
       denom: this.id
    }
    this.status = PoolStatus.POOL_STATUS_INITIAL
    this.counterpartyPort = portId
    this.counterpartyChannel = channelId

    // construct assets
    const weights = weight.split(':').length
    if(denoms.length === decimals.length && denoms.length === weight.split(':').length) {
        for(let i=0; i < denoms.length; i++) {
            this.assets.push({
               side: store.hasSupply(denom[i]) ? PoolSide.Native: PoolSide.Remote,
               balance: {
                 amount: 0,
                 denom: denom[i],
               },
               weight: number(weights[i])
               decimal: decimals[i]
            })
        }
    }
  }
}
```

```ts
function generatePoolId(denoms: []string) {
    return "pool" + sha256(denoms.sort().join(''))
}
```

#### Interchain Market Maker

The `InterchainMarketMaker` is a core component for swap calculations, and is initialized with an `InterchainLiquidityPool` and `feeRate`. Since the `feeRate` for a trading pair can be updated through governance, it is possible to have different rates on each chain.

```ts
class InterchainMarketMaker {
    pool :InterchainLiquidityPool
    // basis point
    feeRate: number // int32

    construct(pool: InterchainLiquidityPool, feeRate: number) : InterchainMarketMaker {
        this.pool = pool,
        this.feeRate = feeRate,
    }

    // MarketPrice Bi / Wi / (Bo / Wo)
    function marketPrice(denomIn, denomOut string): float64 {
        const tokenIn = this.Pool.findAssetByDenom(denomIn)
        const tokenOut = this.Pool.findAssetByDenom(denomOut)
        const balanceIn = tokenIn.balance.amount
        const balanceOut = tokenOut.balance.amount
        const weightIn := tokenIn.weight
        const weightOut := tokenOut.weight

        return balanceIn / weightIn / (balanceOut / weightOut)
    }

    // P_issued = P_supply * ((1 + At/Bt) ** Wt -1)
    function depositSingleAsset(token: Coin): Coin {
        const asset = this.pool.findAssetByDenom(token.denom)
        const amount = token.amount
        const supply = this.pool.supply.amount
        const weight = asset.weight / 100
        const issueAmount = supply * (math.pow(1+amount/asset.balance, weight) - 1)

        asset.balance.amount += token.amount // update balance of the asset

        return {
            amount: issueAmount,
            denom: this.pool.supply.denom
        }
    }

    // P_issued = P_supply * (1 + At/Bt)
    function depositDoubleAsset(tokens: Coin[]): Coin[] {
        const lpTokens = [];
        for (const token in tokens) {
            const asset = this.pool.findAssetByDenom(token.denom)
            const amount = token.amount
            const supply = this.pool.supply.amount
            const weight = asset.weight / 100
            const issueAmount = supply * (1+amount/asset.balance)
            asset.balance.amount += token.amount // update balance of the asset
            lpTokens.push({
                amount: issueAmount,
                denom: this.pool.supply.denom
            });
        }
        return lpTokens
    }

    // input the supply token, output the expected token.
    // At = Bt * (1 - (1 - P_redeemed / P_supply) ** 1/Wt)
    function withdraw(redeem: Coin, denomOut: string): Coin {

        const asset = this.pool.findAssetByDenom(denomOut)

        abortTransactionUnless(asset != null)
        abortTransactionUnless(this.pool.status === PoolStatus.POOL_STATUS_READY)
        abortTransactionUnless(redeem.amount <= this.pool.supply.amount)
        abortTransactionUnless(redeem.denom == this.pool.supply.denom)

        const balance = asset.balance.amount
        const supply = this.pool.supply.amount
        const weight = asset.weight / 100 // convert int to percent

        const amountOut = balance * (1 - ( 1 - redeem.amount / supply) ** (1/weight))
        return {
            amount: amountOut,
            denom: denomOut,
        }
    }

    // LeftSwap implements OutGivenIn
    // Input how many coins you want to sell, output an amount you will receive
    // Ao = Bo * (1 -(Bi / (Bi + Ai)) ** Wi/Wo)
    function leftSwap(amountIn: Coin, denomOut: string): Coin {

        const assetIn = this.pool.findAssetByDenom(amountIn.denom)
        abortTransactionUnless(assetIn != null)

        const assetOut = this.pool.findAssetByDenom(denomOut)
        abortTransactionUnless(assetOut != null)

        // redeem.weight is percentage
        const balanceOut = assetOut.balance.amount
        const balanceIn = assetIn.balance.amount
        const weightIn = assetIn.weight / 100
        const weightOut = assetOut.weight / 100
        const amount = this.minusFees(amountIn.amount)

        const amountOut := balanceOut * (1- (balanceIn / (balanceIn + amount)) ** (weightIn/weightOut))

        return {
            amount: amountOut,
            denom:denomOut
        }
    }

    // RightSwap implements InGivenOut
    // Input how many coins you want to buy, output an amount you need to pay
    // Ai = Bi * ((Bo/(Bo - Ao)) ** Wo/Wi -1)
    function rightSwap(amountIn: Coin, amountOut: Coin) Coin {

        const assetIn = this.pool.findAssetByDenom(amountIn.denom)
        abortTransactionUnless(assetIn != null)
        const AssetOut = this.pool.findAssetByDenom(amountOut.denom)
        abortTransactionUnless(assetOut != null)

        const balanceIn = assetIn.balance.amount
        const balanceOut = assetOut.balance.amount
        const weightIn = assetIn.weight / 100
        const weightOut = assetOut.weight / 100

        const amount = balanceIn * ((balanceOut/(balanceOut - amountOut.amount) ** (weightOut/weightIn) - 1)

        abortTransactionUnless(amountIn.amount > amount)

        return {
            amount,
            denom: amountIn.denom
        }
    }

    // amount - amount * feeRate / 10000
    function minusFees(amount sdk.Int) sdk.Int {
        return amount * (1 - this.pool.feeRate / 10000))
    }
}
```

#### Data packets

Only one packet data type is required: `IBCSwapDataPacket`, which specifies the message type and data(protobuf marshalled). It is a wrapper for interchain swap messages.

```ts
enum MessageType {
  CreatePool,
  SingleDeposit,
  DoubleDeposit,
  Withdraw,
  Swap
}

enum SwapType {
  Right
  Left
}

interface StateChange {
  in: Coin[];
  out: Coin[];
  poolTokens: Coin[]; // could be negtive
}
```

```ts
// IBCSwapDataPacket is used to wrap message for relayer.
interface IBCSwapDataPacket {
    type: MessageType,
    data: []byte, // Bytes
    stateChange: StateChange
}
```

```typescript
type IBCSwapDataAcknowledgement =
    | IBCSwapDataPacketSuccess
    | IBCSwapDataPacketError;

interface IBCSwapDataPacketSuccess {
    // This is binary 0x01 base64 encoded
    result: "AQ==";
}

interface IBCSwapDataPacketError {
    error: string;
}
```

### Sub-protocols

Interchain Swap implements the following sub-protocols:

```protobuf
  rpc CreatePool(MsgCreatePoolRequest) returns (MsgCreatePoolResponse);
  rpc SingleDeposit(MsgSingleDepositRequest) returns (MsgSingleDepositResponse);
  rpc DoubleDeposit(MsgDoubleDepositRequest) returns (MsgDoubleDepositResponse);
  rpc Withdraw(MsgWithdrawRequest) returns (MsgWithdrawResponse);
  rpc LeftSwap(MsgLeftSwapRequest) returns (MsgSwapResponse);
  rpc RightSwap(MsgRightSwapRequest) returns (MsgSwapResponse);
```

#### Interfaces for sub-protocols

```ts
interface MsgCreatePoolRequest {
    sourcePort: string,
    sourceChannel: string,
    sender: string,
    denoms: []string,
    decimals: []int32,
    weight: string,
}

interface MsgCreatePoolResponse {}
```

```ts
interface MsgDepositRequest {
    poolId: string;
    sender: string;
    token: Coin;
}
interface MsgSingleDepositResponse {
    poolToken: Coin;
}
```

```ts
interface LocalDeposit {
    sender: string;
    token: Coin;
}
interface RemoteDeposit {
    sender: string;
    sequence: int; // account transaction sequence
    token: Coin;
    signature: Uint8Array;
}

interface MsgDoubleDepositRequest {
    poolId: string;
    localDeposit: LocalDeposit;
    remoteDeposit: RemoteDeposit;
}
interface MsgDoubleDepositResponse {
    poolTokens: Coin[];
}
```

```ts
interface MsgWithdrawRequest {
    sender: string,
    poolCoin: Coin,
    denomOut: string,
}
interface MsgWithdrawResponse {
   tokens: []Coin;
}
```

```ts
interface MsgSwapRequest {
   sender: string,
   swapType: SwapType,
   tokenIn: Coin,
   tokenOut: Coin,
   slippage: number; // max tolerated slippage
   recipient: string,
}
interface MsgSwapResponse {
  tokens: []Coin;
}
```

```ts
interface MsgRightSwapRequest {
    sender: string;
    tokenIn: Coin;
    tokenOut: Coin;
    slippage: number; // max tolerated slippage
    recipient: string;
}
interface MsgSwapResponse {
    tokens: Coin[];
}
```

### Control Flow And Life Scope

These are methods that output a state change on the source chain, which will be subsequently synced to the destination chain.

```ts
function createPool(msg: MsgCreatePoolRequest) {

    // ICS 24 host check if both port and channel are validate
    abortTransactionUnless(host.portIdentifierValidator(msg.sourcePort))
    abortTransactionUnless(host.channelIdentifierValidator(msg.sourceChannel));

    // Only two assets in a pool
    abortTransactionUnless(msg.denoms.length != 2)
    abortTransactionUnless(msg.decimals.length != 2)
    abortTransactionUnless(msg.weight.split(':').length != 2) // weight: "50:50"
    abortTransactionUnless( !store.hasPool(generatePoolId(msg.denoms)) )

    const pool = new InterchainLiquidityPool(msg.denoms, msg.decimals, msg.weight, msg.sourcePort, msg.sourceChannel)

    const localAssetCount = 0
    for(var denom in msg.denoms) {
       if (bank.hasSupply(denom)) {
          localAssetCount += 1
       }
    }
    // should have 1 native asset on the chain
    abortTransactionUnless(localAssetCount >= 1)

    // constructs the IBC data packet
    const packet = {
        type: MessageType.CreatePool,
        data: protobuf.encode(msg), // encode the request message to protobuf bytes.
    }
    sendInterchainIBCSwapDataPacket(packet, msg.sourcePort, msg.sourceChannel, msg.timeoutHeight, msg.timeoutTimestamp)

}

function singleDeposit(msg MsgSingleDepositRequest) {

    abortTransactionUnless(msg.sender != null)
    abortTransactionUnless(msg.token.amount > 0)

    const pool = store.findPoolById(msg.poolId)
    abortTransactionUnless(pool != null)

    const balance = bank.queryBalance(msg.sender, msg.token.denom)
    // should have enough balance
    abortTransactionUnless(balance.amount >= msg.token.amount)

    if(pool.status == POOL_STATUS_INITIAL) {
        const asset = pool.findAssetByDenom(msg.token.denom)
        abortTransactionUnless(balance.amount !== asset.amount)
    }

    // deposit assets to the escrowed account
    const escrowAddr = escrowAddress(pool.counterpartyPort, pool.counterpartyChannel)
    bank.sendCoins(msg.sender, escrowAddr, msg.tokens)

    // calculation
    const amm = new InterchainMarketMaker(pool, params.getPoolFeeRate())
    const poolToken = amm.depositSingleAsset(msg.token)

    // update local pool state,
    const assetIn = pool.findAssetByDenom(msg.tokenIn.denom)
    assetIn.balance.amount += msg.token.amount
    pool.supply.amount += poolToken.amount
    store.savePool(pool)

    // pool token should be minted and sent onAcknowledgement.

    // constructs the IBC data packet
    const packet = {
        type: MessageType.Deposit,
        data: protobuf.encode(msg), // encode the request message to protobuf bytes.
        stateChange: { in: [msg.token], [poolToken] }
    }
    sendInterchainIBCSwapDataPacket(packet, msg.sourcePort, msg.sourceChannel, msg.timeoutHeight, msg.timeoutTimestamp)
}


function doubleDeposit(msg MsgDoubleDepositRequest) {

    abortTransactionUnless(msg.localDeposit.sender != null)
    abortTransactionUnless(msg.localDeposit.token != null)
    abortTransactionUnless(msg.remoteDeposit.sender != null)
    abortTransactionUnless(msg.remoteDeposit.token != null)
    abortTransactionUnless(msg.remoteDeposit.signature != null)
    abortTransactionUnless(msg.remoteDeposit.sequence != null)

    const pool = store.findPoolById(msg.poolId)
    abortTransactionUnless(pool != null)

    const balance = bank.queryBalance(sender, msg.localDeposit.token.denom)
    // should have enough balance
    abortTransactionUnless(balance.amount >= msg.localDeposit.token.amount)

    // TODO Marian: check the ratio of local amount and remote amount


    // deposit assets to the escrowed account
    const escrowAddr = escrowAddress(pool.counterpartyPort, pool.counterpartyChannel)
    bank.sendCoins(msg.sender, escrowAddr, msg.tokens)

    // calculation
    const amm = new InterchainMarketMaker(pool, params.getPoolFeeRate())
<<<<<<< HEAD
    const poolToken = amm.depositSingleAsset(msg.token) // should replace with doubleDeposit() ?

=======
    const poolTokens = amm.doubleDeposit([msg.localDeposit.token, msg.remoteDeposit.token]) // should replace with doubleDeposit() ?
    
>>>>>>> ddbba2df
    // update local pool state,
    const assetIn = pool.findAssetByDenom(msg.localDeposit.token.denom)
    assetIn.balance.amount += msg.localDeposit.token.amount
    const assetIn2 = pool.findAssetByDenom(msg.remoteDeposit.token.denom)
    assetIn2.balance.amount += msg.remoteDeposit.token.amount
    pool.supply.amount += poolToken.amount
    store.savePool(pool)

    // constructs the IBC data packet
    const packet = {
        type: MessageType.DoubleDeposit,
        data: protobuf.encode(msg), // encode the request message to protobuf bytes.
        stateChange: { in: [msg.localDeposit, msg.remoteDeposit], poolTokens },
    }
    sendInterchainIBCSwapDataPacket(packet, msg.sourcePort, msg.sourceChannel, msg.timeoutHeight, msg.timeoutTimestamp)
}

function withdraw(msg MsgWithdrawRequest) {

    abortTransactionUnless(msg.sender != null)
    abortTransactionUnless(msg.token.length > 0)

    const pool = store.findPoolById(msg.poolToken.denom)
    abortTransactionUnless(pool != null)
    abortTransactionUnless(pool.status == PoolStatus.POOL_STATUS_READY)

    const outToken = this.pool.findAssetByDenom(msg.denomOut)
    abortTransactionUnless(outToken != null)
    abortTransactionUnless(outToken.poolSide == PoolSide.Native)

    // lock pool token to the swap module
    const escrowAddr = escrowAddress(pool.counterpartyPort, pool.counterpartyChannel)
    bank.sendCoins(msg.sender, escrowAddr, msg.poolToken)

    const amm = new InterchainMarketMaker(pool, params.getPoolFeeRate())
    const outToken = amm.withdraw(msg.poolToken)

    // update local pool state,
    const assetOut = pool.findAssetByDenom(msg.denomOut)
    assetOut.balance.amount -= outToken.amount
    pool.supply.amount -= poolToken.amount
    store.savePool(pool)

    // constructs the IBC data packet
    const packet = {
        type: MessageType.Withdraw,
        data: protobuf.encode(msg), // encode the request message to protobuf bytes.
        stateChange: {
            poolToken: msg.poolToken,
            out: [outToken],
        }
    }
    sendInterchainIBCSwapDataPacket(packet, msg.sourcePort, msg.sourceChannel, msg.timeoutHeight, msg.timeoutTimestamp)

}

function leftSwap(msg MsgSwapRequest) {

    abortTransactionUnless(msg.sender != null)
    abortTransactionUnless(msg.tokenIn != null && msg.tokenIn.amount > 0)
    abortTransactionUnless(msg.tokenOut != null && msg.tokenOut.amount > 0)
    abortTransactionUnless(msg.slippage > 0)
    abortTransactionUnless(msg.recipient != null)

    const pool = store.findPoolById([msg.tokenIn.denom, msg.tokenOut.denom])
    abortTransactionUnless(pool != null)
    abortTransactionUnless(pool.status == PoolStatus.POOL_STATUS_READY)

    // lock swap-in token to the swap module
    const escrowAddr = escrowAddress(pool.counterpartyPort, pool.counterpartyChannel)
    bank.sendCoins(msg.sender, escrowAddr, msg.tokenIn.denom)

    const amm = new InterchainMarketMaker(pool, params.getPoolFeeRate())
    const outToken = amm.leftSwap(msg.tokenIn, msg.tokenOut)
    // TODO add slippage check here.

    // update local pool state,
    const assetIn = pool.findAssetByDenom(msg.tokenIn.denom)
    assetIn.balance.amount += msg.tokenIn.amount
    const assetOut = pool.findAssetByDenom(msg.tokenOut.denom)
    assetOut.balance.amount -= outToken.amount
    store.savePool(pool)

    // contructs the IBC data packet
    const packet = {
        type: MessageType.Swap,
        data: protobuf.encode(msg), // encode the request message to protobuf bytes.
        stateChange: { out: [outToken] }
    }
    sendInterchainIBCSwapDataPacket(packet, msg.sourcePort, msg.sourceChannel, msg.timeoutHeight, msg.timeoutTimestamp)

}

function rightSwap(msg MsgRightSwapRequest) {

    abortTransactionUnless(msg.sender != null)
    abortTransactionUnless(msg.tokenIn != null && msg.tokenIn.amount > 0)
    abortTransactionUnless(msg.tokenOut != null && msg.tokenOut.amount > 0)
    abortTransactionUnless(msg.slippage > 0)
    abortTransactionUnless(msg.recipient != null)

    const pool = store.findPoolById(generatePoolId[tokenIn.denom, tokenOut.denom])
    abortTransactionUnless(pool != null)
    abortTransactionUnless(pool.status == PoolStatus.POOL_STATUS_READY)

    // lock swap-in token to the swap module
    const escrowAddr = escrowAddress(pool.counterpartyPort, pool.counterpartyChannel)
    bank.sendCoins(msg.sender, escrowAddr, msg.tokenIn)

    const amm = new InterchainMarketMaker(pool, params.getPoolFeeRate())
    const inAmount = amm.rightSwap(msg.tokenIn, msg.tokenOut)
    abortTransactionUnless(msg.tokenIn > inAmount)
    // TODO add slippage check here.

    // update local pool state,
    const assetIn = pool.findAssetByDenom(msg.tokenIn.denom)
    assetIn.balance.amount += msg.tokenIn.amount
    const assetOut = pool.findAssetByDenom(msg.denomOut)
    assetOut.balance.amount -= outToken.amount
    store.savePool(pool)

    // contructs the IBC data packet
    const packet = {
        type: MessageType.Rightswap,
        data: protobuf.encode(msg), // encode the request message to protobuf bytes.
        stateChange: {out: [msg.TokenOut] }
    }
    sendInterchainIBCSwapDataPacket(packet, msg.sourcePort, msg.sourceChannel, msg.timeoutHeight, msg.timeoutTimestamp)

}
```

These are methods that handle packets relayed from a source chain, and includes pool state updates and token transfers. In this way, packets relayed on the source chain update pool states on the destination chain.

```ts
function onCreatePoolReceived(msg: MsgCreatePoolRequest, destPort: string, destChannel: string): MsgCreatePoolResponse {

    // Only two assets in a pool
    abortTransactionUnless(msg.denoms.length != 2)
    abortTransactionUnless(msg.decimals.length != 2)
    abortTransactionUnless(msg.weight.split(':').length != 2) // weight format: "50:50"
    abortTransactionUnless( !store.hasPool(generatePoolId(msg.denoms)) )

    // construct mirror pool on destination chain
    const pool = new InterchainLiquidityPool(msg.denoms, msg.decimals, msg.weight, destPort, destChannel)

    // count native tokens
    const count = 0
    for(var denom in msg.denoms) {
        if bank.hasSupply(ctx, denom) {
            count += 1
            pool.updateAssetPoolSide(denom, PoolSide.Native)
        } else {
            pool.updateAssetPoolSide(denom, PoolSide.Remote)
        }
    }
    // only one token (could be either native or IBC token) is validate
    abortTransactionUnless(count == 1)

    store.savePool(pool)

    return {
        poolId: pool.id,
    }
}

function onSingleDepositReceived(msg: MsgSingleDepositRequest, state: StateChange): MsgSingleDepositResponse {

    const pool = store.findPoolById(msg.poolId)
    abortTransactionUnless(pool != null)

    if (pool.Status == PoolStatus_POOL_STATUS_INIT) {
        // switch pool status to 'READY'
        pool.Status = PoolStatus_POOL_STATUS_READY
    }
    // add pool token to keep consistency, no need to mint pool token since the deposit is executed on the source chain.
    pool.supply.amount += state.poolToken.amount
    store.savePool(pool)

    return { poolToken: state.poolToken }
}


function onDoubleDepositReceived(msg: MsgSingleDepositRequest, state: StateChange): MsgSingleDepositResponse {

    abortTransactionUnless(msg.remoteDeposit.sender != null)
    abortTransactionUnless(msg.remoteDeposit.token != null)

    const pool = store.findPoolById(msg.poolId)
    abortTransactionUnless(pool != null)

    const amm = store.findAmmById(msg.poolId)
    if(amm !== null) {
        // fetch fee rate from the params module, maintained by goverance
        const feeRate = params.getPoolFeeRate()
        const amm = new InterchainMarketMaker(pool, feeRate)
    }

    // verify signature
    const sender = account.GetAccount(msg.remoteDeposit.sender)
    abortTransactionUnless(sender != null)
    abortTransactionUnless(msg.remoteDeposit.sequence != senderGetSequence())

    const remoteDeposit = {
        sender: sender.GetAddress();
        sequence: sender.GetSequence();
        token: msg.remoteDeposit.Token;
    }
    const encoder = new TextEncoder();
    const rawRemoteDepositTx = encoder.encode(JSON.stringify(remoteDeposit));
    const pubKey = account.GetPubKey()
    const isValid = pubKey.VerifySignature(rawRemoteDepositTx, msg.remoteDeposit.signature)
    abortTransactionUnless(isValid != false)

    if (pool.Status == PoolStatus_POOL_STATUS_INIT) {
      // switch pool status to 'READY'
        pool.Status = PoolStatus_POOL_STATUS_READY
    }

    // deposit remote token
    const poolTokens = amm.doubleSingleAsset([msg.localDeposit.token, msg.remoteDeposit.token])

    // mint voucher token
    bank.mintCoin(MODULE_NAME, poolTokens[1])
    bank.sendCoinsFromModuleToAccount(MODULE_NAME, msg.remoteDeposit.sender,  poolTokens[1])
    store.savePool(amm.pool) // update pool states

    return { poolToken }
}

function onWithdrawReceived(msg: MsgWithdrawRequest, state: StateChange) MsgWithdrawResponse {
    abortTransactionUnless(msg.sender != null)
    abortTransactionUnless(msg.denomOut != null)
    abortTransactionUnless(msg.poolCoin.amount > 0)

    const pool = store.findPoolById(msg.poolCoin.denom)
    abortTransactionUnless(pool != null)

    // fetch fee rate from the params module, maintained by goverance
    const feeRate = params.getPoolFeeRate()

    const amm = new InterchainMarketMaker(pool, feeRate)
    const outToken = amm.withdraw(msg.poolCoin, msg.denomOut)
    store.savePool(amm.pool) // update pool states

    // the outToken will sent to msg's sender in `onAcknowledgement()`

    return { tokens: outToken }
}

function onLeftSwapReceived(msg: MsgSwapRequest, state: StateChange) MsgSwapResponse {

    abortTransactionUnless(msg.sender != null)
    abortTransactionUnless(msg.tokenIn != null && msg.tokenIn.amount > 0)
    abortTransactionUnless(msg.tokenOut != null && msg.tokenOut.amount > 0)
    abortTransactionUnless(msg.slippage > 0)
    abortTransactionUnless(msg.recipient != null)

    const pool = store.findPoolById(generatePoolId([tokenIn.denom, denomOut]))
    abortTransactionUnless(pool != null)
    // fetch fee rate from the params module, maintained by goverance
    const feeRate = params.getPoolFeeRate()

    const amm = new InterchainMarketMaker(pool, feeRate)
    const outToken = amm.leftSwap(msg.tokenIn, msg.tokenOut.denom)

    const expected = msg.tokenOut.amount

    // tolerance check
    abortTransactionUnless(outToken.amount > expected * (1 - msg.slippage / 10000))

    const escrowAddr = escrowAddress(pool.counterpartyPort, pool.counterpartyChannel)
    bank.sendCoins(escrowAddr, msg.recipient, outToken)

    store.savePool(amm.pool) // update pool states

    return { tokens: outToken }
}

function onRightSwapReceived(msg MsgRightSwapRequest, state: StateChange) MsgSwapResponse {

    abortTransactionUnless(msg.sender != null)
    abortTransactionUnless(msg.tokenIn != null && msg.tokenIn.amount > 0)
    abortTransactionUnless(msg.tokenOut != null && msg.tokenOut.amount > 0)
    abortTransactionUnless(msg.slippage > 0)
    abortTransactionUnless(msg.recipient != null)

    const pool = store.findPoolById(generatePoolId[tokenIn.denom, tokenOut.denom]))
    abortTransactionUnless(pool != null)
    abortTransactionUnless(pool.status == PoolStatus.POOL_STATUS_READY)
    // fetch fee rate from the params module, maintained by goverance
    const feeRate = params.getPoolFeeRate()

    const amm = new InterchainMarketMaker(pool, feeRate)
    const minTokenIn = amm.rightSwap(msg.tokenIn, msg.tokenOut)

    // tolerance check
    abortTransactionUnless(tokenIn.amount > minTokenIn.amount)
    abortTransactionUnless((tokenIn.amount - minTokenIn.amount)/minTokenIn.amount > msg.slippage / 10000))

    const escrowAddr = escrowAddress(pool.counterpartyPort, pool.counterpartyChannel)
    bank.sendCoins(escrowAddr, msg.recipient, msg.tokenOut)

    store.savePool(amm.pool) // update pool states

    return { tokens: minTokenIn }
}

function onCreatePoolAcknowledged(request: MsgCreatePoolRequest, response: MsgCreatePoolResponse) {
    // do nothing
}

function onSingleDepositAcknowledged(request: MsgSingleDepositRequest, response: MsgSingleDepositResponse) {
    const pool = store.findPoolById(msg.poolId)
    abortTransactionUnless(pool != null)
    pool.supply.amount += response.tokens.amount
    store.savePool(pool)

    bank.mintCoin(MODULE_NAME,request.sender,response.token)
    bank.sendCoinsFromModuleToAccount(MODULE_NAME, msg.sender, response.tokens)
}

function onDoubleDepositAcknowledged(request: MsgDoubleDepositRequest, response: MsgDoubleDepositResponse) {
    const pool = store.findPoolById(msg.poolId)
    abortTransactionUnless(pool != null)

    for(const poolToken in response.PoolTokens) {
         pool.supply.amount += poolToken.amount
    }

    store.savePool(pool)

    bank.mintCoin(MODULE_NAME,response.tokens[0])
    bank.sendCoinsFromModuleToAccount(MODULE_NAME, msg.localDeposit.sender, response.tokens[0])
}

function onWithdrawAcknowledged(request: MsgWithdrawRequest, response: MsgWithdrawResponse) {
    const pool = store.findPoolById(msg.poolId)
    abortTransactionUnless(pool != null)
    abortTransactionUnless(pool.supply.amount >= response.tokens.amount)
    pool.supply.amount -= response.tokens.amount
    store.savePool(pool)

    bank.sendCoinsFromAccountToModule(msg.sender, MODULE_NAME, response.tokens)
    bank.burnCoin(MODULE_NAME, response.token)
}

function onLeftSwapAcknowledged(request: MsgSwapRequest, response: MsgSwapResponse) {
    const pool = store.findPoolById(generatePoolId[request.tokenIn.denom, request.tokenOut.denom]))
    abortTransactionUnless(pool != null)

    const assetOut = pool.findAssetByDenom(request.tokenOut.denom)
    abortTransactionUnless(assetOut.balance.amount >= response.tokens.amount)
    assetOut.balance.amount -= response.tokens.amount

    const assetIn = pool.findAssetByDenom(request.tokenIn.denom)
    assetIn.balance.amount += request.tokenIn.amount

    store.savePool(pool)
}

function onRightSwapAcknowledged(request: MsgRightSwapRequest, response: MsgSwapResponse) {
    const pool = store.findPoolById(generatePoolId([request.tokenIn.denom, request.tokenOut.denom]))
    abortTransactionUnless(pool != null)

    const assetOut = pool.findAssetByDenom(request.tokenOut.denom)
    abortTransactionUnless(assetOut.balance.amount >= response.tokens.amount)
    assetOut.balance.amount -= request.tokenOut.amount

    const assetIn = pool.findAssetByDenom(request.tokenIn.denom)
    assetIn.balance.amount += request.tokenIn.amount

    store.savePool(pool)
}
```

#### Port & channel setup

The fungible token swap module on a chain must always bind to a port with the id `interchainswap`

The `setup` function must be called exactly once when the module is created (perhaps when the blockchain itself is initialised) to bind to the appropriate port and create an escrow address (owned by the module).

```typescript
function setup() {
  capability = routingModule.bindPort("interchainswap", ModuleCallbacks{
    onChanOpenInit,
    onChanOpenTry,
    onChanOpenAck,
    onChanOpenConfirm,
    onChanCloseInit,
    onChanCloseConfirm,
    onRecvPacket,
    onTimeoutPacket,
    onAcknowledgePacket,
    onTimeoutPacketClose
  })
  claimCapability("port", capability)
}
```

Once the setup function has been called, channels can be created via the IBC routing module.

#### Channel lifecycle management

An interchain swap module will accept new channels from any module on another machine, if and only if:

-   The channel being created is unordered.
-   The version string is `ics101-1`.

```typescript
function onChanOpenInit(
  order: ChannelOrder,
  connectionHops: [Identifier],
  portIdentifier: Identifier,
  channelIdentifier: Identifier,
  counterpartyPortIdentifier: Identifier,
  counterpartyChannelIdentifier: Identifier,
  version: string) => (version: string, err: Error) {
  // only ordered channels allowed
  abortTransactionUnless(order === ORDERED)
  // assert that version is "ics101-1" or empty
  // if empty, we return the default transfer version to core IBC
  // as the version for this channel
  abortTransactionUnless(version === "ics101-1" || version === "")
  return "ics101-1", nil
}
```

```typescript
function onChanOpenTry(
  order: ChannelOrder,
  connectionHops: [Identifier],
  portIdentifier: Identifier,
  channelIdentifier: Identifier,
  counterpartyPortIdentifier: Identifier,
  counterpartyChannelIdentifier: Identifier,
  counterpartyVersion: string) => (version: string, err: Error) {
  // only ordered channels allowed
  abortTransactionUnless(order === ORDERED)
  // assert that version is "ics101-1"
  abortTransactionUnless(counterpartyVersion === "ics101-1")
  // return version that this chain will use given the
  // counterparty version
  return "ics101-1", nil
}
```

```typescript
function onChanOpenAck(
    portIdentifier: Identifier,
    channelIdentifier: Identifier,
    counterpartyChannelIdentifier: Identifier,
    counterpartyVersion: string
) {
    abortTransactionUnless(counterpartyVersion === "ics101-1");
}
```

#### Packet relay

`sendInterchainIBCSwapDataPacket` must be called by a transaction handler in the module which performs appropriate signature checks, specific to the account owner on the host state machine.

```ts
function sendInterchainIBCSwapDataPacket(
    swapPacket: IBCSwapPacketData,
    sourcePort: string,
    sourceChannel: string,
    timeoutHeight: Height,
    timeoutTimestamp: uint64
) {
    // send packet using the interface defined in ICS4
    handler.sendPacket(
        getCapability("port"),
        sourcePort,
        sourceChannel,
        timeoutHeight,
        timeoutTimestamp,
        swapPacket
    );
}
```

`onRecvPacket` is called by the routing module when a packet addressed to this module has been received.

```ts
function onRecvPacket(packet: Packet) {

    IBCSwapPacketData swapPacket = packet.data
    // construct default acknowledgement of success
    const ack: IBCSwapDataAcknowledgement = new IBCSwapDataPacketSuccess()

    try{
        switch swapPacket.type {
        case CREATE_POOL:
            var msg: MsgCreatePoolRequest = protobuf.decode(swapPacket.data)
            onCreatePoolReceived(msg, packet.destPortId, packet.destChannelId)
            break
        case SINGLE_DEPOSIT:
            var msg: MsgSingleDepositRequest = protobuf.decode(swapPacket.data)
            onSingleDepositReceived(msg)
            break

        case Double_DEPOSIT:
            var msg: MsgDoubleDepositRequest = protobuf.decode(swapPacket.data)
            onDoubleDepositReceived(msg)
            break

        case WITHDRAW:
            var msg: MsgWithdrawRequest = protobuf.decode(swapPacket.data)
            onWithdrawReceived(msg)
            break
        case SWAP:
            var msg: MsgSwapRequest = protobuf.decode(swapPacket.data)
            if(msg.SwapType === SwapType.Left) {
                onLeftSwapReceived(msg)
            }else{
                 onRightSwapReceived(msg)
            }
            break
        }
    } catch {
        ack = new IBCSwapDataPacketError()
    }

    // NOTE: acknowledgement will be written synchronously during IBC handler execution.
    return ack
}
```

`onAcknowledgePacket` is called by the routing module when a packet sent by this module has been acknowledged.

```ts

// OnAcknowledgementPacket implements the IBCModule interface
function OnAcknowledgementPacket(
    packet: channeltypes.Packet,
    ack channeltypes.Acknowledgement,
)  {

    var ack channeltypes.Acknowledgement
    if (!ack.success()) {
        refund(packet)
    } else {
        const swapPacket = protobuf.decode(packet.data)
        switch swapPacket.type {
        case CREATE_POOL:
            onCreatePoolAcknowledged(msg)
            break;
        case SINGLE_DEPOSIT:
            onSingleDepositAcknowledged(msg)
            break;
        case Double_DEPOSIT:
            onDoubleDepositAcknowledged(msg)
            break;
        case WITHDRAW:
            onWithdrawAcknowledged(msg)
            break;
        case SWAP:
            var msg: MsgSwapRequest = protobuf.decode(swapPacket.data)
            if(msg.SwapType === SwapType.Left) {
                onLeftSwapAcknowledged(msg)
            }else{
                 onRightSwapAcknowledged(msg)
            }
            onLeftSwapAcknowledged(msg)
            break;
        }
    }

    return nil
}
```

`onTimeoutPacket` is called by the routing module when a packet sent by this module has timed-out (such that the tokens will be refunded). Tokens are also refunded on failure.

```ts
function onTimeoutPacket(packet: Packet) {
    // the packet timed-out, so refund the tokens
    refundTokens(packet);
}
```

```ts

function refundToken(packet: Packet) {
   let token
   switch packet.type {
    case Swap:
      token = packet.tokenIn
      break;
    case Deposit:
      token = packet.tokens
      break;
    case DoubleDeposit:
      token = packet.tokens
      break;
    case Withdraw:
      token = packet.pool_token
   }
    escrowAccount = channelEscrowAddresses[packet.srcChannel]
    bank.TransferCoins(escrowAccount, packet.sender, token.denom, token.amount)
}
```

## RISKS

### Pool State Inconsistency

Pool state synchronization is extremely important for Interchain Swap, since there are two mirrored pool across the two chain.
However, pool state synchronization could be delayed due to relayer halts or network issues. This can create swap price differences.

Solutions and mitigations:

-   Timeout: Packets timeout when packet acknowledgements are delayed for extended period of times. This limits the impact of inconsistent pool states on mispriced swap orders.
-   Slippage Tolerance: Cancel orders if executed price difference to quoted price is outside of tolerance range.
-   Single-sided trade: Each chain can only execute sell orders of the token held by its single-asset liquidity pool. This removes unnecessary arbitrage opportunities.

### Price Impact Of Single Asset Deposit

Single-asset deposits are convenient for users and remove impermanent loss, but can have a significant impact on the swap prices.

Solution and mitigations:

-   Set an upper limit for single-asset deposits. This would be proportional to the amount deposited and the balance of the asset in the liquidity pool.

## Backwards Compatibility

Not applicable.

## Forwards Compatibility

Coming soon.

## Example Implementation

https://github.com/ibcswap/ibcswap

## Other Implementations

Coming soon.

## History

Oct 9, 2022 - Draft written

Oct 11, 2022 - Draft revised

## References

https://dev.balancer.fi/resources/pool-math/weighted-math#spot-price

## Copyright

All content herein is licensed under [Apache 2.0](https://www.apache.org/licenses/LICENSE-2.0).<|MERGE_RESOLUTION|>--- conflicted
+++ resolved
@@ -586,13 +586,8 @@
 
     // calculation
     const amm = new InterchainMarketMaker(pool, params.getPoolFeeRate())
-<<<<<<< HEAD
-    const poolToken = amm.depositSingleAsset(msg.token) // should replace with doubleDeposit() ?
-
-=======
     const poolTokens = amm.doubleDeposit([msg.localDeposit.token, msg.remoteDeposit.token]) // should replace with doubleDeposit() ?
-    
->>>>>>> ddbba2df
+
     // update local pool state,
     const assetIn = pool.findAssetByDenom(msg.localDeposit.token.denom)
     assetIn.balance.amount += msg.localDeposit.token.amount
