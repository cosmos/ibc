---
ics: 3
title: Connection Semantics
stage: draft
category: IBC/TAO
requires: 2, 24
required-by: 4, 25
author: Christopher Goes <cwgoes@tendermint.com>, Juwoon Yun <joon@tendermint.com>
created: 2019-03-07
modified: 2019-08-25
---

## Synopsis

This standards document describes the abstraction of an IBC *connection*: two stateful objects (*connection ends*) on two separate chains, each associated with a light client of the other chain, which together facilitate cross-chain sub-state verification and packet association (through channels). Protocols for safely establishing a connection between two chains and cleanly closing a connection are described.

### Motivation

The core IBC protocol provides *authorisation* and *ordering* semantics for packets: guarantees, respectively, that packets have been committed on the sending blockchain (and according state transitions executed, such as escrowing tokens), and that they have been committed exactly once in a particular order and can be delivered exactly once in that same order. The *connection* abstraction specified in this standard, in conjunction with the *client* abstraction specified in [ICS 2](../ics-002-client-semantics), defines the *authorisation* semantics of IBC. Ordering semantics are described in [ICS 4](../ics-004-channel-and-packet-semantics)).

### Definitions

<<<<<<< HEAD
`ConsensusState`, `Header`, and `updateConsensusState` are as defined in [ICS 2](../ics-002-consensus-verification).

`CommitmentPath`, `CommitmentProof`, `verifyMembership`, and `verifyNonMembership` are as defined in [ICS 23](../ics-023-vector-commitments).
=======
Client-related types & functions are as defined in [ICS 2](../ics-002-client-semantics).
>>>>>>> 4b119563

`Identifier` and other host state machine requirements are as defined in [ICS 24](../ics-024-host-requirements). The identifier is not necessarily intended to be a human-readable name (and likely should not be, to discourage squatting or racing for identifiers).

The opening handshake protocol allows each chain to verify the identifier used to reference the connection on the other chain, enabling modules on each chain to reason about the reference on the other chain.

An *actor*, as referred to in this specification, is an entity capable of executing datagrams who is paying for computation / storage (via gas or a similar mechanism) but is otherwise untrusted. Possible actors include:

- End users signing with an account key
- On-chain smart contracts acting autonomously or in response to another transaction
- On-chain modules acting in response to another transaction or in a scheduled manner

### Desired Properties

- Implementing blockchains should be able to safely allow untrusted actors to open and update connections.

#### Pre-Establishment

Prior to connection establishment:

- No further IBC sub-protocols should operate, since cross-chain sub-states cannot be verified.
- The initiating actor (who creates the connection) must be able to specify an initial consensus state for the chain to connect to and an initial consensus state for the connecting chain (implicitly, e.g. by sending the transaction).

#### During Handshake

Once a negotiation handshake has begun:

- Only the appropriate handshake datagrams can be executed in order.
- No third chain can masquerade as one of the two handshaking chains

#### Post-Establishment

Once a negotiation handshake has completed:

- The created connection objects on both chains contain the consensus states specified by the initiating actor.
- No other connection objects can be maliciously created on other chains by replaying datagrams.
- The connection should be able to be voluntarily & cleanly closed by either blockchain.
- The connection should be able to be immediately closed upon discovery of a consensus misbehaviour.

## Technical Specification

### Data Structures

This ICS defines the `ConnectionState` and `ConnectionEnd` types:

```typescript
enum ConnectionState {
  INIT,
  TRYOPEN,
  OPEN,
  CLOSED,
}
```

```typescript
interface ConnectionEnd {
  state: ConnectionState
  counterpartyConnectionIdentifier: Identifier
  counterpartyPath: CommitmentPath
  clientIdentifier: Identifier
  counterpartyClientIdentifier: Identifier
  version: string
}
```

- The `state` field describes the current state of the connection end.
- The `counterpartyConnectionIdentifier` field identifies the connection end on the counterparty chain associated with this connection.
- The `clientIdentifier` field identifies the client associated with this connection.
- The `counterpartyClientIdentifier` field identifies the client on the counterparty chain associated with this connection.
- The `version` field is an opaque string which can be utilised to determine encodings or protocols for channels or packets utilising this connection.

### Store paths

Connection paths are stored under a unique identifier.

```typescript
function connectionPath(id: Identifier): Path {
    return "connections/{id}"
}
```

A reverse mapping from clients to a set of connections (utilised to look up all connections using a client) is stored under a unique prefix per-client:

```typescript
function clientConnectionsPath(clientIdentifier: Identifier): Path {
    return "clients/{clientIdentifier}/connections"
}
```

### Helper functions

`addConnectionToClient` is used to add a connection identifier to the set of connections associated with a client.

```typescript
function addConnectionToClient(
  clientIdentifier: Identifier,
  connectionIdentifier: Identifier) {
    conns = privateStore.get(clientConnectionsPath(clientIdentifier))
    conns.add(connectionIdentifier)
    privateStore.set(clientConnectionsPath(clientIdentifier), conns)
}
```

`removeConnectionFromClient` is used to remove a connection identifier from the set of connections associated with a client.

```typescript
function removeConnectionFromClient(
  clientIdentifier: Identifier,
  connectionIdentifier: Identifier) {
    conns = privateStore.get(clientConnectionsPath(clientIdentifier, connectionIdentifier))
    conns.remove(connectionIdentifier)
    privateStore.set(clientConnectionsPath(clientIdentifier, connectionIdentifier), conns)
}
```

### Versioning

During the handshake process, two ends of a connection come to agreement on a version bytestring associated
with that connection. At the moment, the contents of this version bytestring are opaque to the IBC core protocol.
In the future, it might be used to indicate what kinds of channels can utilise the connection in question, or
what encoding formats channel-related datagrams will use. At present, host state machine MAY utilise the version data
to negotiate encodings, priorities, or connection-specific metadata related to custom logic on top of IBC.

Host state machines MAY also safely ignore the version data or specify an empty string.

### Sub-protocols

This ICS defines two sub-protocols: opening handshake and closing handshake. Header tracking and closing-by-misbehaviour are defined in [ICS 2](../ics-002-client-semantics). Datagrams defined herein are handled as external messages by the IBC relayer module defined in [ICS 26](../ics-026-relayer-module).

![State Machine Diagram](state.png)

#### Opening Handshake

The opening handshake sub-protocol serves to initialise consensus states for two chains on each other.

The opening handshake defines four datagrams: *ConnOpenInit*, *ConnOpenTry*, *ConnOpenAck*, and *ConnOpenConfirm*.

A correct protocol execution flows as follows (note that all calls are made through modules per ICS 25):

| Initiator | Datagram          | Chain acted upon | Prior state (A, B) | Post state (A, B) |
| --------- | ----------------- | ---------------- | ------------------ | ----------------- |
| Actor     | `ConnOpenInit`    | A                | (none, none)       | (INIT, none)      |
| Relayer   | `ConnOpenTry`     | B                | (INIT, none)       | (INIT, TRYOPEN)   |
| Relayer   | `ConnOpenAck`     | A                | (INIT, TRYOPEN)    | (OPEN, TRYOPEN)   |
| Relayer   | `ConnOpenConfirm` | B                | (OPEN, TRYOPEN)    | (OPEN, OPEN)      |

At the end of an opening handshake between two chains implementing the sub-protocol, the following properties hold:

- Each chain has each other's correct consensus state as originally specified by the initiating actor.
- Each chain has knowledge of and has agreed to its identifier on the other chain.

This sub-protocol need not be permissioned, modulo anti-spam measures.

*ConnOpenInit* initialises a connection attempt on chain A.

```typescript
function connOpenInit(
  identifier: Identifier,
  desiredCounterpartyConnectionIdentifier: Identifier,
  clientIdentifier: Identifier,
  counterpartyClientIdentifier: Identifier,
  version: string) {
    abortTransactionUnless(provableStore.get(connectionPath(identifier)) == null)
    state = INIT
    connection = ConnectionEnd{state, desiredCounterpartyConnectionIdentifier, clientIdentifier,
      counterpartyClientIdentifier, version}
    provableStore.set(connectionPath(identifier), connection)
    addConnectionToClient(clientIdentifier, identifier)
}
```

*ConnOpenTry* relays notice of a connection attempt on chain A to chain B (this code is executed on chain B).

```typescript
function connOpenTry(
<<<<<<< HEAD
  desiredIdentifier: Identifier, counterpartyConnectionIdentifier: Identifier,
  counterpartyClientIdentifier: Identifier, clientIdentifier: Identifier,
  proofInit: CommitmentProof, proofHeight: uint64, consensusHeight: uint64,
  timeoutHeight: uint64, nextTimeoutHeight: uint64) {
  assert(consensusHeight <= getCurrentHeight())
  assert(getCurrentHeight() <= timeoutHeight)
  counterpartyStateRoot = get(rootKey(connection.clientIdentifier, proofHeight))
  expectedConsensusState = getConsensusState(consensusHeight)
  expected = ConnectionEnd{INIT, desiredIdentifier, getCommitmentPath(), counterpartyClientIdentifier, 
                           clientIdentifier, timeoutHeight}
  assert(verifyMembership(counterpartyStateRoot, proofInit,
                          connectionKey(counterpartyConnectionIdentifier), expected))
  assert(verifyMembership(counterpartyStateRoot, proofInit,
                          consensusStateKey(counterpartyClientIdentifier),
                          expectedConsensusState))
  assert(get(connectionKey(desiredIdentifier)) === null)
  identifier = desiredIdentifier
  state = TRYOPEN
  connection = ConnectionEnd{state, counterpartyConnectionIdentifier, clientIdentifier,
                             counterpartyClientIdentifier, nextTimeoutHeight}
  set(connectionKey(identifier), connection)
  addConnectionToClient(clientIdentifier, identifier)
=======
  desiredIdentifier: Identifier,
  counterpartyConnectionIdentifier: Identifier,
  counterpartyClientIdentifier: Identifier,
  clientIdentifier: Identifier,
  version: string,
  counterpartyVersion: string
  proofInit: CommitmentProof,
  proofHeight: uint64,
  consensusHeight: uint64) {
    abortTransactionUnless(consensusHeight <= getCurrentHeight())
    client = queryClient(connection.clientIdentifier)
    expectedConsensusState = getConsensusState(consensusHeight)
    expected = ConnectionEnd{INIT, desiredIdentifier, counterpartyClientIdentifier,
                             clientIdentifier, counterpartyVersion}
    abortTransactionUnless(
      client.verifyMembership(proofHeight, proofInit,
                              connectionPath(counterpartyConnectionIdentifier), expected))
    abortTransactionUnless(
      client.verifyMembership(proofHeight, proofInit,
                              consensusStatePath(counterpartyClientIdentifier),
                              expectedConsensusState))
    abortTransactionUnless(provableStore.get(connectionPath(desiredIdentifier)) === null)
    identifier = desiredIdentifier
    state = TRYOPEN
    connection = ConnectionEnd{state, counterpartyConnectionIdentifier, clientIdentifier,
                               counterpartyClientIdentifier, version}
    provableStore.set(connectionPath(identifier), connection)
    addConnectionToClient(clientIdentifier, identifier)
>>>>>>> 4b119563
}
```

*ConnOpenAck* relays acceptance of a connection open attempt from chain B back to chain A (this code is executed on chain A).

```typescript
function connOpenAck(
<<<<<<< HEAD
  identifier: Identifier, proofTry: CommitmentProof, proofHeight: uint64,
  consensusHeight: uint64, timeoutHeight: uint64, nextTimeoutHeight: uint64) {
  assert(consensusHeight <= getCurrentHeight())
  assert(getCurrentHeight() <= timeoutHeight)
  connection = get(connectionKey(identifier))
  assert(connection.state === INIT)
  counterpartyStateRoot = get(rootKey(connection.clientIdentifier, proofHeight))
  expectedConsensusState = getConsensusState(consensusHeight)
  expected = ConnectionEnd{TRYOPEN, identifier, getCommitmentPath(), connection.counterpartyClientIdentifier,
                           connection.clientIdentifier, timeoutHeight}
  assert(verifyMembership(counterpartyStateRoot, proofTry,
                          connectionKey(connection.counterpartyConnectionIdentifier), expected))
  assert(verifyMembership(counterpartyStateRoot, proofTry,
                          consensusStateKey(connection.counterpartyClientIdentifier), expectedConsensusState))
  connection.state = OPEN
  connection.nextTimeoutHeight = nextTimeoutHeight
  set(connectionKey(identifier), connection)
=======
  identifier: Identifier,
  version: string,
  proofTry: CommitmentProof,
  proofHeight: uint64,
  consensusHeight: uint64) {
    abortTransactionUnless(consensusHeight <= getCurrentHeight())
    connection = provableStore.get(connectionPath(identifier))
    abortTransactionUnless(connection.state === INIT)
    client = queryClient(connection.clientIdentifier)
    expectedConsensusState = getConsensusState(consensusHeight)
    expected = ConnectionEnd{TRYOPEN, identifier, connection.counterpartyClientIdentifier,
                             connection.clientIdentifier, version}
    abortTransactionUnless(
      client.verifyMembership(proofHeight, proofTry,
                              connectionPath(connection.counterpartyConnectionIdentifier), expected))
    abortTransactionUnless(
      client.verifyMembership(proofHeight, proofTry,
                              consensusStatePath(connection.counterpartyClientIdentifier), expectedConsensusState))
    connection.state = OPEN
    connection.version = version
    provableStore.set(connectionPath(identifier), connection)
>>>>>>> 4b119563
}
```

*ConnOpenConfirm* confirms opening of a connection on chain A to chain B, after which the connection is open on both chains (this code is executed on chain B).

```typescript
function connOpenConfirm(
<<<<<<< HEAD
  identifier: Identifier, proofAck: CommitmentProof,
  proofHeight: uint64, timeoutHeight: uint64)
  assert(getCurrentHeight() <= timeoutHeight)
  connection = get(connectionKey(identifier))
  assert(connection.state === TRYOPEN)
  counterpartyStateRoot = get(rootKey(connection.clientIdentifier, proofHeight))
  expected = ConnectionEnd{OPEN, identifier, getCommitmentPath(), connection.counterpartyClientIdentifier,
                           connection.clientIdentifier, timeoutHeight}
  assert(verifyMembership(counterpartyStateRoot, proofAck,
                          connectionKey(connection.counterpartyConnectionIdentifier), expected))
  connection.state = OPEN
  connection.nextTimeoutHeight = 0
  set(connectionKey(identifier), connection)
```

*ConnOpenTimeout* aborts a connection opening attempt due to a timeout on the other side.

```typescript
function connOpenTimeout(
  identifier: Identifier, proofTimeout: CommitmentProof,
  proofHeight: uint64, timeoutHeight: uint64) {
  connection = get(connectionKey(identifier))
  counterpartyStateRoot = get(rootKey(connection.clientIdentifier, proofHeight))
  assert(proofHeight > connection.nextTimeoutHeight)
  switch state {
    case INIT:
      assert(verifyNonMembership(
        counterpartyStateRoot, proofTimeout,
        connectionKey(connection.counterpartyConnectionIdentifier)))
    case TRYOPEN:
      assert(
        verifyMembership(
          counterpartyStateRoot, proofTimeout,
          connectionKey(connection.counterpartyConnectionIdentifier),
          ConnectionEnd{INIT, identifier, getCommitmentPath(), connection.counterpartyClientIdentifier,
                        connection.clientIdentifier, timeoutHeight}
        )
        ||
        verifyNonMembership(
          counterpartyStateRoot, proofTimeout,
          connectionKey(connection.counterpartyConnectionIdentifier)
        )
      )
    case OPEN:
      assert(verifyMembership(
        counterpartyStateRoot, proofTimeout,
        connectionKey(connection.counterpartyConnectionIdentifier),
        ConnectionEnd{TRYOPEN, identifier, getCommitmentPath(), connection.counterpartyClientIdentifier,
                      connection.clientIdentifier, timeoutHeight}
      ))
  }
  delete(connectionKey(identifier))
  removeConnectionFromClient(clientIdentifier, identifier)
}
```

#### Header Tracking

Headers are tracked at the client level. See [ICS 2](../ics-002-consensus-verification).

#### Closing Handshake

The closing handshake protocol serves to cleanly close a connection on two chains.

This subprotocol will likely need to be permissioned to an entity who "owns" the connection on the initiating chain, such as a particular end user, smart contract, or governance mechanism.

The closing handshake subprotocol defines three datagrams: *ConnCloseInit*, *ConnCloseTry*, and *ConnCloseAck*.

A correct protocol execution flows as follows (note that all calls are made through modules per ICS 25):

| Initiator | Datagram          | Chain acted upon | Prior state (A, B) | Post state (A, B)  |
| --------- | ----------------- | ---------------- | ------------------ | ------------------ |
| Actor     | `ConnCloseInit`   | A                | (OPEN, OPEN)       | (CLOSETRY, OPEN)   |
| Relayer   | `ConnCloseTry`    | B                | (CLOSETRY, OPEN)   | (CLOSETRY, CLOSED) |
| Relayer   | `ConnCloseAck`    | A                | (CLOSETRY, CLOSED) | (CLOSED, CLOSED)   |

*ConnCloseInit* initializes a close attempt on chain A.

```typescript
function connCloseInit(identifier: Identifier) {
  connection = get(connectionKey(identifier))
  assert(connection.state === OPEN)
  connection.state = CLOSED
  set(connectionKey(identifier), connection)
}
```

*ConnCloseConfirm* relays the intent to close a connection from chain A to chain B.

```typescript
function connCloseConfirm(
  identifier: Identifier, proofInit: CommitmentProof, proofHeight: uint64) {
  assert(getCurrentHeight() <= timeoutHeight)
  connection = get(connectionKey(identifier))
  assert(connection.state === OPEN)
  counterpartyStateRoot = get(rootKey(connection.clientIdentifier, proofHeight))
  expected = ConnectionEnd{CLOSED, identifier, getCommitmentPath(), connection.counterpartyClientIdentifier,
                           connection.clientIdentifier, 0}
  assert(verifyMembership(counterpartyStateRoot, proofInit, connectionKey(counterpartyConnectionIdentifier), expected))
  connection.state = CLOSED
  set(connectionKey(identifier), connection)
}
```

#### Freezing by Equivocation

The equivocation detection subprotocol is defined in [ICS 2](../ics-002-consensus-verification). If a client is frozen by equivocation, all associated connections are immediately frozen as well.

Implementing chains may want to allow applications to register handlers to take action upon discovery of an equivocation. Further discussion is deferred to ICS 12.

=======
  identifier: Identifier,
  proofAck: CommitmentProof,
  proofHeight: uint64) {
    connection = provableStore.get(connectionPath(identifier))
    abortTransactionUnless(connection.state === TRYOPEN)
    expected = ConnectionEnd{OPEN, identifier, connection.counterpartyClientIdentifier,
                             connection.clientIdentifier, connection.version}
    client = queryClient(connection.clientIdentifier)
    abortTransactionUnless(
      client.verifyMembership(proofHeight, proofAck,
                              connectionPath(connection.counterpartyConnectionIdentifier), expected))
    connection.state = OPEN
    provableStore.set(connectionPath(identifier), connection)
}
```

>>>>>>> 4b119563
#### Querying

Connections can be queried by identifier with `queryConnection`.

```typescript
function queryConnection(id: Identifier): ConnectionEnd | void {
    return provableStore.get(connectionPath(id))
}
```

Connections associated with a particular client can be queried by client identifier with `queryClientConnections`.

```typescript
function queryClientConnections(id: Identifier): Set<Identifier> {
    return privateStore.get(clientConnectionsPath(id))
}
```

### Properties & Invariants

- Connection identifiers are first-come-first-serve: once a connection has been negotiated, a unique identifier pair exists between two chains.
- The connection handshake cannot be man-in-the-middled by another blockchain's IBC handler.

## Backwards Compatibility

Not applicable.

## Forwards Compatibility

A future version of this ICS will include version negotiation in the opening handshake. Once a connection has been established and a version negotiated, future version updates can be negotiated per ICS 6.

The consensus state can only be updated as allowed by the `updateConsensusState` function defined by the consensus protocol chosen when the connection is established.

## Example Implementation

Coming soon.

## Other Implementations

Coming soon.

## History

Parts of this document were inspired by the [previous IBC specification](https://github.com/cosmos/cosmos-sdk/tree/master/docs/spec/ibc).

29 March 2019 - Initial draft version submitted
17 May 2019 - Draft finalised
29 July 2019 - Revisions to track connection set associated with client

## Copyright

All content herein is licensed under [Apache 2.0](https://www.apache.org/licenses/LICENSE-2.0).<|MERGE_RESOLUTION|>--- conflicted
+++ resolved
@@ -20,13 +20,9 @@
 
 ### Definitions
 
-<<<<<<< HEAD
-`ConsensusState`, `Header`, and `updateConsensusState` are as defined in [ICS 2](../ics-002-consensus-verification).
-
-`CommitmentPath`, `CommitmentProof`, `verifyMembership`, and `verifyNonMembership` are as defined in [ICS 23](../ics-023-vector-commitments).
-=======
 Client-related types & functions are as defined in [ICS 2](../ics-002-client-semantics).
->>>>>>> 4b119563
+
+Commitment proof related types & functions are defined in [ICS 23](../ics-003-vector-commitments)
 
 `Identifier` and other host state machine requirements are as defined in [ICS 24](../ics-024-host-requirements). The identifier is not necessarily intended to be a human-readable name (and likely should not be, to discourage squatting or racing for identifiers).
 
@@ -201,30 +197,6 @@
 
 ```typescript
 function connOpenTry(
-<<<<<<< HEAD
-  desiredIdentifier: Identifier, counterpartyConnectionIdentifier: Identifier,
-  counterpartyClientIdentifier: Identifier, clientIdentifier: Identifier,
-  proofInit: CommitmentProof, proofHeight: uint64, consensusHeight: uint64,
-  timeoutHeight: uint64, nextTimeoutHeight: uint64) {
-  assert(consensusHeight <= getCurrentHeight())
-  assert(getCurrentHeight() <= timeoutHeight)
-  counterpartyStateRoot = get(rootKey(connection.clientIdentifier, proofHeight))
-  expectedConsensusState = getConsensusState(consensusHeight)
-  expected = ConnectionEnd{INIT, desiredIdentifier, getCommitmentPath(), counterpartyClientIdentifier, 
-                           clientIdentifier, timeoutHeight}
-  assert(verifyMembership(counterpartyStateRoot, proofInit,
-                          connectionKey(counterpartyConnectionIdentifier), expected))
-  assert(verifyMembership(counterpartyStateRoot, proofInit,
-                          consensusStateKey(counterpartyClientIdentifier),
-                          expectedConsensusState))
-  assert(get(connectionKey(desiredIdentifier)) === null)
-  identifier = desiredIdentifier
-  state = TRYOPEN
-  connection = ConnectionEnd{state, counterpartyConnectionIdentifier, clientIdentifier,
-                             counterpartyClientIdentifier, nextTimeoutHeight}
-  set(connectionKey(identifier), connection)
-  addConnectionToClient(clientIdentifier, identifier)
-=======
   desiredIdentifier: Identifier,
   counterpartyConnectionIdentifier: Identifier,
   counterpartyClientIdentifier: Identifier,
@@ -237,7 +209,7 @@
     abortTransactionUnless(consensusHeight <= getCurrentHeight())
     client = queryClient(connection.clientIdentifier)
     expectedConsensusState = getConsensusState(consensusHeight)
-    expected = ConnectionEnd{INIT, desiredIdentifier, counterpartyClientIdentifier,
+    expected = ConnectionEnd{INIT, desiredIdentifier, getCommitmentPath(), counterpartyClientIdentifier,
                              clientIdentifier, counterpartyVersion}
     abortTransactionUnless(
       client.verifyMembership(proofHeight, proofInit,
@@ -253,7 +225,6 @@
                                counterpartyClientIdentifier, version}
     provableStore.set(connectionPath(identifier), connection)
     addConnectionToClient(clientIdentifier, identifier)
->>>>>>> 4b119563
 }
 ```
 
@@ -261,25 +232,6 @@
 
 ```typescript
 function connOpenAck(
-<<<<<<< HEAD
-  identifier: Identifier, proofTry: CommitmentProof, proofHeight: uint64,
-  consensusHeight: uint64, timeoutHeight: uint64, nextTimeoutHeight: uint64) {
-  assert(consensusHeight <= getCurrentHeight())
-  assert(getCurrentHeight() <= timeoutHeight)
-  connection = get(connectionKey(identifier))
-  assert(connection.state === INIT)
-  counterpartyStateRoot = get(rootKey(connection.clientIdentifier, proofHeight))
-  expectedConsensusState = getConsensusState(consensusHeight)
-  expected = ConnectionEnd{TRYOPEN, identifier, getCommitmentPath(), connection.counterpartyClientIdentifier,
-                           connection.clientIdentifier, timeoutHeight}
-  assert(verifyMembership(counterpartyStateRoot, proofTry,
-                          connectionKey(connection.counterpartyConnectionIdentifier), expected))
-  assert(verifyMembership(counterpartyStateRoot, proofTry,
-                          consensusStateKey(connection.counterpartyClientIdentifier), expectedConsensusState))
-  connection.state = OPEN
-  connection.nextTimeoutHeight = nextTimeoutHeight
-  set(connectionKey(identifier), connection)
-=======
   identifier: Identifier,
   version: string,
   proofTry: CommitmentProof,
@@ -290,7 +242,7 @@
     abortTransactionUnless(connection.state === INIT)
     client = queryClient(connection.clientIdentifier)
     expectedConsensusState = getConsensusState(consensusHeight)
-    expected = ConnectionEnd{TRYOPEN, identifier, connection.counterpartyClientIdentifier,
+    expected = ConnectionEnd{TRYOPEN, identifier, getCommitmentPath(), connection.counterpartyClientIdentifier,
                              connection.clientIdentifier, version}
     abortTransactionUnless(
       client.verifyMembership(proofHeight, proofTry,
@@ -301,7 +253,6 @@
     connection.state = OPEN
     connection.version = version
     provableStore.set(connectionPath(identifier), connection)
->>>>>>> 4b119563
 }
 ```
 
@@ -309,124 +260,12 @@
 
 ```typescript
 function connOpenConfirm(
-<<<<<<< HEAD
-  identifier: Identifier, proofAck: CommitmentProof,
-  proofHeight: uint64, timeoutHeight: uint64)
-  assert(getCurrentHeight() <= timeoutHeight)
-  connection = get(connectionKey(identifier))
-  assert(connection.state === TRYOPEN)
-  counterpartyStateRoot = get(rootKey(connection.clientIdentifier, proofHeight))
-  expected = ConnectionEnd{OPEN, identifier, getCommitmentPath(), connection.counterpartyClientIdentifier,
-                           connection.clientIdentifier, timeoutHeight}
-  assert(verifyMembership(counterpartyStateRoot, proofAck,
-                          connectionKey(connection.counterpartyConnectionIdentifier), expected))
-  connection.state = OPEN
-  connection.nextTimeoutHeight = 0
-  set(connectionKey(identifier), connection)
-```
-
-*ConnOpenTimeout* aborts a connection opening attempt due to a timeout on the other side.
-
-```typescript
-function connOpenTimeout(
-  identifier: Identifier, proofTimeout: CommitmentProof,
-  proofHeight: uint64, timeoutHeight: uint64) {
-  connection = get(connectionKey(identifier))
-  counterpartyStateRoot = get(rootKey(connection.clientIdentifier, proofHeight))
-  assert(proofHeight > connection.nextTimeoutHeight)
-  switch state {
-    case INIT:
-      assert(verifyNonMembership(
-        counterpartyStateRoot, proofTimeout,
-        connectionKey(connection.counterpartyConnectionIdentifier)))
-    case TRYOPEN:
-      assert(
-        verifyMembership(
-          counterpartyStateRoot, proofTimeout,
-          connectionKey(connection.counterpartyConnectionIdentifier),
-          ConnectionEnd{INIT, identifier, getCommitmentPath(), connection.counterpartyClientIdentifier,
-                        connection.clientIdentifier, timeoutHeight}
-        )
-        ||
-        verifyNonMembership(
-          counterpartyStateRoot, proofTimeout,
-          connectionKey(connection.counterpartyConnectionIdentifier)
-        )
-      )
-    case OPEN:
-      assert(verifyMembership(
-        counterpartyStateRoot, proofTimeout,
-        connectionKey(connection.counterpartyConnectionIdentifier),
-        ConnectionEnd{TRYOPEN, identifier, getCommitmentPath(), connection.counterpartyClientIdentifier,
-                      connection.clientIdentifier, timeoutHeight}
-      ))
-  }
-  delete(connectionKey(identifier))
-  removeConnectionFromClient(clientIdentifier, identifier)
-}
-```
-
-#### Header Tracking
-
-Headers are tracked at the client level. See [ICS 2](../ics-002-consensus-verification).
-
-#### Closing Handshake
-
-The closing handshake protocol serves to cleanly close a connection on two chains.
-
-This subprotocol will likely need to be permissioned to an entity who "owns" the connection on the initiating chain, such as a particular end user, smart contract, or governance mechanism.
-
-The closing handshake subprotocol defines three datagrams: *ConnCloseInit*, *ConnCloseTry*, and *ConnCloseAck*.
-
-A correct protocol execution flows as follows (note that all calls are made through modules per ICS 25):
-
-| Initiator | Datagram          | Chain acted upon | Prior state (A, B) | Post state (A, B)  |
-| --------- | ----------------- | ---------------- | ------------------ | ------------------ |
-| Actor     | `ConnCloseInit`   | A                | (OPEN, OPEN)       | (CLOSETRY, OPEN)   |
-| Relayer   | `ConnCloseTry`    | B                | (CLOSETRY, OPEN)   | (CLOSETRY, CLOSED) |
-| Relayer   | `ConnCloseAck`    | A                | (CLOSETRY, CLOSED) | (CLOSED, CLOSED)   |
-
-*ConnCloseInit* initializes a close attempt on chain A.
-
-```typescript
-function connCloseInit(identifier: Identifier) {
-  connection = get(connectionKey(identifier))
-  assert(connection.state === OPEN)
-  connection.state = CLOSED
-  set(connectionKey(identifier), connection)
-}
-```
-
-*ConnCloseConfirm* relays the intent to close a connection from chain A to chain B.
-
-```typescript
-function connCloseConfirm(
-  identifier: Identifier, proofInit: CommitmentProof, proofHeight: uint64) {
-  assert(getCurrentHeight() <= timeoutHeight)
-  connection = get(connectionKey(identifier))
-  assert(connection.state === OPEN)
-  counterpartyStateRoot = get(rootKey(connection.clientIdentifier, proofHeight))
-  expected = ConnectionEnd{CLOSED, identifier, getCommitmentPath(), connection.counterpartyClientIdentifier,
-                           connection.clientIdentifier, 0}
-  assert(verifyMembership(counterpartyStateRoot, proofInit, connectionKey(counterpartyConnectionIdentifier), expected))
-  connection.state = CLOSED
-  set(connectionKey(identifier), connection)
-}
-```
-
-#### Freezing by Equivocation
-
-The equivocation detection subprotocol is defined in [ICS 2](../ics-002-consensus-verification). If a client is frozen by equivocation, all associated connections are immediately frozen as well.
-
-Implementing chains may want to allow applications to register handlers to take action upon discovery of an equivocation. Further discussion is deferred to ICS 12.
-
-=======
   identifier: Identifier,
   proofAck: CommitmentProof,
   proofHeight: uint64) {
     connection = provableStore.get(connectionPath(identifier))
     abortTransactionUnless(connection.state === TRYOPEN)
-    expected = ConnectionEnd{OPEN, identifier, connection.counterpartyClientIdentifier,
+    expected = ConnectionEnd{OPEN, identifier, getCommitmentPath(), connection.counterpartyClientIdentifier,
                              connection.clientIdentifier, connection.version}
     client = queryClient(connection.clientIdentifier)
     abortTransactionUnless(
@@ -437,7 +276,6 @@
 }
 ```
 
->>>>>>> 4b119563
 #### Querying
 
 Connections can be queried by identifier with `queryConnection`.
