--- conflicted
+++ resolved
@@ -1,8 +1,4 @@
 # Default owners for repository
 # 2/n quorum required for merge
 
-<<<<<<< HEAD
-*       @mpoke @adityasripal @cwgoes
-=======
-*       @mpoke @adityasripal @cwgoes @colin-axner
->>>>>>> 91e80bf6
+*       @mpoke @adityasripal @cwgoes @colin-axner