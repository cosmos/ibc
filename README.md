--- conflicted
+++ resolved
@@ -51,10 +51,9 @@
 
 ### Relayer
 
-<<<<<<< HEAD
 | Interchain Standard Number                                       | Standard Title             | Stage | Implementations | Maintainer    |
 | ---------------------------------------------------------------- | -------------------------- | ----- | --------------- | ------------- |
-| [18](spec/relayer/ics-018-relayer-algorithms/README.md)          | Relayer Algorithms         | Finalised | [go-relayer](https://github.com/cosmos/relayer), [rust-relayer](https://github.com/informalsystems/ibc-rs), [ts-relayer](https://github.com/confio/ts-relayer) | Protocol team |
+| [18](spec/relayer/ics-018-relayer-algorithms/README.md)          | Relayer Algorithms         | Finalized | [go-relayer](https://github.com/cosmos/relayer), [rust-relayer](https://github.com/informalsystems/ibc-rs), [ts-relayer](https://github.com/confio/ts-relayer) | Protocol team |
 
 ### App
 
@@ -63,28 +62,11 @@
 | [20](spec/app/ics-020-fungible-token-transfer/README.md) | Fungible Token Transfer | Candidate | [ibc-go](https://github.com/cosmos/ibc-go/tree/main/modules/apps/transfer) | Protocol team |
 | [27](spec/app/ics-027-interchain-accounts/README.md)     | Interchain Accounts     | Candidate | [ibc-go](https://github.com/cosmos/ibc-go/tree/main/modules/apps/27-interchain-accounts) | Protocol team | 
 | [28](spec/app/ics-028-cross-chain-validation/README.md)  | Cross-Chain Validation  | Draft | | Protocol team |
-| [29](spec/app/ics-029-fee-payment) | General Relayer Incentivisation Mechanism | Candidate | [ibc-go](https://github.com/cosmos/ibc-go/tree/main/modules/apps/29-fee) | Protocol team |
+| [29](spec/app/ics-029-fee-payment) | General Relayer Incentivization Mechanism | Candidate | [ibc-go](https://github.com/cosmos/ibc-go/tree/main/modules/apps/29-fee) | Protocol team |
 | [30](spec/app/ics-030-middleware) | IBC Application Middleware | N/A | N/A | Protocol team |
 | [31](spec/app/ics-031-crosschain-queries) | Cross-Chain Queries | Draft | N/A | Protocol team |
-| [721](spec/app/ics-721-nft-transfer) | Non-Fungible Token Transfer | Candidate | [bianjieai](https://github.com/bianjieai/ibc-go/tree/ics-721-nft-transfer) | [IRIS Network](https://www.irisnet.org) |
-=======
-| Interchain Standard Number                                       | Standard Title             | Stage | Implementations |
-| ---------------------------------------------------------------- | -------------------------- | ----- | --------------- |
-| [18](spec/relayer/ics-018-relayer-algorithms/README.md)          | Relayer Algorithms         | Finalized | [go-relayer](https://github.com/cosmos/relayer), [rust-relayer](https://github.com/informalsystems/ibc-rs), [ts-relayer](https://github.com/confio/ts-relayer) |
-
-### App
-
-| Interchain Standard Number                               | Standard Title          | Stage | Implementations |
-| -------------------------------------------------------- | ----------------------- | ----- | --------------- |
-| [20](spec/app/ics-020-fungible-token-transfer/README.md) | Fungible Token Transfer | Candidate | [ibc-go](https://github.com/cosmos/ibc-go/tree/main/modules/apps/transfer) |
-| [27](spec/app/ics-027-interchain-accounts/README.md)     | Interchain Accounts     | Candidate | [ibc-go](https://github.com/cosmos/ibc-go/tree/main/modules/apps/27-interchain-accounts) |
-| [28](spec/app/ics-028-cross-chain-validation/README.md)  | Cross-Chain Validation  | Draft | |
-| [29](spec/app/ics-029-fee-payment) | General Relayer Incentivization Mechanism | Candidate | [ibc-go](https://github.com/cosmos/ibc-go/tree/main/modules/apps/29-fee) |
-| [30](spec/app/ics-030-middleware) | IBC Application Middleware | N/A | N/A |
-| [31](spec/app/ics-031-crosschain-queries) | Cross-Chain Queries | Draft | N/A |
-| [32](https://github.com/strangelove-ventures/async-icq) | Interchain Queries | Candidate (Outsourced) | [quasar-finance](https://github.com/quasar-finance/interchain-query-demo/tree/feature/ibc-v4) |
-| [721](spec/app/ics-721-nft-transfer) | Non-Fungible Token Transfer | Candidate | [bianjieai](https://github.com/bianjieai/ibc-go/tree/ics-721-nft-transfer) |
->>>>>>> 69420888
+| [32](https://github.com/strangelove-ventures/async-icq) | Interchain Queries | Candidate | [async-icq](https://github.com/strangelove-ventures/async-icq) | [Strangelove Ventures](https://strange.love) |
+| [721](spec/app/ics-721-nft-transfer) | Non-Fungible Token Transfer | Candidate | [nft-transfer](https://github.com/bianjieai/nft-transfer) | [IRIS Network](https://www.irisnet.org) |
 
 ## Translations
 
